---
# This playbook can be used to execute integration tests for
# the role located in:
#
<<<<<<< HEAD
# tests/integration/targets/dcnm_fabric
#
=======
>>>>>>> 33035b6a
# Modify the vars section with details for testing setup.
#
# NOTES:
# 1. For the IPFM test cases (dcnm_*_ipfm), ensure that the controller
#    is running in IPFM mode.  i.e. Ensure that 
#    Fabric Controller -> Admin -> System Settings -> Feature Management
#    "IP Fabric for Media" is checked.
# 2. For all other test cases, ensure that
#    Fabric Controller -> Admin -> System Settings -> Feature Management
#    "Fabric Builder" is checked.
- hosts: dcnm
  gather_facts: no
  connection: ansible.netcommon.httpapi

  vars:
<<<<<<< HEAD
    # See the following location for available test cases:
    # tests/integration/targets/dcnm_fabric/tests
=======
    # This testcase field can run any test in the tests directory for the role
>>>>>>> 33035b6a
    # testcase: dcnm_fabric_deleted_basic
    # testcase: dcnm_fabric_deleted_basic_ipfm
    # testcase: dcnm_fabric_merged_basic
    # testcase: dcnm_fabric_merged_basic_ipfm
    # testcase: dcnm_fabric_merged_save_deploy
    # testcase: dcnm_fabric_merged_save_deploy_ipfm
    # testcase: dcnm_fabric_replaced_basic
    # testcase: dcnm_fabric_replaced_basic_ipfm
    # testcase: dcnm_fabric_replaced_save_deploy
    # testcase: dcnm_fabric_replaced_save_deploy_ipfm
    fabric_name_1: VXLAN_EVPN_Fabric
    fabric_type_1: VXLAN_EVPN
    fabric_name_2: VXLAN_EVPN_MSD_Fabric
    fabric_type_2: VXLAN_EVPN_MSD
    fabric_name_3: LAN_CLASSIC_Fabric
    fabric_type_3: LAN_CLASSIC
    fabric_name_4: IPFM_Fabric
    fabric_type_4: IPFM
    leaf_1: 172.22.150.103
    leaf_2: 172.22.150.104
    nxos_username: admin
    nxos_password: myNxosPassword

  roles:
    - dcnm_fabric<|MERGE_RESOLUTION|>--- conflicted
+++ resolved
@@ -2,11 +2,6 @@
 # This playbook can be used to execute integration tests for
 # the role located in:
 #
-<<<<<<< HEAD
-# tests/integration/targets/dcnm_fabric
-#
-=======
->>>>>>> 33035b6a
 # Modify the vars section with details for testing setup.
 #
 # NOTES:
@@ -22,12 +17,7 @@
   connection: ansible.netcommon.httpapi
 
   vars:
-<<<<<<< HEAD
-    # See the following location for available test cases:
-    # tests/integration/targets/dcnm_fabric/tests
-=======
     # This testcase field can run any test in the tests directory for the role
->>>>>>> 33035b6a
     # testcase: dcnm_fabric_deleted_basic
     # testcase: dcnm_fabric_deleted_basic_ipfm
     # testcase: dcnm_fabric_merged_basic
