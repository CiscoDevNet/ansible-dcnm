plugins/modules/dcnm_vrf.py validate-modules:missing-gplv3-license # GPLv3 license header not found in the first 20 lines of the module
plugins/modules/dcnm_image_policy.py validate-modules:missing-gplv3-license # GPLv3 license header not found in the first 20 lines of the module
plugins/modules/dcnm_network.py validate-modules:missing-gplv3-license # GPLv3 license header not found in the first 20 lines of the module
plugins/modules/dcnm_image_upgrade.py validate-modules:missing-gplv3-license # GPLv3 license header not found in the first 20 lines of the module
plugins/modules/dcnm_interface.py validate-modules:missing-gplv3-license # GPLv3 license header not found in the first 20 lines of the module
plugins/modules/dcnm_inventory.py validate-modules:missing-gplv3-license # GPLv3 license header not found in the first 20 lines of the module
plugins/modules/dcnm_policy.py validate-modules:missing-gplv3-license # GPLv3 license header not found in the first 20 lines of the module
plugins/modules/dcnm_rest.py validate-modules:missing-gplv3-license # GPLv3 license header not found in the first 20 lines of the module
plugins/modules/dcnm_service_node.py validate-modules:missing-gplv3-license # GPLv3 license header not found in the first 20 lines of the module
plugins/modules/dcnm_template.py validate-modules:missing-gplv3-license # GPLv3 license header not found in the first 20 lines of the module
plugins/modules/dcnm_service_route_peering.py validate-modules:missing-gplv3-license # GPLv3 license header not found in the first 20 lines of the module
plugins/modules/dcnm_service_policy.py validate-modules:missing-gplv3-license # GPLv3 license header not found in the first 20 lines of the module
plugins/modules/dcnm_resource_manager.py validate-modules:missing-gplv3-license # GPLv3 license header not found in the first 20 lines of the module
plugins/modules/dcnm_links.py validate-modules:missing-gplv3-license # GPLv3 license header not found in the first 20 lines of the module
plugins/modules/dcnm_image_upload.py validate-modules:missing-gplv3-license # GPLv3 license header not found in the first 20 lines of the module
plugins/httpapi/dcnm.py validate-modules:missing-gplv3-license # GPLv3 license header not found in the first 20 lines of the module
<<<<<<< HEAD
plugins/modules/dcnm_fabric.py validate-modules:missing-gplv3-license # GPLv3 license header not found in the first 20 lines of the module
=======
plugins/modules/dcnm_vpc_pair.py validate-modules:missing-gplv3-license # GPLv3 license header not found in the first 20 lines of the module
>>>>>>> 25bd65b7
plugins/modules/dcnm_rest.py import-2.7!skip
plugins/httpapi/dcnm.py import-3.9!skip
plugins/httpapi/dcnm.py import-3.10!skip<|MERGE_RESOLUTION|>--- conflicted
+++ resolved
@@ -14,11 +14,7 @@
 plugins/modules/dcnm_links.py validate-modules:missing-gplv3-license # GPLv3 license header not found in the first 20 lines of the module
 plugins/modules/dcnm_image_upload.py validate-modules:missing-gplv3-license # GPLv3 license header not found in the first 20 lines of the module
 plugins/httpapi/dcnm.py validate-modules:missing-gplv3-license # GPLv3 license header not found in the first 20 lines of the module
-<<<<<<< HEAD
-plugins/modules/dcnm_fabric.py validate-modules:missing-gplv3-license # GPLv3 license header not found in the first 20 lines of the module
-=======
 plugins/modules/dcnm_vpc_pair.py validate-modules:missing-gplv3-license # GPLv3 license header not found in the first 20 lines of the module
->>>>>>> 25bd65b7
 plugins/modules/dcnm_rest.py import-2.7!skip
 plugins/httpapi/dcnm.py import-3.9!skip
 plugins/httpapi/dcnm.py import-3.10!skip