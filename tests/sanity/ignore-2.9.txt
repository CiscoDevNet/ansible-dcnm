plugins/modules/dcnm_vrf.py validate-modules:missing-gplv3-license # GPLv3 license header not found in the first 20 lines of the module
plugins/modules/dcnm_image_policy.py validate-modules:missing-gplv3-license # GPLv3 license header not found in the first 20 lines of the module
plugins/modules/dcnm_network.py validate-modules:missing-gplv3-license # GPLv3 license header not found in the first 20 lines of the module
plugins/modules/dcnm_image_upgrade.py validate-modules:missing-gplv3-license # GPLv3 license header not found in the first 20 lines of the module
plugins/modules/dcnm_interface.py validate-modules:missing-gplv3-license # GPLv3 license header not found in the first 20 lines of the module
plugins/modules/dcnm_inventory.py validate-modules:missing-gplv3-license # GPLv3 license header not found in the first 20 lines of the module
plugins/modules/dcnm_policy.py validate-modules:missing-gplv3-license # GPLv3 license header not found in the first 20 lines of the module
plugins/modules/dcnm_rest.py validate-modules:missing-gplv3-license # GPLv3 license header not found in the first 20 lines of the module
plugins/modules/dcnm_service_node.py validate-modules:missing-gplv3-license # GPLv3 license header not found in the first 20 lines of the module
plugins/modules/dcnm_template.py validate-modules:missing-gplv3-license # GPLv3 license header not found in the first 20 lines of the module
plugins/modules/dcnm_service_route_peering.py validate-modules:missing-gplv3-license # GPLv3 license header not found in the first 20 lines of the module
plugins/modules/dcnm_service_policy.py validate-modules:missing-gplv3-license # GPLv3 license header not found in the first 20 lines of the module
plugins/modules/dcnm_resource_manager.py validate-modules:missing-gplv3-license # GPLv3 license header not found in the first 20 lines of the module
plugins/modules/dcnm_links.py validate-modules:missing-gplv3-license # GPLv3 license header not found in the first 20 lines of the module
plugins/modules/dcnm_vpc_pair.py validate-modules:missing-gplv3-license # GPLv3 license header not found in the first 20 lines of the module
plugins/modules/dcnm_image_upload.py validate-modules:missing-gplv3-license # GPLv3 license header not found in the first 20 lines of the module
plugins/modules/dcnm_fabric.py validate-modules:missing-gplv3-license # GPLv3 license header not found in the first 20 lines of the module
plugins/modules/dcnm_maintenance_mode.py validate-modules:missing-gplv3-license # GPLv3 license header not found in the first 20 lines of the module
<<<<<<< HEAD
plugins/modules/dcnm_sgrp_association.py validate-modules:missing-gplv3-license # GPLv3 license header not found in the first 20 lines of the module
=======
plugins/modules/dcnm_bootflash.py validate-modules:missing-gplv3-license # GPLv3 license header not found in the first 20 lines of the module
>>>>>>> 43d5ca58
plugins/modules/dcnm_rest.py import-2.6!skip
plugins/modules/dcnm_rest.py import-2.7!skip<|MERGE_RESOLUTION|>--- conflicted
+++ resolved
@@ -16,10 +16,7 @@
 plugins/modules/dcnm_image_upload.py validate-modules:missing-gplv3-license # GPLv3 license header not found in the first 20 lines of the module
 plugins/modules/dcnm_fabric.py validate-modules:missing-gplv3-license # GPLv3 license header not found in the first 20 lines of the module
 plugins/modules/dcnm_maintenance_mode.py validate-modules:missing-gplv3-license # GPLv3 license header not found in the first 20 lines of the module
-<<<<<<< HEAD
 plugins/modules/dcnm_sgrp_association.py validate-modules:missing-gplv3-license # GPLv3 license header not found in the first 20 lines of the module
-=======
 plugins/modules/dcnm_bootflash.py validate-modules:missing-gplv3-license # GPLv3 license header not found in the first 20 lines of the module
->>>>>>> 43d5ca58
 plugins/modules/dcnm_rest.py import-2.6!skip
 plugins/modules/dcnm_rest.py import-2.7!skip