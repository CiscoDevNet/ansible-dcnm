--- conflicted
+++ resolved
@@ -1154,7 +1154,7 @@
         )
         result = self.execute_module(changed=True, failed=False)
 
-<<<<<<< HEAD
+
         self.assertEqual(result["diff"][0]["merged"][0]["description"], "modifying policy with policy ID")
 
         self.assertEqual(len(result["diff"][0]["merged"]) , 1)
@@ -1162,13 +1162,6 @@
         self.assertEqual(len(result["diff"][0]["query"]) , 0)
         self.assertEqual(len(result["diff"][0]["deploy"]) , 1)
         self.assertEqual(len(result["diff"][0]["skipped"]) , 0)
-=======
-        self.assertEqual(len(result["diff"][0]["merged"]), 1)
-        self.assertEqual(len(result["diff"][0]["deleted"]), 0)
-        self.assertEqual(len(result["diff"][0]["query"]), 0)
-        self.assertEqual(len(result["diff"][0]["deploy"]), 1)
-        self.assertEqual(len(result["diff"][0]["skipped"]), 0)
->>>>>>> 09fa5033
 
         # Validate create and deploy responses
         count = 0
