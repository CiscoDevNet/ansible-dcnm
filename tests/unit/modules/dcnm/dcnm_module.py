--- conflicted
+++ resolved
@@ -222,9 +222,6 @@
             if module_name == "cisco.dcnm.dcnm_rest":
                 # Return the mocked fabric_associations response directly
                 path = module_args.get('path', '') if module_args else ''
-<<<<<<< HEAD
-                if '/fabric-associations' in path:
-=======
                 if '/about/version' in path:
                     if hasattr(self, 'nd_support_version'):
                         return {'response': self.nd_support_version, 'failed': False}
@@ -232,7 +229,6 @@
                     if hasattr(self, 'multicluster_fabric_associations'):
                         return {'response': self.multicluster_fabric_associations, 'failed': False}
                 elif '/fabric-associations' in path:
->>>>>>> 1c7c1e63
                     if hasattr(self, 'fabric_associations'):
                         return {'response': self.fabric_associations, 'failed': False}
                 elif 'vrfs' in path:
