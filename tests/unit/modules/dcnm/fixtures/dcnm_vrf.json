{
    "mock_ip_sn" : {
      "10.10.10.224": "XYZKSJHSMK1",
      "10.10.10.225": "XYZKSJHSMK2",
      "10.10.10.226": "XYZKSJHSMK3",
      "10.10.10.227": "XYZKSJHSMK4",
      "10.10.10.228": "XYZKSJHSMK5"
    },
    "mock_ip_fab" : {
        "10.10.10.224": "standalone_fabric",
        "10.10.10.225": "standalone_fabric",
        "10.10.10.226": "standalone_fabric",
        "10.10.10.227": "standalone_fabric",
        "10.10.10.228": "standalone_fabric"
    },
    "mock_sn_fab" : {
        "XYZKSJHSMK1": "standalone_fabric",
        "XYZKSJHSMK2": "standalone_fabric",
        "XYZKSJHSMK3": "standalone_fabric",
        "XYZKSJHSMK4": "standalone_fabric",
        "XYZKSJHSMK5": "standalone_fabric"
    },
    "mock_sn_fab_msd" : {
        "XYZKSJHSMK1": "parent_fabric",
        "XYZKSJHSMK2": "parent_fabric"
    },
    "playbook_config_input_validation" : [
      {
        "vrf_template": "Default_VRF_Universal",
        "vrf_extension_template": "Default_VRF_Extension_Universal",
        "source": "None",
        "service_vrf_template": "None",
        "attach": [
          {
            "ip_address": "10.10.10.224",
            "deploy": true
          },
          {
            "vlan_id": "203",
            "deploy": true
          }
        ],
        "deploy": true
      }
    ],
    "playbook_config" : [
      {
        "vrf_name": "test_vrf_1",
        "vrf_id": "9008011",
        "vrf_template": "Default_VRF_Universal",
        "vrf_extension_template": "Default_VRF_Extension_Universal",
        "vlan_id": "202",
        "source": "None",
        "service_vrf_template": "None",
        "attach": [
          {
            "ip_address": "10.10.10.224",
            "export_evpn_rt": "5000:100",
            "import_evpn_rt": "5000:100",
            "deploy": true
          },
          {
            "ip_address": "10.10.10.225",
            "export_evpn_rt": "5000:100",
            "import_evpn_rt": "5000:100",
            "deploy": true
          }
        ],
        "deploy": true
      }
    ],
    "playbook_no_attach_config" : [
      {
        "vrf_name": "test_vrf_1",
        "vrf_id": "9008011",
        "vrf_template": "Default_VRF_Universal",
        "vrf_extension_template": "Default_VRF_Extension_Universal",
        "vlan_id": "202",
        "source": "None",
        "service_vrf_template": "None"
      }
    ],
    "playbook_vrf_lite_config" : [
      {
        "vrf_name": "test_vrf_1",
        "vrf_id": "9008011",
        "vrf_template": "Default_VRF_Universal",
        "vrf_extension_template": "Default_VRF_Extension_Universal",
        "vlan_id": "202",
        "source": "None",
        "service_vrf_template": "None",
        "attach": [
          {
            "ip_address": "10.10.10.224",
            "export_evpn_rt": "5000:100",
            "import_evpn_rt": "5000:100",
            "deploy": true
          },
          {
            "ip_address": "10.10.10.227",
            "export_evpn_rt": "5000:100",
            "import_evpn_rt": "5000:100",
              "vrf_lite": [
                {
                  "interface": "Ethernet1/16",
                  "ipv4_addr": "10.33.0.2/30",
                  "neighbor_ipv4": "10.33.0.1",
                  "ipv6_addr": "2010::10:34:0:7/64",
                  "neighbor_ipv6": "2010::10:34:0:3",
                  "dot1q": "2",
                  "peer_vrf": "test_vrf_1"
                }
              ],
            "deploy": true
          }
        ],
        "deploy": true
      }
    ],
    "playbook_vrf_merged_lite_redeploy_interface_with_extensions" : [
        {
          "vrf_name": "test_vrf_1",
          "vrf_id": "9008011",
          "vrf_template": "Default_VRF_Universal",
          "vrf_extension_template": "Default_VRF_Extension_Universal",
          "vlan_id": "202",
          "source": "None",
          "service_vrf_template": "None",
          "attach": [
            {
              "ip_address": "10.10.10.224",
              "export_evpn_rt": "5000:100",
              "import_evpn_rt": "5000:100",
              "deploy": true
            },
            {
              "ip_address": "10.10.10.227",
              "export_evpn_rt": "5000:100",
              "import_evpn_rt": "5000:100",
                "vrf_lite": [
                  {
                    "interface": "Ethernet1/2",
                    "ipv4_addr": "10.33.0.2/30",
                    "neighbor_ipv4": "10.33.0.1",
                    "ipv6_addr": "2010::10:34:0:7/64",
                    "neighbor_ipv6": "2010::10:34:0:3",
                    "dot1q": "2",
                    "peer_vrf": "test_vrf_1"
                  }
                ],
              "deploy": true
            }
          ],
          "deploy": true
        }
      ],
      "playbook_vrf_merged_lite_redeploy_interface_without_extensions" : [
        {
          "vrf_name": "test_vrf_1",
          "vrf_id": "9008011",
          "vrf_template": "Default_VRF_Universal",
          "vrf_extension_template": "Default_VRF_Extension_Universal",
          "vlan_id": "202",
          "source": "None",
          "service_vrf_template": "None",
          "attach": [
            {
              "ip_address": "10.10.10.224",
              "export_evpn_rt": "5000:100",
              "import_evpn_rt": "5000:100",
              "deploy": true
            },
            {
              "ip_address": "10.10.10.227",
              "export_evpn_rt": "5000:100",
              "import_evpn_rt": "5000:100",
                "vrf_lite": [
                  {
                    "interface": "Ethernet1/16",
                    "ipv4_addr": "10.33.0.2/30",
                    "neighbor_ipv4": "10.33.0.1",
                    "ipv6_addr": "2010::10:34:0:7/64",
                    "neighbor_ipv6": "2010::10:34:0:3",
                    "dot1q": "2",
                    "peer_vrf": "test_vrf_1"
                  }
                ],
              "deploy": true
            }
          ],
          "deploy": true
        }
      ],  
    "playbook_vrf_merged_lite_new_interface_with_extensions" : [
        {
          "vrf_name": "test_vrf_1",
          "vrf_id": "9008011",
          "vrf_template": "Default_VRF_Universal",
          "vrf_extension_template": "Default_VRF_Extension_Universal",
          "vlan_id": "202",
          "source": "None",
          "service_vrf_template": "None",
          "attach": [
            {
              "ip_address": "10.10.10.224",
              "export_evpn_rt": "5000:100",
              "import_evpn_rt": "5000:100",
              "deploy": true
            },
            {
              "ip_address": "10.10.10.227",
              "export_evpn_rt": "5000:100",
              "import_evpn_rt": "5000:100",
                "vrf_lite": [
                  {
                    "interface": "Ethernet1/2",
                    "ipv4_addr": "10.33.0.2/30",
                    "neighbor_ipv4": "10.33.0.1",
                    "ipv6_addr": "2010::10:34:0:7/64",
                    "neighbor_ipv6": "2010::10:34:0:3",
                    "dot1q": "2",
                    "peer_vrf": "test_vrf_1"
                  }
                ],
              "deploy": true
            }
          ],
          "deploy": true
        }
      ],
    "playbook_vrf_merged_lite_new_interface_without_extensions" : [
        {
          "vrf_name": "test_vrf_1",
          "vrf_id": "9008011",
          "vrf_template": "Default_VRF_Universal",
          "vrf_extension_template": "Default_VRF_Extension_Universal",
          "vlan_id": "202",
          "source": "None",
          "service_vrf_template": "None",
          "attach": [
            {
              "ip_address": "10.10.10.224",
              "export_evpn_rt": "5000:100",
              "import_evpn_rt": "5000:100",
              "deploy": true
            },
            {
              "ip_address": "10.10.10.227",
              "export_evpn_rt": "5000:100",
              "import_evpn_rt": "5000:100",
                "vrf_lite": [
                  {
                    "interface": "Ethernet1/16",
                    "ipv4_addr": "10.33.0.2/30",
                    "neighbor_ipv4": "10.33.0.1",
                    "ipv6_addr": "2010::10:34:0:7/64",
                    "neighbor_ipv6": "2010::10:34:0:3",
                    "dot1q": "2",
                    "peer_vrf": "test_vrf_1"
                  }
                ],
              "deploy": true
            }
          ],
          "deploy": true
        }
      ],
      "playbook_vrf_lite_override_with_additions_interface_with_extensions" : [
        {
          "vrf_name": "test_vrf_1",
          "vrf_id": "9008011",
          "vrf_template": "Default_VRF_Universal",
          "vrf_extension_template": "Default_VRF_Extension_Universal",
          "vlan_id": "202",
          "source": "None",
          "service_vrf_template": "None",
          "attach": [
            {
              "ip_address": "10.10.10.224",
              "export_evpn_rt": "5000:100",
              "import_evpn_rt": "5000:100",
              "deploy": true
            },
            {
              "ip_address": "10.10.10.227",
              "export_evpn_rt": "5000:100",
              "import_evpn_rt": "5000:100",
                "vrf_lite": [
                  {
                    "interface": "Ethernet1/2",
                    "ipv4_addr": "10.33.0.2/30",
                    "neighbor_ipv4": "10.33.0.1",
                    "ipv6_addr": "2010::10:34:0:7/64",
                    "neighbor_ipv6": "2010::10:34:0:3",
                    "dot1q": "2",
                    "peer_vrf": "test_vrf_1"
                  }
                ],
              "deploy": true
            }
          ],
          "deploy": true
        }
      ],
      "playbook_vrf_lite_override_with_additions_interface_without_extensions" : [
        {
          "vrf_name": "test_vrf_1",
          "vrf_id": "9008011",
          "vrf_template": "Default_VRF_Universal",
          "vrf_extension_template": "Default_VRF_Extension_Universal",
          "vlan_id": "202",
          "source": "None",
          "service_vrf_template": "None",
          "attach": [
            {
              "ip_address": "10.10.10.224",
              "export_evpn_rt": "5000:100",
              "import_evpn_rt": "5000:100",
              "deploy": true
            },
            {
              "ip_address": "10.10.10.227",
              "export_evpn_rt": "5000:100",
              "import_evpn_rt": "5000:100",
                "vrf_lite": [
                  {
                    "interface": "Ethernet1/16",
                    "ipv4_addr": "10.33.0.2/30",
                    "neighbor_ipv4": "10.33.0.1",
                    "ipv6_addr": "2010::10:34:0:7/64",
                    "neighbor_ipv6": "2010::10:34:0:3",
                    "dot1q": "2",
                    "peer_vrf": "test_vrf_1"
                  }
                ],
              "deploy": true
            }
          ],
          "deploy": true
        }
      ],
      "playbook_vrf_lite_override_with_deletions_interface_with_extensions" : [
        {
          "vrf_name": "test_vrf_1",
          "vrf_id": "9008011",
          "vrf_template": "Default_VRF_Universal",
          "vrf_extension_template": "Default_VRF_Extension_Universal",
          "vlan_id": "202",
          "source": "None",
          "service_vrf_template": "None",
          "attach": [
            {
              "ip_address": "10.10.10.224",
              "deploy": true
            },
            {
              "ip_address": "10.10.10.228",
                "vrf_lite": [
                  {
                    "interface": "Ethernet1/2",
                    "ipv4_addr": "10.33.0.11/30",
                    "neighbor_ipv4": "10.33.0.12",
                    "ipv6_addr": "2010::10:34:0:1/64",
                    "neighbor_ipv6": "2010::10:34:0:1",
                    "dot1q": "21",
                    "peer_vrf": "test_vrf_1"
                  }
                ],
              "deploy": true
            }
          ],
          "deploy": true
        }
      ],
    "playbook_vrf_lite_override_with_deletions_interface_without_extensions" : [
        {
          "vrf_name": "test_vrf_1",
          "vrf_id": "9008011",
          "vrf_template": "Default_VRF_Universal",
          "vrf_extension_template": "Default_VRF_Extension_Universal",
          "vlan_id": "202",
          "source": "None",
          "service_vrf_template": "None",
          "attach": [
            {
              "ip_address": "10.10.10.224",
              "deploy": true
            },
            {
              "ip_address": "10.10.10.228",
                "vrf_lite": [
                  {
                    "interface": "Ethernet1/17",
                    "ipv4_addr": "10.33.0.11/30",
                    "neighbor_ipv4": "10.33.0.12",
                    "ipv6_addr": "2010::10:34:0:1/64",
                    "neighbor_ipv6": "2010::10:34:0:1",
                    "dot1q": "21",
                    "peer_vrf": "test_vrf_1"
                  }
                ],
              "deploy": true
            }
          ],
          "deploy": true
        }
      ],
      "playbook_vrf_lite_replace_config" : [
      {
        "vrf_name": "test_vrf_1",
        "vrf_id": "9008011",
        "vrf_template": "Default_VRF_Universal",
        "vrf_extension_template": "Default_VRF_Extension_Universal",
        "vlan_id": "202",
        "source": "None",
        "service_vrf_template": "None",
        "attach": [
          {
            "ip_address": "10.10.10.224",
            "deploy": true
          },
          {
            "ip_address": "10.10.10.228",
              "vrf_lite": [
                {
                  "interface": "Ethernet1/17",
                  "ipv4_addr": "10.33.0.11/30",
                  "neighbor_ipv4": "10.33.0.12",
                  "ipv6_addr": "2010::10:34:0:1/64",
                  "neighbor_ipv6": "2010::10:34:0:1",
                  "dot1q": "21",
                  "peer_vrf": "test_vrf_1"
                }
              ],
            "deploy": true
          }
        ],
        "deploy": true
      }
    ],
    "playbook_vrf_lite_replace_config_interface_with_extension_values" : [
        {
          "vrf_name": "test_vrf_1",
          "vrf_id": "9008011",
          "vrf_template": "Default_VRF_Universal",
          "vrf_extension_template": "Default_VRF_Extension_Universal",
          "vlan_id": "202",
          "source": "None",
          "service_vrf_template": "None",
          "attach": [
            {
              "ip_address": "10.10.10.224",
              "deploy": true
            },
            {
              "ip_address": "10.10.10.228",
                "vrf_lite": [
                  {
                    "interface": "Ethernet1/2",
                    "ipv4_addr": "10.33.0.11/30",
                    "neighbor_ipv4": "10.33.0.12",
                    "ipv6_addr": "2010::10:34:0:1/64",
                    "neighbor_ipv6": "2010::10:34:0:1",
                    "dot1q": "21",
                    "peer_vrf": "test_vrf_1"
                  }
                ],
              "deploy": true
            }
          ],
          "deploy": true
        }
      ],
      "playbook_vrf_merged_lite_update_interface_with_extensions" : [
      {
        "vrf_name": "test_vrf_1",
        "vrf_id": "9008011",
        "vrf_template": "Default_VRF_Universal",
        "vrf_extension_template": "Default_VRF_Extension_Universal",
        "vlan_id": "202",
        "source": "None",
        "service_vrf_template": "None",
        "attach": [
          {
            "ip_address": "10.10.10.224",
            "deploy": true
          },
          {
            "ip_address": "10.10.10.228",
              "vrf_lite": [
                {
                  "interface": "Ethernet1/2",
                  "ipv4_addr": "10.33.0.2/30",
                  "neighbor_ipv4": "10.33.0.1",
                  "ipv6_addr": "2010::10:34:0:7/64",
                  "neighbor_ipv6": "2010::10:34:0:3",
                  "dot1q": "2",
                  "peer_vrf": "test_vrf_1"
                }
              ],
            "deploy": true
          }
        ],
        "deploy": true
      }
    ],
    "playbook_vrf_merged_lite_update_interface_without_extensions" : [
        {
          "vrf_name": "test_vrf_1",
          "vrf_id": "9008011",
          "vrf_template": "Default_VRF_Universal",
          "vrf_extension_template": "Default_VRF_Extension_Universal",
          "vlan_id": "202",
          "source": "None",
          "service_vrf_template": "None",
          "attach": [
            {
              "ip_address": "10.10.10.224",
              "deploy": true
            },
            {
              "ip_address": "10.10.10.228",
                "vrf_lite": [
                  {
                    "interface": "Ethernet1/16",
                    "ipv4_addr": "10.33.0.2/30",
                    "neighbor_ipv4": "10.33.0.1",
                    "ipv6_addr": "2010::10:34:0:7/64",
                    "neighbor_ipv6": "2010::10:34:0:3",
                    "dot1q": "2",
                    "peer_vrf": "test_vrf_1"
                  }
                ],
              "deploy": true
            }
          ],
          "deploy": true
        }
      ],
      "playbook_vrf_lite_inv_config" : [
      {
        "vrf_name": "test_vrf_1",
        "vrf_id": "9008011",
        "vrf_template": "Default_VRF_Universal",
        "vrf_extension_template": "Default_VRF_Extension_Universal",
        "vlan_id": "202",
        "source": "None",
        "service_vrf_template": "None",
        "attach": [
          {
            "ip_address": "10.10.10.225",
              "vrf_lite": [
                {
                  "interface": "Ethernet1/16",
                  "ipv4_addr": "10.33.0.2/30",
                  "neighbor_ipv4": "10.33.0.1",
                  "ipv6_addr": "2010::10:34:0:7/64",
                  "neighbor_ipv6": "2010::10:34:0:3",
                  "dot1q": "2",
                  "peer_vrf": "test_vrf_1"
                }
              ],
            "deploy": true
          }
        ],
        "deploy": true
      }
    ],
    "playbook_config_update": [
      {
        "vrf_name": "test_vrf_1",
        "vrf_id": "9008011",
        "vrf_template": "Default_VRF_Universal",
        "vrf_extension_template": "Default_VRF_Extension_Universal",
        "vlan_id": "203",
        "source": "None",
        "service_vrf_template": "None",
        "attach": [
          {
            "ip_address": "10.10.10.226",
            "deploy": true
          },
          {
            "ip_address": "10.10.10.225",
            "deploy": true
          }
        ],
        "deploy": true
      }
    ],
  "playbook_config_update_vlan": [
    {
      "vrf_name": "test_vrf_1",
      "vrf_id": "9008011",
      "vrf_template": "Default_VRF_Universal",
      "vrf_extension_template": "Default_VRF_Extension_Universal",
      "vlan_id": "303",
      "source": "None",
      "service_vrf_template": "None",
      "attach": [
        {
          "ip_address": "10.10.10.225",
          "deploy": true
        },
        {
          "ip_address": "10.10.10.226",
          "deploy": true
        }
      ],
      "deploy": true
    }
  ],
  "playbook_vrf_lite_update_vlan_config_interface_with_extensions" : [
      {
        "vrf_name": "test_vrf_1",
        "vrf_id": "9008011",
        "vrf_template": "Default_VRF_Universal",
        "vrf_extension_template": "Default_VRF_Extension_Universal",
        "vlan_id": "402",
        "source": "None",
        "service_vrf_template": "None",
        "attach": [
          {
            "ip_address": "10.10.10.224",
            "deploy": true
          },
          {
            "ip_address": "10.10.10.228",
              "vrf_lite": [
                {
                  "interface": "Ethernet1/2",
                  "ipv4_addr": "10.33.0.2/30",
                  "neighbor_ipv4": "10.33.0.1",
                  "ipv6_addr": "2010::10:34:0:7/64",
                  "neighbor_ipv6": "2010::10:34:0:3",
                  "dot1q": "2",
                  "peer_vrf": "test_vrf_1"
                }
              ],
            "deploy": true
          }
        ],
        "deploy": true
      }
    ],
    "playbook_vrf_lite_update_vlan_config_interface_without_extensions" : [
        {
          "vrf_name": "test_vrf_1",
          "vrf_id": "9008011",
          "vrf_template": "Default_VRF_Universal",
          "vrf_extension_template": "Default_VRF_Extension_Universal",
          "vlan_id": "402",
          "source": "None",
          "service_vrf_template": "None",
          "attach": [
            {
              "ip_address": "10.10.10.224",
              "deploy": true
            },
            {
              "ip_address": "10.10.10.228",
                "vrf_lite": [
                  {
                    "interface": "Ethernet1/16",
                    "ipv4_addr": "10.33.0.2/30",
                    "neighbor_ipv4": "10.33.0.1",
                    "ipv6_addr": "2010::10:34:0:7/64",
                    "neighbor_ipv6": "2010::10:34:0:3",
                    "dot1q": "2",
                    "peer_vrf": "test_vrf_1"
                  }
                ],
              "deploy": true
            }
          ],
          "deploy": true
        }
      ],
      "playbook_config_override": [
    {
      "vrf_name": "test_vrf_2",
      "vrf_id": "9008012",
      "vrf_template": "Default_VRF_Universal",
      "vrf_extension_template": "Default_VRF_Extension_Universal",
      "vlan_id": "303",
      "source": "None",
      "service_vrf_template": "None",
      "attach": [
        {
          "ip_address": "10.10.10.225",
          "deploy": true
        },
        {
          "ip_address": "10.10.10.226",
          "deploy": true
        }
      ],
      "deploy": true
    }
  ],
  "playbook_config_incorrect_vrfid": [
    {
      "vrf_name": "test_vrf_1",
      "vrf_id": "9008012",
      "vrf_template": "Default_VRF_Universal",
      "vrf_extension_template": "Default_VRF_Extension_Universal",
      "source": "None",
      "service_vrf_template": "None",
      "attach": [
        {
          "ip_address": "10.10.10.224",
          "vlan_id": "202",
          "deploy": true
        },
        {
          "ip_address": "10.10.10.225",
          "vlan_id": "203",
          "deploy": true
        }
      ],
      "deploy": true
    }
  ],
  "playbook_config_replace": [
    {
      "vrf_name": "test_vrf_1",
      "vrf_id": "9008011",
      "vrf_template": "Default_VRF_Universal",
      "vrf_extension_template": "Default_VRF_Extension_Universal",
      "vlan_id": "203",
      "source": "None",
      "service_vrf_template": "None",
      "attach": [
        {
          "ip_address": "10.10.10.225",
          "deploy": true
        },
        {
          "ip_address": "10.10.10.226",
          "deploy": true
        }
      ],
      "deploy": true
    }
  ],
  "playbook_config_replace_no_atch": [
    {
      "vrf_name": "test_vrf_1",
      "vrf_id": "9008011",
      "vrf_template": "Default_VRF_Universal",
      "vrf_extension_template": "Default_VRF_Extension_Universal",
      "source": "None",
      "service_vrf_template": "None"
    }
  ],
  "playbook_msd_config" : [
    {
      "vrf_name": "test_vrf_1",
      "vrf_id": "9008011",
      "vrf_template": "Default_VRF_Universal",
      "vrf_extension_template": "Default_VRF_Extension_Universal",
      "vlan_id": "2000",
      "source": "None",
      "service_vrf_template": "None",
      "attach": [
        {
          "ip_address": "10.10.10.224"
        }
      ],
      "child_fabric_config": [
        {
          "adv_host_routes": true,
          "adv_default_routes": true,
          "l3vni_wo_vlan": false,
          "fabric": "child_fabric"
        }
      ],
      "deploy": true
    }
  ],
  "playbook_msd_replace_config" : [
    {
      "vrf_name": "test_vrf_1",
      "vrf_id": "9008011",
      "vrf_template": "Default_VRF_Universal",
      "vrf_extension_template": "Default_VRF_Extension_Universal",
      "vrf_int_mtu": 1500,
      "attach": [
        {
          "ip_address": "10.10.10.224"
        }
      ],
      "child_fabric_config": [
        {
          "fabric": "child_fabric",
          "static_default_route": true,
          "l3vni_wo_vlan": true
        }
      ],
      "deploy": true
    }
  ],
  "playbook_msd_config_no_child" : [
    {
      "vrf_name": "test_vrf_1",
      "vrf_id": "9008011",
      "vrf_template": "Default_VRF_Universal",
      "vrf_extension_template": "Default_VRF_Extension_Universal",
      "vlan_id": "2000",
      "source": "None",
      "service_vrf_template": "None",
      "attach": [
        {
          "ip_address": "10.10.10.224"
        }
      ],
      "deploy": true
    }
  ],
  "playbook_msd_config_misconfig_1" : [
    {
      "vrf_name": "test_vrf_1",
      "vrf_id": "9008011",
      "vrf_template": "Default_VRF_Universal",
      "vrf_extension_template": "Default_VRF_Extension_Universal",
      "vlan_id": "2000",
      "source": "None",
      "service_vrf_template": "None",
      "attach": [
        {
          "ip_address": "10.10.10.224"
        }
      ],
      "child_fabric_config": [
        {
          "fabric_name": "k_fab",
          "static_default_route": true,
          "l3vni_wo_vlan": true
        }
      ],
      "deploy": true
    }
  ],
  "playbook_msd_config_misconfig_2" : [
    {
      "vrf_name": "test_vrf_1",
      "vrf_id": "9008011",
      "vrf_template": "Default_VRF_Universal",
      "vrf_extension_template": "Default_VRF_Extension_Universal",
      "vlan_id": "2000",
      "source": "None",
      "service_vrf_template": "None",
      "attach": [
        {
          "ip_address": "10.10.10.224"
        }
      ],
      "child_fabric_config": [
        {
          "fabric": "k_fab",
          "static_default_route": true,
          "l3vni_wo_vlan": true
        }
      ],
      "deploy": true
    }
  ],
  "playbook_msd_config_misconfig_3" : [
    {
      "vrf_name": "test_vrf_1",
      "vrf_id": "9008011",
      "vrf_template": "Default_VRF_Universal",
      "vrf_extension_template": "Default_VRF_Extension_Universal",
      "vlan_id": "2000",
      "source": "None",
      "service_vrf_template": "None",
      "attach": [
        {
          "ip_address": "10.10.10.224"
        }
      ],
      "child_fabric_config": [
      ],
      "deploy": true
    }
  ],
  "playbook_msd_delete_config" : [
    {
      "vrf_name": "test_vrf_1",
      "vrf_id": "9008011",
      "vrf_template": "Default_VRF_Universal",
      "vrf_extension_template": "Default_VRF_Extension_Universal",
      "vlan_id": "2000",
      "source": "None",
      "service_vrf_template": "None",
      "attach": [
        {
          "ip_address": "10.10.10.224"
        }
      ],
      "deploy": true
    }
  ],
  "playbook_msd_override_config": [
    {
      "vrf_name": "test_vrf_2",
      "vrf_id": "9008012",
      "vrf_template": "Default_VRF_Universal",
      "vrf_extension_template": "Default_VRF_Extension_Universal",
      "vlan_id": "2001",
      "source": "None",
      "service_vrf_template": "None",
      "attach": [
        {
          "ip_address": "10.10.10.224",
          "deploy": true
        }
      ],
      "child_fabric_config": [
        {
          "fabric": "child_fabric",
          "adv_host_routes": true,
          "adv_default_routes": true,
          "l3vni_wo_vlan": false
        }
      ],
      "deploy": true
    }
  ],
  "playbook_msd_query_config" : [
    {
      "vrf_name": "test_vrf_1",
      "vrf_id": "9008011",
      "vlan_id": "2000",
      "attach": [
        {
          "ip_address": "10.10.10.224"
        }
      ],
      "child_fabric_config": [
        {
          "adv_host_routes": true,
          "adv_default_routes": true,
          "l3vni_wo_vlan": false,
          "fabric": "child_fabric"
        }
      ],
      "deploy": true
    }
  ],
  "playbook_msd_child_config" : [
    {
      "vrf_name": "test_vrf_1",
      "adv_host_routes": true,
      "adv_default_routes": true,
      "l3vni_wo_vlan": false
    }
  ],
<<<<<<< HEAD
=======
  "playbook_mcfg_config" : [
    {
      "vrf_name": "test_vrf_1",
      "vrf_id": "9008011",
      "vrf_template": "Default_VRF_Universal",
      "vrf_extension_template": "Default_VRF_Extension_Universal",
      "vlan_id": "2000",
      "source": "None",
      "service_vrf_template": "None",
      "attach": [
        {
          "ip_address": "10.10.10.224"
        }
      ],
      "child_fabric_config": [
        {
          "adv_host_routes": true,
          "adv_default_routes": true,
          "l3vni_wo_vlan": false,
          "fabric": "child_fabric"
        }
      ],
      "deploy": true
    }
  ],
  "playbook_mcfg_replace_config" : [
    {
      "vrf_name": "test_vrf_1",
      "vrf_id": "9008011",
      "vrf_template": "Default_VRF_Universal",
      "vrf_extension_template": "Default_VRF_Extension_Universal",
      "vrf_int_mtu": 1500,
      "attach": [
        {
          "ip_address": "10.10.10.224"
        }
      ],
      "child_fabric_config": [
        {
          "fabric": "child_fabric",
          "static_default_route": true,
          "l3vni_wo_vlan": true
        }
      ],
      "deploy": true
    }
  ],
  "playbook_mcfg_delete_config" : [
    {
      "vrf_name": "test_vrf_1",
      "vrf_id": "9008011",
      "vrf_template": "Default_VRF_Universal",
      "vrf_extension_template": "Default_VRF_Extension_Universal",
      "vlan_id": "2000",
      "source": "None",
      "service_vrf_template": "None",
      "attach": [
        {
          "ip_address": "10.10.10.224"
        }
      ],
      "deploy": true
    }
  ],
  "playbook_mcfg_override_config": [
    {
      "vrf_name": "test_vrf_2",
      "vrf_id": "9008012",
      "vrf_template": "Default_VRF_Universal",
      "vrf_extension_template": "Default_VRF_Extension_Universal",
      "vlan_id": "2001",
      "source": "None",
      "service_vrf_template": "None",
      "attach": [
        {
          "ip_address": "10.10.10.224",
          "deploy": true
        }
      ],
      "child_fabric_config": [
        {
          "fabric": "child_fabric",
          "adv_host_routes": true,
          "adv_default_routes": true,
          "l3vni_wo_vlan": false
        }
      ],
      "deploy": true
    }
  ],
  "nd_version": {
    "RETURN_CODE":200,
    "METHOD":"GET",
    "MESSAGE":"OK",
    "DATA":
        {
            "version": "12.2.1.321",
            "mode": "",
            "isMediaController": false,
            "dev": false,
            "isHaEnabled": false,
            "install": "",
            "uuid": "",
            "is_upgrade_inprogress": false
        }
  },
  "nd_version_11": {
    "RETURN_CODE":200,
    "METHOD":"GET",
    "MESSAGE":"OK",
    "DATA":
        {
            "version": "11.1",
            "mode": "",
            "isMediaController": false,
            "dev": false,
            "isHaEnabled": false,
            "install": "",
            "uuid": "",
            "is_upgrade_inprogress": false
        }
  },
>>>>>>> 1c7c1e63
  "mock_fabric_associations": {
    "DATA": [
      {
        "fabricId": 38,
        "fabricName": "parent_fabric",
        "fabricParent": "None",
        "fabricState": "msd",
        "fabricTechnology": "VXLANFabric",
        "fabricType": "MSD"
      },
      {
        "fabricId": 40,
        "fabricName": "child_fabric",
        "fabricParent": "parent_fabric",
        "fabricState": "member",
        "fabricTechnology": "VXLANFabric",
        "fabricType": "Switch_Fabric"
      },
      {
        "fabricId": 11,
        "fabricName": "standalone_fabric",
        "fabricParent": "None",
        "fabricState": "standalone",
        "fabricTechnology": "VXLANFabric",
        "fabricType": "Switch_Fabric"
      }
    ],
    "MESSAGE": "OK",
    "METHOD": "GET",
    "REQUEST_PATH": "https://mock.ndfc/appcenter/cisco/ndfc/api/v1/lan-fabric/rest/control/fabrics/msd/fabric-associations",
    "RETURN_CODE": 200
  },
  "mock_vrf_get_object": {
    "RETURN_CODE": 200,
    "MESSAGE": "OK",
    "DATA":[
      {
        "fabric": "child_fabric",
        "vrfName": "test_vrf_1",
        "enforce": null,
        "defaultSGTag": null,
        "vrfTemplate": "Default_VRF_Universal",
        "vrfExtensionTemplate": "Default_VRF_Extension_Universal",
        "vrfTemplateConfig": "{\"routeTargetExportEvpn\":\"\",\"routeTargetImport\":\"\",\"vrfVlanId\":\"2000\",\"vrfDescription\":\"\",\"disableRtAuto\":\"false\",\"v6VrfRouteMap\":\"FABRIC-RMAP-REDIST-SUBNET\",\"maxBgpPaths\":\"1\",\"maxIbgpPaths\":\"2\",\"vrfSegmentId\":\"50000\",\"routeTargetExport\":\"\",\"ipv6LinkLocalFlag\":\"true\",\"mtu\":\"9216\",\"vrfRouteMap\":\"FABRIC-RMAP-REDIST-SUBNET\",\"vrfVlanName\":\"\",\"tag\":\"12345\",\"nveId\":\"1\",\"vrfIntfDescription\":\"\",\"routeTargetImportEvpn\":\"\",\"vrfName\":\"test_vrf_1\"}",
        "tenantName": null,
        "id": 19899,
        "vrfId": 9008011,
        "serviceVrfTemplate": null,
        "source": null,
        "vrfStatus": "DEPLOYED",
        "hierarchicalKey": "child_fabric"
      },
      {
        "fabric": "child_fabric",
        "vrfName": "test_vrf_2",
        "enforce": null,
        "defaultSGTag": null,
        "vrfTemplate": "Default_VRF_Universal",
        "vrfExtensionTemplate": "Default_VRF_Extension_Universal",
        "vrfTemplateConfig": "{\"routeTargetExportEvpn\":\"\",\"routeTargetImport\":\"\",\"vrfVlanId\":\"2001\",\"vrfDescription\":\"\",\"disableRtAuto\":\"false\",\"v6VrfRouteMap\":\"FABRIC-RMAP-REDIST-SUBNET\",\"maxBgpPaths\":\"1\",\"maxIbgpPaths\":\"2\",\"vrfSegmentId\":\"50000\",\"routeTargetExport\":\"\",\"ipv6LinkLocalFlag\":\"true\",\"mtu\":\"9216\",\"vrfRouteMap\":\"FABRIC-RMAP-REDIST-SUBNET\",\"vrfVlanName\":\"\",\"tag\":\"12345\",\"nveId\":\"1\",\"vrfIntfDescription\":\"\",\"routeTargetImportEvpn\":\"\",\"vrfName\":\"test_vrf_2\"}",
        "tenantName": null,
        "id": 19899,
        "vrfId": 9008012,
        "serviceVrfTemplate": null,
        "source": null,
        "vrfStatus": "DEPLOYED",
        "hierarchicalKey": "child_fabric"
      }
    ]
  },
  "mock_vrf_attach_object_del_not_ready": {
    "ERROR": "",
    "RETURN_CODE": 200,
    "MESSAGE": "OK",
    "DATA": [
      {
        "vrfName": "test_vrf_1",
        "lanAttachList": [
          {
            "lanAttachState": "DEPLOYED",
            "isLanAttached": false
          },
          {
            "lanAttachState": "DEPLOYED",
            "isLanAttached": false
          }
        ]
      }
    ]
  },
  "mock_msd_vrf_attach_object_del_not_ready": {
    "ERROR": "",
    "RETURN_CODE": 200,
    "MESSAGE": "OK",
    "DATA": [
      {
        "vrfName": "test_vrf_1",
        "lanAttachList": [
          {
            "lanAttachState": "DEPLOYED",
            "isLanAttached": false
          }
        ]
      }
    ]
  },
  "mock_vrf_attach_object_del_oos": {
    "ERROR": "",
    "RETURN_CODE": 200,
<<<<<<< HEAD
    "MESSAGE": "OK",
    "DATA": [
      {
        "vrfName": "test_vrf_1",
        "lanAttachList": [
          {
            "lanAttachState": "OUT-OF-SYNC"
          },
          {
            "lanAttachState": "OUT-OF-SYNC"
          }
        ]
      }
    ]
  },
  "mock_vrf_attach_object_del_ready": {
    "ERROR": "",
    "RETURN_CODE": 200,
    "MESSAGE": "OK",
    "DATA": [
      {
        "vrfName": "test_vrf_1",
        "lanAttachList": [
          {
            "lanAttachState": "NA",
            "isLanAttached": false
          },
          {
            "lanAttachState": "NA",
            "isLanAttached": false
          }
        ]
      }
    ]
  },
  "mock_msd_vrf_attach_object_del_ready": {
    "ERROR": "",
    "RETURN_CODE": 200,
    "MESSAGE": "OK",
    "DATA": [
      {
        "vrfName": "test_vrf_1",
        "lanAttachList": [
          {
            "lanAttachState": "NA",
            "isLanAttached": false
          }
        ]
      }
    ]
  },
  "mock_vrf_object": {
    "ERROR": "",
    "RETURN_CODE": 200,
    "MESSAGE":"OK",
    "DATA": [
      {
        "fabric": "standalone_fabric",
        "serviceVrfTemplate": "None",
        "source": "None",
        "vrfExtensionTemplate": "Default_VRF_Extension_Universal",
        "vrfId": 9008011,
        "vrfName": "test_vrf_1",
        "vrfTemplate": "Default_VRF_Universal",
        "vrfTemplateConfig": "{\"advertiseDefaultRouteFlag\":\"true\",\"vrfVlanId\":\"202\",\"isRPExternal\":\"false\",\"vrfDescription\":\"\",\"L3VniMcastGroup\":\"\",\"maxBgpPaths\":\"1\",\"maxIbgpPaths\":\"2\",\"vrfSegmentId\":\"9008013\",\"ipv6LinkLocalFlag\":\"true\",\"vrfRouteMap\":\"FABRIC-RMAP-REDIST-SUBNET\",\"v6VrfRouteMap\":\"FABRIC-RMAP-REDIST-SUBNET\",\"configureStaticDefaultRouteFlag\":\"true\",\"trmBGWMSiteEnabled\":\"false\",\"tag\":\"12345\",\"rpAddress\":\"\",\"nveId\":\"1\",\"bgpPasswordKeyType\":\"3\",\"bgpPassword\":\"\",\"mtu\":\"9216\",\"multicastGroup\":\"\",\"advertiseHostRouteFlag\":\"false\",\"vrfVlanName\":\"\",\"trmEnabled\":\"false\",\"loopbackNumber\":\"\",\"asn\":\"34343\",\"vrfIntfDescription\":\"\",\"vrfName\":\"test_vrf_1\"}",
        "vrfStatus": "DEPLOYED"
      }
    ]
  },
  "mock_msd_parent_vrf_object": {
    "ERROR": "",
    "RETURN_CODE": 200,
    "MESSAGE":"OK",
    "DATA": [
      {
        "fabric": "parent_fabric",
        "serviceVrfTemplate": "None",
        "source": "None",
        "vrfExtensionTemplate": "Default_VRF_Extension_Universal",
        "vrfId": 9008011,
        "vrfName": "test_vrf_1",
        "vrfTemplate": "Default_VRF_Universal",
        "vrfTemplateConfig": "{\"advertiseDefaultRouteFlag\":\"true\",\"vrfVlanId\":\"2000\",\"isRPExternal\":\"false\",\"vrfDescription\":\"\",\"L3VniMcastGroup\":\"\",\"maxBgpPaths\":\"1\",\"maxIbgpPaths\":\"2\",\"vrfSegmentId\":\"9008013\",\"ipv6LinkLocalFlag\":\"true\",\"vrfRouteMap\":\"FABRIC-RMAP-REDIST-SUBNET\",\"v6VrfRouteMap\":\"FABRIC-RMAP-REDIST-SUBNET\",\"configureStaticDefaultRouteFlag\":\"true\",\"trmBGWMSiteEnabled\":\"false\",\"tag\":\"12345\",\"rpAddress\":\"\",\"nveId\":\"1\",\"bgpPasswordKeyType\":\"3\",\"bgpPassword\":\"\",\"mtu\":\"9216\",\"multicastGroup\":\"\",\"advertiseHostRouteFlag\":\"false\",\"vrfVlanName\":\"\",\"trmEnabled\":\"false\",\"loopbackNumber\":\"\",\"asn\":\"34343\",\"vrfIntfDescription\":\"\",\"vrfName\":\"test_vrf_1\"}",
        "vrfStatus": "DEPLOYED"
      }
    ]
  },
  "mock_msd_vrf_object": {
    "ERROR": "",
    "RETURN_CODE": 200,
    "MESSAGE":"OK",
    "DATA": [
      {
        "fabric": "child_fabric",
        "serviceVrfTemplate": "None",
        "source": "None",
        "vrfExtensionTemplate": "Default_VRF_Extension_Universal",
        "vrfId": 9008011,
        "vrfName": "test_vrf_1",
        "vrfTemplate": "Default_VRF_Universal",
        "vrfTemplateConfig": "{\"advertiseDefaultRouteFlag\":\"true\",\"vrfVlanId\":\"2000\",\"isRPExternal\":\"false\",\"vrfDescription\":\"\",\"L3VniMcastGroup\":\"\",\"maxBgpPaths\":\"1\",\"maxIbgpPaths\":\"2\",\"vrfSegmentId\":\"9008013\",\"ipv6LinkLocalFlag\":\"true\",\"vrfRouteMap\":\"FABRIC-RMAP-REDIST-SUBNET\",\"v6VrfRouteMap\":\"FABRIC-RMAP-REDIST-SUBNET\",\"configureStaticDefaultRouteFlag\":\"true\",\"trmBGWMSiteEnabled\":\"false\",\"tag\":\"12345\",\"rpAddress\":\"\",\"nveId\":\"1\",\"bgpPasswordKeyType\":\"3\",\"bgpPassword\":\"\",\"mtu\":\"9216\",\"multicastGroup\":\"\",\"advertiseHostRouteFlag\":\"false\",\"vrfVlanName\":\"\",\"trmEnabled\":\"false\",\"loopbackNumber\":\"\",\"asn\":\"34343\",\"vrfIntfDescription\":\"\",\"vrfName\":\"test_vrf_1\"}",
        "vrfStatus": "DEPLOYED"
      }
    ]
  },
  "mock_msd_vrf_object_2": {
    "ERROR": "",
    "RETURN_CODE": 200,
    "MESSAGE":"OK",
    "DATA": [
      {
        "fabric": "child_fabric",
        "serviceVrfTemplate": "None",
        "source": "None",
        "vrfExtensionTemplate": "Default_VRF_Extension_Universal",
        "vrfId": 9008012,
        "vrfName": "test_vrf_2",
        "vrfTemplate": "Default_VRF_Universal",
        "vrfTemplateConfig": "{\"advertiseDefaultRouteFlag\":\"true\",\"vrfVlanId\":\"2001\",\"isRPExternal\":\"false\",\"vrfDescription\":\"\",\"L3VniMcastGroup\":\"\",\"maxBgpPaths\":\"1\",\"maxIbgpPaths\":\"2\",\"vrfSegmentId\":\"9008013\",\"ipv6LinkLocalFlag\":\"true\",\"vrfRouteMap\":\"FABRIC-RMAP-REDIST-SUBNET\",\"v6VrfRouteMap\":\"FABRIC-RMAP-REDIST-SUBNET\",\"configureStaticDefaultRouteFlag\":\"true\",\"trmBGWMSiteEnabled\":\"false\",\"tag\":\"12345\",\"rpAddress\":\"\",\"nveId\":\"1\",\"bgpPasswordKeyType\":\"3\",\"bgpPassword\":\"\",\"mtu\":\"9216\",\"multicastGroup\":\"\",\"advertiseHostRouteFlag\":\"false\",\"vrfVlanName\":\"\",\"trmEnabled\":\"false\",\"loopbackNumber\":\"\",\"asn\":\"34343\",\"vrfIntfDescription\":\"\",\"vrfName\":\"test_vrf_2\"}",
        "vrfStatus": "DEPLOYED"
      }
    ]
  },
  "mock_vrf_attach_object" : {
    "MESSAGE": "OK",
    "METHOD": "POST",
    "RETURN_CODE": 200,
    "DATA": [
      {
        "vrfName": "test_vrf_1",
        "lanAttachList": [
          {
            "vrfName": "test_vrf_1",
            "switchName": "n9kv_leaf1",
            "lanAttachState": "DEPLOYED",
            "instanceValues": "{\"loopbackId\":\"\",\"loopbackIpAddress\":\"\",\"loopbackIpV6Address\":\"\",\"switchRouteTargetImportEvpn\":\"5000:100\",\"switchRouteTargetExportEvpn\":\"5000:100\"}",
            "isLanAttached": true,
            "switchSerialNo": "XYZKSJHSMK1",
            "switchRole": "leaf",
            "fabricName": "test-fabric",
            "ipAddress": "10.10.10.224",
            "vlanId": "202",
            "vrfId": "9008011"
          },
          {
            "vrfName": "test_vrf_1",
            "switchName": "n9kv_leaf2",
            "lanAttachState": "DEPLOYED",
            "instanceValues": "{\"loopbackId\":\"\",\"loopbackIpAddress\":\"\",\"loopbackIpV6Address\":\"\",\"switchRouteTargetImportEvpn\":\"5000:100\",\"switchRouteTargetExportEvpn\":\"5000:100\"}",
            "isLanAttached": true,
            "switchSerialNo": "XYZKSJHSMK2",
            "switchRole": "leaf",
            "fabricName": "test-fabric",
            "ipAddress": "10.10.10.225",
            "vlanId": "202",
            "vrfId": "9008011"
          }
        ]
      }
    ]
  },
  "mock_msd_vrf_attach_object" : {
    "MESSAGE": "OK",
    "METHOD": "POST",
    "RETURN_CODE": 200,
    "DATA": [
      {
        "vrfName": "test_vrf_1",
        "lanAttachList": [
          {
            "vrfName": "test_vrf_1",
            "switchName": "n9kv_leaf1",
            "lanAttachState": "DEPLOYED",
            "instanceValues": "{\"loopbackId\":\"\",\"loopbackIpAddress\":\"\",\"loopbackIpV6Address\":\"\",\"switchRouteTargetImportEvpn\":\"\",\"switchRouteTargetExportEvpn\":\"\"}",
            "isLanAttached": true,
            "switchSerialNo": "XYZKSJHSMK1",
            "switchRole": "leaf",
            "fabricName": "test-fabric",
            "ipAddress": "10.10.10.224",
            "vlanId": "2000",
            "vrfId": "9008011"
          }
        ]
      }
    ]
  },
  "mock_msd_vrf_child_attach_object" : {
=======
>>>>>>> 1c7c1e63
    "MESSAGE": "OK",
    "METHOD": "POST",
    "RETURN_CODE": 200,
    "DATA": [
      {
        "vrfName": "test_vrf_1",
        "lanAttachList": [
          {
            "vrfName": "test_vrf_1",
            "switchName": "n9kv_leaf1",
            "lanAttachState": "DEPLOYED",
            "instanceValues": "{\"loopbackId\":\"\",\"loopbackIpAddress\":\"\",\"loopbackIpV6Address\":\"\",\"switchRouteTargetImportEvpn\":\"\",\"switchRouteTargetExportEvpn\":\"\"}",
            "isLanAttached": true,
            "switchSerialNo": "XYZKSJHSMK1",
            "switchRole": "leaf",
            "fabricName": "child_fabric",
            "ipAddress": "10.10.10.224",
            "vlanId": "2000",
            "vrfId": "9008011"
          }
        ]
      }
    ]
  },
  "mock_msd_vrf_child_attach_object_2" : {
    "MESSAGE": "OK",
    "METHOD": "POST",
    "RETURN_CODE": 200,
    "DATA": [
      {
        "vrfName": "test_vrf_2",
        "lanAttachList": [
          {
            "vrfName": "test_vrf_2",
            "switchName": "n9kv_leaf1",
            "lanAttachState": "DEPLOYED",
            "instanceValues": "{\"loopbackId\":\"\",\"loopbackIpAddress\":\"\",\"loopbackIpV6Address\":\"\",\"switchRouteTargetImportEvpn\":\"\",\"switchRouteTargetExportEvpn\":\"\"}",
            "isLanAttached": true,
            "switchSerialNo": "XYZKSJHSMK1",
            "switchRole": "leaf",
            "fabricName": "child_fabric",
            "ipAddress": "10.10.10.224",
            "vlanId": "2001",
            "vrfId": "9008012"
          }
        ]
      }
    ]
  },
<<<<<<< HEAD
  "mock_msd_vrf_get_attach_object_replaced_parent" : {
    "METHOD": "GET",
=======
  "mock_msd_vrf_attach_object_del_ready": {
    "ERROR": "",
    "RETURN_CODE": 200,
    "MESSAGE": "OK",
    "DATA": [
      {
        "vrfName": "test_vrf_1",
        "lanAttachList": [
          {
            "lanAttachState": "NA",
            "isLanAttached": false
          }
        ]
      }
    ]
  },
  "mock_vrf_object": {
    "ERROR": "",
>>>>>>> 1c7c1e63
    "RETURN_CODE": 200,
    "DATA": [
      {
<<<<<<< HEAD
=======
        "fabric": "standalone_fabric",
        "serviceVrfTemplate": "None",
        "source": "None",
        "vrfExtensionTemplate": "Default_VRF_Extension_Universal",
        "vrfId": 9008011,
>>>>>>> 1c7c1e63
        "vrfName": "test_vrf_1",
        "lanAttachList": [
          {
            "vrfName": "test_vrf_1",
            "switchName": "n9kv_leaf1",
            "lanAttachState": "DEPLOYED",
            "instanceValues": "{\"loopbackId\":\"\",\"loopbackIpAddress\":\"\",\"loopbackIpV6Address\":\"\",\"switchRouteTargetImportEvpn\":\"\",\"switchRouteTargetExportEvpn\":\"\"}",
            "isLanAttached": true,
            "switchSerialNo": "XYZKSJHSMK1",
            "switchRole": "leaf",
            "fabricName": "test-fabric",
            "ipAddress": "10.10.10.224",
            "vlanId": "2000",
            "vrfId": "9008011"
          }
        ]
      }
    ]
  },
<<<<<<< HEAD
   "mock_vrf_attach_object_query" : {
=======
  "mock_msd_parent_vrf_object": {
    "ERROR": "",
    "RETURN_CODE": 200,
    "MESSAGE":"OK",
    "DATA": [
      {
        "fabric": "parent_fabric",
        "serviceVrfTemplate": "None",
        "source": "None",
        "vrfExtensionTemplate": "Default_VRF_Extension_Universal",
        "vrfId": 9008011,
        "vrfName": "test_vrf_1",
        "vrfTemplate": "Default_VRF_Universal",
        "vrfTemplateConfig": "{\"advertiseDefaultRouteFlag\":\"true\",\"vrfVlanId\":\"2000\",\"isRPExternal\":\"false\",\"vrfDescription\":\"\",\"L3VniMcastGroup\":\"\",\"maxBgpPaths\":\"1\",\"maxIbgpPaths\":\"2\",\"vrfSegmentId\":\"9008013\",\"ipv6LinkLocalFlag\":\"true\",\"vrfRouteMap\":\"FABRIC-RMAP-REDIST-SUBNET\",\"v6VrfRouteMap\":\"FABRIC-RMAP-REDIST-SUBNET\",\"configureStaticDefaultRouteFlag\":\"true\",\"trmBGWMSiteEnabled\":\"false\",\"tag\":\"12345\",\"rpAddress\":\"\",\"nveId\":\"1\",\"bgpPasswordKeyType\":\"3\",\"bgpPassword\":\"\",\"mtu\":\"9216\",\"multicastGroup\":\"\",\"advertiseHostRouteFlag\":\"false\",\"vrfVlanName\":\"\",\"trmEnabled\":\"false\",\"loopbackNumber\":\"\",\"asn\":\"34343\",\"vrfIntfDescription\":\"\",\"vrfName\":\"test_vrf_1\"}",
        "vrfStatus": "DEPLOYED"
      }
    ]
  },
  "mock_msd_vrf_object": {
    "ERROR": "",
    "RETURN_CODE": 200,
    "MESSAGE":"OK",
    "DATA": [
      {
        "fabric": "child_fabric",
        "serviceVrfTemplate": "None",
        "source": "None",
        "vrfExtensionTemplate": "Default_VRF_Extension_Universal",
        "vrfId": 9008011,
        "vrfName": "test_vrf_1",
        "vrfTemplate": "Default_VRF_Universal",
        "vrfTemplateConfig": "{\"advertiseDefaultRouteFlag\":\"true\",\"vrfVlanId\":\"2000\",\"isRPExternal\":\"false\",\"vrfDescription\":\"\",\"L3VniMcastGroup\":\"\",\"maxBgpPaths\":\"1\",\"maxIbgpPaths\":\"2\",\"vrfSegmentId\":\"9008013\",\"ipv6LinkLocalFlag\":\"true\",\"vrfRouteMap\":\"FABRIC-RMAP-REDIST-SUBNET\",\"v6VrfRouteMap\":\"FABRIC-RMAP-REDIST-SUBNET\",\"configureStaticDefaultRouteFlag\":\"true\",\"trmBGWMSiteEnabled\":\"false\",\"tag\":\"12345\",\"rpAddress\":\"\",\"nveId\":\"1\",\"bgpPasswordKeyType\":\"3\",\"bgpPassword\":\"\",\"mtu\":\"9216\",\"multicastGroup\":\"\",\"advertiseHostRouteFlag\":\"false\",\"vrfVlanName\":\"\",\"trmEnabled\":\"false\",\"loopbackNumber\":\"\",\"asn\":\"34343\",\"vrfIntfDescription\":\"\",\"vrfName\":\"test_vrf_1\"}",
        "vrfStatus": "DEPLOYED"
      }
    ]
  },
  "mock_msd_vrf_object_2": {
    "ERROR": "",
    "RETURN_CODE": 200,
    "MESSAGE":"OK",
    "DATA": [
      {
        "fabric": "child_fabric",
        "serviceVrfTemplate": "None",
        "source": "None",
        "vrfExtensionTemplate": "Default_VRF_Extension_Universal",
        "vrfId": 9008012,
        "vrfName": "test_vrf_2",
        "vrfTemplate": "Default_VRF_Universal",
        "vrfTemplateConfig": "{\"advertiseDefaultRouteFlag\":\"true\",\"vrfVlanId\":\"2001\",\"isRPExternal\":\"false\",\"vrfDescription\":\"\",\"L3VniMcastGroup\":\"\",\"maxBgpPaths\":\"1\",\"maxIbgpPaths\":\"2\",\"vrfSegmentId\":\"9008013\",\"ipv6LinkLocalFlag\":\"true\",\"vrfRouteMap\":\"FABRIC-RMAP-REDIST-SUBNET\",\"v6VrfRouteMap\":\"FABRIC-RMAP-REDIST-SUBNET\",\"configureStaticDefaultRouteFlag\":\"true\",\"trmBGWMSiteEnabled\":\"false\",\"tag\":\"12345\",\"rpAddress\":\"\",\"nveId\":\"1\",\"bgpPasswordKeyType\":\"3\",\"bgpPassword\":\"\",\"mtu\":\"9216\",\"multicastGroup\":\"\",\"advertiseHostRouteFlag\":\"false\",\"vrfVlanName\":\"\",\"trmEnabled\":\"false\",\"loopbackNumber\":\"\",\"asn\":\"34343\",\"vrfIntfDescription\":\"\",\"vrfName\":\"test_vrf_2\"}",
        "vrfStatus": "DEPLOYED"
      }
    ]
  },
  "mock_vrf_attach_object" : {
>>>>>>> 1c7c1e63
    "MESSAGE": "OK",
    "METHOD": "POST",
    "RETURN_CODE": 200,
    "DATA": [
      {
        "vrfName": "test_vrf_1",
        "lanAttachList": [
          {
            "vrfName": "test_vrf_1",
            "switchName": "n9kv_leaf1",
            "lanAttachState": "DEPLOYED",
            "isLanAttached": true,
            "switchSerialNo": "XYZKSJHSMK1",
            "switchRole": "leaf",
            "fabricName": "test-fabric",
            "ipAddress": "10.10.10.224",
            "vlanId": "202",
            "vrfId": "9008011"
          },
          {
            "vrfName": "test_vrf_1",
            "switchName": "n9kv_leaf2",
            "lanAttachState": "DEPLOYED",
            "isLanAttached": true,
            "switchSerialNo": "XYZKSJHSMK2",
            "switchRole": "leaf",
            "fabricName": "test-fabric",
            "ipAddress": "10.10.10.225",
            "vlanId": "202",
            "vrfId": "9008011"
          }
        ]
      }
    ]
  },
<<<<<<< HEAD
  "mock_msd_vrf_parent_attach_object_query" : {
=======
  "mock_msd_vrf_attach_object" : {
    "MESSAGE": "OK",
    "METHOD": "POST",
    "RETURN_CODE": 200,
    "DATA": [
      {
        "vrfName": "test_vrf_1",
        "lanAttachList": [
          {
            "vrfName": "test_vrf_1",
            "switchName": "n9kv_leaf1",
            "lanAttachState": "DEPLOYED",
            "instanceValues": "{\"loopbackId\":\"\",\"loopbackIpAddress\":\"\",\"loopbackIpV6Address\":\"\",\"switchRouteTargetImportEvpn\":\"\",\"switchRouteTargetExportEvpn\":\"\"}",
            "isLanAttached": true,
            "switchSerialNo": "XYZKSJHSMK1",
            "switchRole": "leaf",
            "fabricName": "test-fabric",
            "ipAddress": "10.10.10.224",
            "vlanId": "2000",
            "vrfId": "9008011"
          }
        ]
      }
    ]
  },
  "mock_msd_vrf_child_attach_object" : {
    "MESSAGE": "OK",
    "METHOD": "POST",
    "RETURN_CODE": 200,
    "DATA": [
      {
        "vrfName": "test_vrf_1",
        "lanAttachList": [
          {
            "vrfName": "test_vrf_1",
            "switchName": "n9kv_leaf1",
            "lanAttachState": "DEPLOYED",
            "instanceValues": "{\"loopbackId\":\"\",\"loopbackIpAddress\":\"\",\"loopbackIpV6Address\":\"\",\"switchRouteTargetImportEvpn\":\"\",\"switchRouteTargetExportEvpn\":\"\"}",
            "isLanAttached": true,
            "switchSerialNo": "XYZKSJHSMK1",
            "switchRole": "leaf",
            "fabricName": "child_fabric",
            "ipAddress": "10.10.10.224",
            "vlanId": "2000",
            "vrfId": "9008011"
          }
        ]
      }
    ]
  },
  "mock_msd_vrf_child_attach_object_2" : {
    "MESSAGE": "OK",
    "METHOD": "POST",
    "RETURN_CODE": 200,
    "DATA": [
      {
        "vrfName": "test_vrf_2",
        "lanAttachList": [
          {
            "vrfName": "test_vrf_2",
            "switchName": "n9kv_leaf1",
            "lanAttachState": "DEPLOYED",
            "instanceValues": "{\"loopbackId\":\"\",\"loopbackIpAddress\":\"\",\"loopbackIpV6Address\":\"\",\"switchRouteTargetImportEvpn\":\"\",\"switchRouteTargetExportEvpn\":\"\"}",
            "isLanAttached": true,
            "switchSerialNo": "XYZKSJHSMK1",
            "switchRole": "leaf",
            "fabricName": "child_fabric",
            "ipAddress": "10.10.10.224",
            "vlanId": "2001",
            "vrfId": "9008012"
          }
        ]
      }
    ]
  },
  "mock_msd_vrf_get_attach_object_replaced_parent" : {
    "METHOD": "GET",
    "RETURN_CODE": 200,
    "DATA": [
      {
        "vrfName": "test_vrf_1",
        "lanAttachList": [
          {
            "vrfName": "test_vrf_1",
            "switchName": "n9kv_leaf1",
            "lanAttachState": "DEPLOYED",
            "instanceValues": "{\"loopbackId\":\"\",\"loopbackIpAddress\":\"\",\"loopbackIpV6Address\":\"\",\"switchRouteTargetImportEvpn\":\"\",\"switchRouteTargetExportEvpn\":\"\"}",
            "isLanAttached": true,
            "switchSerialNo": "XYZKSJHSMK1",
            "switchRole": "leaf",
            "fabricName": "test-fabric",
            "ipAddress": "10.10.10.224",
            "vlanId": "2000",
            "vrfId": "9008011"
          }
        ]
      }
    ]
  },
   "mock_vrf_attach_object_query" : {
    "MESSAGE": "OK",
    "METHOD": "POST",
    "RETURN_CODE": 200,
    "DATA": [
      {
        "vrfName": "test_vrf_1",
        "lanAttachList": [
          {
            "vrfName": "test_vrf_1",
            "switchName": "n9kv_leaf1",
            "lanAttachState": "DEPLOYED",
            "isLanAttached": true,
            "switchSerialNo": "XYZKSJHSMK1",
            "switchRole": "leaf",
            "fabricName": "test-fabric",
            "ipAddress": "10.10.10.224",
            "vlanId": "202",
            "vrfId": "9008011"
          },
          {
            "vrfName": "test_vrf_1",
            "switchName": "n9kv_leaf2",
            "lanAttachState": "DEPLOYED",
            "isLanAttached": true,
            "switchSerialNo": "XYZKSJHSMK2",
            "switchRole": "leaf",
            "fabricName": "test-fabric",
            "ipAddress": "10.10.10.225",
            "vlanId": "202",
            "vrfId": "9008011"
          }
        ]
      }
    ]
  },
  "mock_msd_vrf_parent_attach_object_query" : {
    "MESSAGE": "OK",
    "METHOD": "POST",
    "RETURN_CODE": 200,
    "DATA": [
      {
        "vrfName": "test_vrf_1",
        "lanAttachList": [
          {
            "vrfName": "test_vrf_1",
            "switchName": "n9kv_leaf1",
            "lanAttachState": "DEPLOYED",
            "isLanAttached": true,
            "switchSerialNo": "XYZKSJHSMK1",
            "switchRole": "leaf",
            "fabricName": "parent_fabric",
            "ipAddress": "10.10.10.224",
            "vlanId": "2000",
            "vrfId": "9008011"
          }
        ]
      }
    ]
  },
  "mock_msd_vrf_child_attach_object_query" : {
>>>>>>> 1c7c1e63
    "MESSAGE": "OK",
    "METHOD": "POST",
    "RETURN_CODE": 200,
    "DATA": [
      {
        "vrfName": "test_vrf_1",
        "lanAttachList": [
          {
            "vrfName": "test_vrf_1",
            "switchName": "n9kv_leaf1",
            "lanAttachState": "DEPLOYED",
            "isLanAttached": true,
            "switchSerialNo": "XYZKSJHSMK1",
            "switchRole": "leaf",
<<<<<<< HEAD
            "fabricName": "parent_fabric",
            "ipAddress": "10.10.10.224",
            "vlanId": "2000",
            "vrfId": "9008011"
          }
        ]
      }
    ]
  },
  "mock_msd_vrf_child_attach_object_query" : {
    "MESSAGE": "OK",
    "METHOD": "POST",
    "RETURN_CODE": 200,
    "DATA": [
      {
        "vrfName": "test_vrf_1",
        "lanAttachList": [
          {
            "vrfName": "test_vrf_1",
            "switchName": "n9kv_leaf1",
            "lanAttachState": "DEPLOYED",
            "isLanAttached": true,
            "switchSerialNo": "XYZKSJHSMK1",
            "switchRole": "leaf",
            "fabricName": "child_fabric",
            "ipAddress": "10.10.10.224",
            "vlanId": "2000",
=======
            "fabricName": "child_fabric",
            "ipAddress": "10.10.10.224",
            "vlanId": "2000",
>>>>>>> 1c7c1e63
            "vrfId": "9008011"
          }
        ]
      }
    ]
  },
  "mock_vrf_attach_object2" : {
    "MESSAGE": "OK",
    "METHOD": "POST",
    "RETURN_CODE": 200,
    "DATA": [
      {
        "vrfName": "test_vrf_1",
        "lanAttachList": [
          {
            "vrfName": "test_vrf_1",
            "switchName": "n9kv_leaf1",
            "lanAttachState": "DEPLOYED",
            "isLanAttached": true,
            "switchSerialNo": "XYZKSJHSMK1",
            "switchRole": "leaf",
            "fabricName": "test-fabric",
            "ipAddress": "10.10.10.224",
            "vlanId": "202",
            "vrfId": "9008011"
          },
          {
            "vrfName": "test_vrf_1",
            "switchName": "n9kv_leaf4",
            "lanAttachState": "DEPLOYED",
            "isLanAttached": true,
            "switchSerialNo": "XYZKSJHSMK4",
            "switchRole": "border",
            "fabricName": "test-fabric",
            "ipAddress": "10.10.10.227",
            "vlanId": "202",
            "vrfId": "9008011"
          }
        ]
      }
    ]
  },
  "mock_vrf_attach_object2_query" : {
    "MESSAGE": "OK",
    "METHOD": "POST",
    "RETURN_CODE": 200,
    "DATA": [
      {
        "vrfName": "test_vrf_1",
        "lanAttachList": [
          {
            "vrfName": "test_vrf_1",
            "switchName": "n9kv_leaf1",
            "lanAttachState": "DEPLOYED",
            "isLanAttached": true,
            "switchSerialNo": "XYZKSJHSMK1",
            "switchRole": "leaf",
            "fabricName": "test-fabric",
            "ipAddress": "10.10.10.224",
            "vlanId": "202",
            "vrfId": "9008011"
          },
          {
            "vrfName": "test_vrf_1",
            "switchName": "n9kv_leaf4",
            "lanAttachState": "DEPLOYED",
            "isLanAttached": true,
            "switchSerialNo": "XYZKSJHSMK4",
            "switchRole": "border",
            "fabricName": "test-fabric",
            "ipAddress": "10.10.10.227",
            "vlanId": "202",
            "vrfId": "9008011"
          }
        ]
      }
    ]
  },
  "mock_vrf_attach_lite_object" : {
    "MESSAGE": "OK",
    "METHOD": "POST",
    "RETURN_CODE": 200,
    "DATA": [
      {
        "vrfName": "test_vrf_1",
        "lanAttachList": [
          {
            "deployment": true,
            "extensionValues": "",
            "fabric": "standalone_fabric",
            "freeformConfig": "",
            "instanceValues": "",
            "serialNumber": "XYZKSJHSMK1",
            "vlan": 202,
            "vrfName": "test_vrf_1",
            "vrf_lite": []
          },
          {
            "deployment": true,
            "extensionValues": "{\"VRF_LITE_CONN\":\"{\\\"VRF_LITE_CONN\\\":[{\\\"IF_NAME\\\":\\\"Ethernet1/16\\\",\\\"DOT1Q_ID\\\":\\\"2\\\",\\\"IP_MASK\\\":\\\"10.33.0.2/30\\\",\\\"NEIGHBOR_IP\\\":\\\"10.33.0.1\\\",\\\"NEIGHBOR_ASN\\\":\\\"65535\\\",\\\"IPV6_MASK\\\":\\\"2010::10:34:0:7/64\\\",\\\"IPV6_NEIGHBOR\\\":\\\"2010::10:34:0:3\\\",\\\"AUTO_VRF_LITE_FLAG\\\":\\\"false\\\",\\\"PEER_VRF_NAME\\\":\\\"ansible-vrf-int1\\\",\\\"VRF_LITE_JYTHON_TEMPLATE\\\":\\\"Ext_VRF_Lite_Jython\\\"}]}\",\"MULTISITE_CONN\":\"{\\\"MULTISITE_CONN\\\":[]}\"}",
            "fabric": "standalone_fabric",
            "freeformConfig": "",
            "instanceValues": "{\"loopbackId\":\"\",\"loopbackIpAddress\":\"\",\"loopbackIpV6Address\":\"\",\"switchRouteTargetImportEvpn\":\"5000:100\",\"switchRouteTargetExportEvpn\":\"5000:100\"}",
            "serialNumber": "XYZKSJHSMK4",
            "vlan": 202,
            "vrfName": "test_vrf_1"
          }
        ]
      }
    ]
  },
  "mock_vrf_attach_object_pending": {
    "MESSAGE": "OK",
    "METHOD": "POST",
    "RETURN_CODE": 200,
    "DATA": [
      {
        "vrfName": "test_vrf_1",
        "lanAttachList": [
          {
            "vrfName": "test_vrf_1",
            "switchName": "n9kv_leaf1",
            "lanAttachState": "PENDING",
            "isLanAttached": true,
            "switchSerialNo": "XYZKSJHSMK1",
            "switchRole": "leaf",
            "fabricName": "test-fabric",
            "ipAddress": "10.10.10.224",
            "vlanId": "202",
            "vrfId": "9008011"
          },
          {
            "vrfName": "test_vrf_1",
            "switchName": "n9kv_leaf2",
            "lanAttachState": "PENDING",
            "isLanAttached": true,
            "switchSerialNo": "XYZKSJHSMK2",
            "switchRole": "leaf",
            "fabricName": "test-fabric",
            "ipAddress": "10.10.10.225",
            "vlanId": "202",
            "vrfId": "9008011"
          }
        ]
      }
    ]
  },
  "mock_vrf_object_dcnm_only": {
    "ERROR": "",
    "RETURN_CODE": 200,
    "MESSAGE": "OK",
    "DATA": [
      {
        "fabric": "standalone_fabric",
        "vrfName": "test_vrf_dcnm",
        "vrfTemplate": "Default_VRF_Universal",
        "vrfExtensionTemplate": "Default_VRF_Extension_Universal",
        "serviceVrfTemplate": "None",
        "source": "None",
        "vrfStatus": "DEPLOYED",
        "vrfTemplateConfig": "{\"advertiseDefaultRouteFlag\":\"true\",\"vrfVlanId\":\"202\",\"isRPExternal\":\"false\",\"vrfDescription\":\"\",\"L3VniMcastGroup\":\"\",\"maxBgpPaths\":\"1\",\"maxIbgpPaths\":\"2\",\"vrfSegmentId\":\"9008013\",\"ipv6LinkLocalFlag\":\"true\",\"vrfRouteMap\":\"FABRIC-RMAP-REDIST-SUBNET\",\"v6VrfRouteMap\":\"FABRIC-RMAP-REDIST-SUBNET\",\"configureStaticDefaultRouteFlag\":\"true\",\"trmBGWMSiteEnabled\":\"false\",\"tag\":\"12345\",\"rpAddress\":\"\",\"nveId\":\"1\",\"bgpPasswordKeyType\":\"3\",\"bgpPassword\":\"\",\"mtu\":\"9216\",\"multicastGroup\":\"\",\"advertiseHostRouteFlag\":\"false\",\"vrfVlanName\":\"\",\"trmEnabled\":\"false\",\"loopbackNumber\":\"\",\"asn\":\"34343\",\"vrfIntfDescription\":\"\",\"vrfName\":\"test_vrf_dcnm\"}",
        "vrfId": "9008013"
      }
    ]
  },
  "mock_net_from_vrf_empty": {
    "ERROR": "",
    "RETURN_CODE": 200,
    "MESSAGE": "OK",
    "DATA": []
  },
  "mock_vrf_attach_object_dcnm_only": {
    "MESSAGE": "OK",
    "METHOD": "POST",
    "RETURN_CODE": 200,
    "DATA": [
      {
        "vrfName": "test_vrf_dcnm",
        "lanAttachList": [
          {
            "vrfName": "test_vrf_dcnm",
            "switchName": "n9kv_leaf1",
            "lanAttachState": "DEPLOYED",
            "isLanAttached": true,
            "switchSerialNo": "XYZKSJHSMK1",
            "switchRole": "leaf",
            "fabricName": "test-fabric",
            "ipAddress": "10.10.10.224",
            "vlanId": "402",
            "vrfId": "9008013"
          },
          {
            "vrfName": "test_vrf_dcnm",
            "switchName": "n9kv_leaf2",
            "lanAttachState": "DEPLOYED",
            "isLanAttached": true,
            "switchSerialNo": "XYZKSJHSMK2",
            "switchRole": "leaf",
            "fabricName": "test-fabric",
            "ipAddress": "10.10.10.225",
            "vlanId": "403",
            "vrfId": "9008013"
          }
        ]
      }
    ]
  },
  "mock_vrf_attach_get_ext_object_dcnm_att1_only": {
    "MESSAGE": "OK",
    "METHOD": "POST",
    "RETURN_CODE": 200,
    "DATA": [
      {
        "switchDetailsList": [
            {
                "errorMessage": null,
                "extensionPrototypeValues": [],
                "extensionValues": "",
                "freeformConfig": "",
                "instanceValues": "{\"loopbackId\":\"10\",\"loopbackIpAddress\":\"11.1.1.1\",\"loopbackIpV6Address\":\"\",\"switchRouteTargetImportEvpn\":\"5000:100\",\"switchRouteTargetExportEvpn\":\"5000:100\"}",
                "islanAttached": true,
                "lanAttachedState": "DEPLOYED",
                "peerSerialNumber": null,
                "role": "leaf",
                "serialNumber": "XYZKSJHSMK1",
                "switchName": "n9kv_leaf1",
                "vlan": "402",
                "vlanModifiable": true
            }
        ],
        "templateName": "Default_VRF_Universal",
        "vrfName": "test_vrf_dcnm"
      }
    ]
  },
  "mock_vrf_attach_get_ext_object_dcnm_att2_only": {
    "MESSAGE": "OK",
    "METHOD": "POST",
    "RETURN_CODE": 200,
    "DATA": [
      {
        "switchDetailsList": [
            {
                "errorMessage": null,
                "extensionPrototypeValues": [],
                "extensionValues": "",
                "freeformConfig": "",
                "instanceValues": "{\"loopbackId\":\"10\",\"loopbackIpAddress\":\"11.1.1.1\",\"loopbackIpV6Address\":\"\",\"switchRouteTargetImportEvpn\":\"5000:100\",\"switchRouteTargetExportEvpn\":\"5000:100\"}",
                "islanAttached": true,
                "lanAttachedState": "DEPLOYED",
                "peerSerialNumber": null,
                "role": "leaf",
                "serialNumber": "XYZKSJHSMK2",
                "switchName": "n9kv_leaf2",
                "vlan": "403",
                "vlanModifiable": true
            }
        ],
        "templateName": "Default_VRF_Universal",
        "vrfName": "test_vrf_dcnm"
      }
    ]
  },
  "mock_vrf_attach_get_ext_object_merge_att1_only": {
    "MESSAGE": "OK",
    "METHOD": "POST",
    "RETURN_CODE": 200,
    "DATA": [
      {
        "switchDetailsList": [
            {
                "errorMessage": null,
                "extensionPrototypeValues": [],
                "extensionValues": "",
                "freeformConfig": "",
                "instanceValues": "",
                "islanAttached": true,
                "lanAttachedState": "DEPLOYED",
                "peerSerialNumber": null,
                "role": "leaf",
                "serialNumber": "XYZKSJHSMK1",
                "switchName": "n9kv_leaf1",
                "vlan": "202",
                "vlanModifiable": true
            }
        ],
        "templateName": "Default_VRF_Universal",
        "vrfName": "test_vrf_1"
      }
    ]
  },
  "mock_vrf_attach_get_ext_object_merge_att2_only": {
    "MESSAGE": "OK",
    "METHOD": "POST",
    "RETURN_CODE": 200,
    "DATA": [
      {
        "switchDetailsList": [
            {
                "errorMessage": null,
                "extensionPrototypeValues": [],
                "extensionValues": "",
                "freeformConfig": "",
                "instanceValues": "",
                "islanAttached": true,
                "lanAttachedState": "DEPLOYED",
                "peerSerialNumber": null,
                "role": "leaf",
                "serialNumber": "XYZKSJHSMK2",
                "switchName": "n9kv_leaf2",
                "vlan": "202",
                "vlanModifiable": true
            }
        ],
        "templateName": "Default_VRF_Universal",
        "vrfName": "test_vrf_1"
      }
    ]
  },
  "mock_msd_vrf_attach_get_ext_object_merge_att1_only": {
    "MESSAGE": "OK",
    "METHOD": "POST",
    "RETURN_CODE": 200,
    "DATA": [
      {
        "switchDetailsList": [
            {
                "errorMessage": null,
                "extensionPrototypeValues": [],
                "extensionValues": "",
                "freeformConfig": "",
                "instanceValues": "",
                "islanAttached": true,
                "lanAttachedState": "DEPLOYED",
                "peerSerialNumber": null,
                "role": "leaf",
                "serialNumber": "XYZKSJHSMK1",
                "switchName": "n9kv_leaf1",
                "vlan": "2000",
                "vlanModifiable": true
            }
        ],
        "templateName": "Default_VRF_Universal",
        "vrfName": "test_vrf_1"
      }
    ]
  },

  "mock_vrf_attach_get_ext_object_ov_att1_only": {
    "MESSAGE": "OK",
    "METHOD": "POST",
    "RETURN_CODE": 200,
    "DATA": [
      {
        "switchDetailsList": [
            {
                "errorMessage": null,
                "extensionPrototypeValues": [],
                "extensionValues": "",
                "freeformConfig": "",
                "instanceValues": "",
                "islanAttached": true,
                "lanAttachedState": "DEPLOYED",
                "peerSerialNumber": null,
                "role": "leaf",
                "serialNumber": "XYZKSJHSMK1",
                "switchName": "n9kv_leaf1",
                "vlan": "303",
                "vlanModifiable": true
            }
        ],
        "templateName": "Default_VRF_Universal",
        "vrfName": "test_vrf_1"
      }
    ]
  },
  "mock_vrf_attach_get_ext_object_ov_att2_only": {
    "MESSAGE": "OK",
    "METHOD": "POST",
    "RETURN_CODE": 200,
    "DATA": [
      {
        "switchDetailsList": [
            {
                "errorMessage": null,
                "extensionPrototypeValues": [],
                "extensionValues": "",
                "freeformConfig": "",
                "instanceValues": "",
                "islanAttached": true,
                "lanAttachedState": "DEPLOYED",
                "peerSerialNumber": null,
                "role": "leaf",
                "serialNumber": "XYZKSJHSMK2",
                "switchName": "n9kv_leaf2",
                "vlan": "303",
                "vlanModifiable": true
            }
        ],
        "templateName": "Default_VRF_Universal",
        "vrfName": "test_vrf_1"
      }
    ]
  },

  "mock_vrf_attach_get_ext_object_merge_att3_only": {
    "MESSAGE": "OK",
    "METHOD": "POST",
    "RETURN_CODE": 200,
    "DATA": [
      {
        "switchDetailsList": [
            {
                "errorMessage": null,
                "extensionPrototypeValues": [],
                "extensionValues": "",
                "freeformConfig": "",
                "instanceValues": "",
                "islanAttached": true,
                "lanAttachedState": "DEPLOYED",
                "peerSerialNumber": null,
                "role": "leaf",
                "serialNumber": "XYZKSJHSMK1",
                "switchName": "n9kv_leaf1",
                "vlan": "202",
                "vlanModifiable": true
            }
        ],
        "templateName": "Default_VRF_Universal",
        "vrfName": "test_vrf_1"
      }
    ]
  },
  "mock_vrf_attach_get_ext_object_merge_att4_only": {
    "MESSAGE": "OK",
    "METHOD": "POST",
    "RETURN_CODE": 200,
    "DATA": [
      {
        "switchDetailsList": [
            {
                "errorMessage": null,
                "extensionPrototypeValues": [
                    {
                        "destInterfaceName": "Ethernet1/16",
                        "destSwitchName": "dt-n9k2-1",
                        "extensionType": "VRF_LITE",
                        "extensionValues": "{\"PEER_VRF_NAME\": \"\", \"NEIGHBOR_IP\": \"10.33.0.1\", \"VRF_LITE_JYTHON_TEMPLATE\": \"Ext_VRF_Lite_Jython\", \"enableBorderExtension\": \"VRF_LITE\", \"AUTO_VRF_LITE_FLAG\": \"false\", \"IP_MASK\": \"10.33.0.2/30\", \"MTU\": \"9216\", \"NEIGHBOR_ASN\": \"65535\", \"IF_NAME\": \"Ethernet1/16\", \"IPV6_NEIGHBOR\": \"\", \"IPV6_MASK\": \"\", \"DOT1Q_ID\": \"3\", \"asn\": \"65535\"}",
                        "interfaceName": "Ethernet1/16"
                    }
                ],
                "extensionValues": "{\"VRF_LITE_CONN\":\"{\\\"VRF_LITE_CONN\\\":[{\\\"IF_NAME\\\":\\\"Ethernet1/16\\\",\\\"DOT1Q_ID\\\":\\\"2\\\",\\\"IP_MASK\\\":\\\"10.33.0.2/30\\\",\\\"NEIGHBOR_IP\\\":\\\"10.33.0.1\\\",\\\"NEIGHBOR_ASN\\\":\\\"65535\\\",\\\"IPV6_MASK\\\":\\\"2010::10:34:0:7/64\\\",\\\"IPV6_NEIGHBOR\\\":\\\"2010::10:34:0:3\\\",\\\"AUTO_VRF_LITE_FLAG\\\":\\\"false\\\",\\\"PEER_VRF_NAME\\\":\\\"test_vrf_1\\\",\\\"VRF_LITE_JYTHON_TEMPLATE\\\":\\\"Ext_VRF_Lite_Jython\\\"}]}\",\"MULTISITE_CONN\":\"{\\\"MULTISITE_CONN\\\":[]}\"}",
                "freeformConfig": "",
                "instanceValues": "{\"loopbackId\":\"\",\"loopbackIpAddress\":\"\",\"loopbackIpV6Address\":\"\"}",
                "islanAttached": true,
                "lanAttachedState": "DEPLOYED",
                "peerSerialNumber": null,
                "role": "border",
                "serialNumber": "XYZKSJHSMK4",
                "switchName": "n9kv_leaf4",
                "vlan": 202,
                "vlanModifiable": true
            }
        ],
        "templateName": "Default_VRF_Extension_Universal",
        "vrfName": "test_vrf_1"
      }
    ]
  },
  "mock_vrf_msd_attach_get_ext_object_dcnm_att1_only": {
    "MESSAGE": "OK",
    "METHOD": "POST",
    "RETURN_CODE": 200,
    "DATA": [
      {
        "switchDetailsList": [
            {
                "errorMessage": null,
                "extensionPrototypeValues": [],
                "extensionValues": "",
                "freeformConfig": "",
                "instanceValues": "{\"loopbackId\":\"\",\"loopbackIpAddress\":\"\",\"loopbackIpV6Address\":\"\",\"switchRouteTargetImportEvpn\":\"\",\"switchRouteTargetExportEvpn\":\"\"}",
                "islanAttached": true,
                "lanAttachedState": "DEPLOYED",
                "peerSerialNumber": null,
                "role": "leaf",
                "serialNumber": "XYZKSJHSMK1",
                "switchName": "n9kv_leaf1",
                "vlan": "2000",
                "vlanModifiable": true
            }
        ],
        "templateName": "Default_VRF_Universal",
        "vrfName": "test_vrf_dcnm"
      }
    ]
  },
  "mock_vrf_msd_attach_get_ext_object_ov_att1_only": {
    "MESSAGE": "OK",
    "METHOD": "POST",
    "RETURN_CODE": 200,
    "DATA": [
      {
        "switchDetailsList": [
            {
                "errorMessage": null,
                "extensionPrototypeValues": [],
                "extensionValues": "",
                "freeformConfig": "",
                "instanceValues": "",
                "islanAttached": true,
                "lanAttachedState": "DEPLOYED",
                "peerSerialNumber": null,
                "role": "leaf",
                "serialNumber": "XYZKSJHSMK1",
                "switchName": "n9kv_leaf1",
                "vlan": "2001",
                "vlanModifiable": true
            }
        ],
        "templateName": "Default_VRF_Universal",
        "vrfName": "test_vrf_1"
      }
    ]
  },
  "attach_success_resp": {
    "DATA": {
      "test-vrf-1--XYZKSJHSMK1(leaf1)": "SUCCESS",
      "test-vrf-1--XYZKSJHSMK2(leaf2)": "SUCCESS"
    },
    "MESSAGE": "OK",
    "METHOD": "POST",
    "RETURN_CODE": 200
  },
  "msd_attach_success_resp": {
    "DATA": {
      "test-vrf-1--XYZKSJHSMK1(leaf1)": "SUCCESS"
    },
    "MESSAGE": "OK",
    "METHOD": "POST",
    "RETURN_CODE": 200
  },
  "msd_attach_success_resp_2": {
    "DATA": {
      "test-vrf-2--XYZKSJHSMK1(leaf1)": "SUCCESS"
    },
    "MESSAGE": "OK",
    "METHOD": "POST",
    "RETURN_CODE": 200
  },
  "attach_success_resp2": {
    "DATA": {
      "test-vrf-2--XYZKSJHSMK2(leaf2)": "SUCCESS",
      "test-vrf-2--XYZKSJHSMK3(leaf3)": "SUCCESS"
    },
    "MESSAGE": "OK",
    "METHOD": "POST",
    "RETURN_CODE": 200
  },
  "attach_success_resp3": {
    "DATA": {
      "test-vrf-1--XYZKSJHSMK2(leaf1)": "SUCCESS",
      "test-vrf-1--XYZKSJHSMK3(leaf4)": "SUCCESS"
    },
    "MESSAGE": "OK",
    "METHOD": "POST",
    "RETURN_CODE": 200
  },
  "deploy_success_resp": {
    "DATA": {"status": ""},
    "MESSAGE": "OK",
    "METHOD": "POST",
    "RETURN_CODE": 200
  },
  "blank_data": {
    "MESSAGE": "OK",
    "METHOD": "POST",
    "RETURN_CODE": 200
  },
  "update_data": {
    "MESSAGE": "OK",
    "METHOD": "PUT",
    "RETURN_CODE": 200
  },
  "get_have_failure": {
    "DATA": "Invalid JSON response: Invalid Fabric: demo-fabric-123",
    "ERROR": "Not Found",
    "METHOD": "GET",
    "RETURN_CODE": 404,
    "MESSAGE": "OK"
  },
  "error1": {
    "DATA": "None",
    "ERROR": "There is an error",
    "METHOD": "POST",
    "RETURN_CODE": 400,
    "MESSAGE": "OK"
  },
  "error2": {
    "DATA": {
      "test-vrf-1--XYZKSJHSMK1(leaf1)": "Entered VRF VLAN ID 203 is in use already",
      "test-vrf-1--XYZKSJHSMK2(leaf2)": "SUCCESS"
    },
    "ERROR": "",
    "METHOD": "POST",
    "RETURN_CODE": 200,
    "MESSAGE": "OK"
  },
  "error3": {
    "DATA": "No switches PENDING for deployment",
    "ERROR": "",
    "METHOD": "POST",
    "RETURN_CODE": 200,
    "MESSAGE": "OK"
  },
  "delete_success_resp": {
    "ERROR": "",
    "METHOD": "POST",
    "RETURN_CODE": 200,
    "MESSAGE": "OK"
  },
  "vrf_inv_data": {
    "10.10.10.224":{
      "ipAddress": "10.10.10.224",
      "logicalName": "dt-n9k1",
      "serialNumber": "XYZKSJHSMK1",
      "switchRole": "leaf"
    },
    "10.10.10.225":{
      "ipAddress": "10.10.10.225",
      "logicalName": "dt-n9k2",
      "serialNumber": "XYZKSJHSMK2",
      "switchRole": "leaf"
    },
    "10.10.10.226":{
      "ipAddress": "10.10.10.226",
      "logicalName": "dt-n9k3",
      "serialNumber": "XYZKSJHSMK3",
      "switchRole": "leaf"
    },
    "10.10.10.227":{
      "ipAddress": "10.10.10.227",
      "logicalName": "dt-n9k4",
      "serialNumber": "XYZKSJHSMK4",
      "switchRole": "border spine"
    },
    "10.10.10.228":{
      "ipAddress": "10.10.10.228",
      "logicalName": "dt-n9k5",
      "serialNumber": "XYZKSJHSMK5",
      "switchRole": "border"
    }
  },
  "fabric_details_mfd": {
        "id": 4,
        "fabricId": "standalone_fabric_mfd",
        "fabricName": "MSD",
        "fabricType": "MFD",
        "fabricTypeFriendly": "VXLAN EVPN Multi-Site",
        "fabricTechnology": "VXLANFabric",
        "templateFabricType": "VXLAN EVPN Multi-Site",
        "fabricTechnologyFriendly": "VXLAN EVPN",
        "provisionMode": "DCNMTopDown",
        "deviceType": "n9k",
        "replicationMode": "IngressReplication",
        "operStatus": "HEALTHY",
        "templateName": "MSD_Fabric",
        "nvPairs": {
            "SGT_ID_RANGE_PREV": "",
            "SGT_PREPROVISION_PREV": "false",
            "CLOUDSEC_KEY_STRING": "",
            "vrf_extension_template": "Default_VRF_Extension_Universal",
            "SGT_NAME_PREFIX_PREV": "",
            "ENABLE_PVLAN_PREV": "false",
            "SGT_PREPROV_RECALC_STATUS": "empty",
            "L3_PARTITION_ID_RANGE": "50000-59000",
            "PARENT_ONEMANAGE_FABRIC": "",
            "ENABLE_TRM_TRMv6_PREV": "false",
            "V6_DCI_SUBNET_RANGE": "",
            "DCNM_ID": "",
            "RP_SERVER_IP": "",
            "MS_UNDERLAY_AUTOCONFIG": "false",
            "VXLAN_UNDERLAY_IS_V6": "false",
            "ENABLE_SGT": "off",
            "ENABLE_BGP_BFD": "false",
            "ENABLE_PVLAN": "false",
            "ENABLE_BGP_LOG_NEIGHBOR_CHANGE": "false",
            "MS_IFC_BGP_PASSWORD": "",
            "MS_IFC_BGP_AUTH_KEY_TYPE_PREV": "",
            "BGW_ROUTING_TAG_PREV": "54321",
            "default_network": "Default_Network_Universal",
            "scheduledTime": "",
            "CLOUDSEC_ENFORCEMENT": "",
            "enableScheduledBackup": "",
            "CLOUDSEC_ALGORITHM": "",
            "PREMSO_PARENT_FABRIC": "",
            "MS_IFC_BGP_PASSWORD_ENABLE_PREV": "",
            "FABRIC_NAME": "MSD",
            "MSO_CONTROLER_ID": "",
            "RS_ROUTING_TAG": "",
            "MS_IFC_BGP_PASSWORD_ENABLE": "false",
            "BGW_ROUTING_TAG": "54321",
            "ANYCAST_GW_MAC": "2020.0000.00aa",
            "SGT_RECALC_STATUS": "empty",
            "DCI_SUBNET_TARGET_MASK": "30",
            "default_pvlan_sec_network": "",
            "BORDER_GWY_CONNECTIONS": "Manual",
            "V6_DCI_SUBNET_TARGET_MASK": "",
            "SGT_OPER_STATUS": "off",
            "ENABLE_SGT_PREV": "off",
            "FF": "MSD",
            "ENABLE_RS_REDIST_DIRECT": "false",
            "SGT_NAME_PREFIX": "",
            "FABRIC_TYPE": "MFD",
            "TOR_AUTO_DEPLOY": "false",
            "EXT_FABRIC_TYPE": "",
            "CLOUDSEC_REPORT_TIMER": "",
            "network_extension_template": "Default_Network_Extension_Universal",
            "MS_IFC_BGP_AUTH_KEY_TYPE": "",
            "default_vrf": "Default_VRF_Universal",
            "BGP_RP_ASN": "",
            "DELAY_RESTORE": "300",
            "MSO_SITE_GROUP_NAME": "",
            "ENABLE_BGP_SEND_COMM": "false",
            "DCI_SUBNET_RANGE": "10.10.1.0/24",
            "SGT_PREPROVISION": "false",
            "CLOUDSEC_AUTOCONFIG": "false",
            "LOOPBACK100_IP_RANGE": "10.10.0.0/24",
            "MS_LOOPBACK_ID": "100",
            "SGT_ID_RANGE": "",
            "LOOPBACK100_IPV6_RANGE": "",
            "L2_SEGMENT_ID_RANGE": "30000-49000",
            "MS_IFC_BGP_PASSWORD_PREV": "",
            "ENABLE_TRM_TRMv6": "false"
        },
        "vrfTemplate": "Default_VRF_Universal",
        "networkTemplate": "Default_Network_Universal",
        "vrfExtensionTemplate": "Default_VRF_Extension_Universal",
        "networkExtensionTemplate": "Default_Network_Extension_Universal",
        "createdOn": 1737248524471,
        "modifiedOn": 1737248525048
  },
  "fabric_details_vxlan": {
    "id": 5,
    "fabricId": "FABRIC-5",
    "fabricName": "VXLAN",
    "fabricType": "Switch_Fabric",
    "fabricTypeFriendly": "Switch Fabric",
    "fabricTechnology": "VXLANFabric",
    "templateFabricType": "Data Center VXLAN EVPN",
    "fabricTechnologyFriendly": "VXLAN EVPN",
    "provisionMode": "DCNMTopDown",
    "deviceType": "n9k",
    "replicationMode": "Multicast",
    "operStatus": "WARNING",
    "asn": "65001",
    "siteId": "65001",
    "templateName": "Easy_Fabric",
    "nvPairs": {
        "MSO_SITE_ID": "",
        "PHANTOM_RP_LB_ID1": "",
        "PHANTOM_RP_LB_ID2": "",
        "PHANTOM_RP_LB_ID3": "",
        "IBGP_PEER_TEMPLATE": "",
        "PHANTOM_RP_LB_ID4": "",
        "abstract_ospf": "base_ospf",
        "L3_PARTITION_ID_RANGE": "50000-59000",
        "FEATURE_PTP": "false",
        "DHCP_START_INTERNAL": "",
        "SSPINE_COUNT": "0",
        "ENABLE_SGT": "false",
        "ENABLE_MACSEC_PREV": "false",
        "NXC_DEST_VRF": "management",
        "ADVERTISE_PIP_BGP": "false",
        "FABRIC_VPC_QOS_POLICY_NAME": "spine_qos_for_fabric_vpc_peering",
        "BFD_PIM_ENABLE": "false",
        "DHCP_END": "",
        "FABRIC_VPC_DOMAIN_ID": "",
        "SEED_SWITCH_CORE_INTERFACES": "",
        "UNDERLAY_IS_V6": "false",
        "ALLOW_NXC_PREV": "true",
        "FABRIC_MTU_PREV": "9216",
        "BFD_ISIS_ENABLE": "false",
        "HD_TIME": "180",
        "AUTO_UNIQUE_VRF_LITE_IP_PREFIX": "false",
        "LOOPBACK1_IPV6_RANGE": "",
        "OSPF_AUTH_ENABLE": "false",
        "ROUTER_ID_RANGE": "",
        "MSO_CONNECTIVITY_DEPLOYED": "",
        "ENABLE_MACSEC": "false",
        "DEAFULT_QUEUING_POLICY_OTHER": "queuing_policy_default_other",
        "UNNUM_DHCP_START_INTERNAL": "",
        "MACSEC_REPORT_TIMER": "",
        "PFC_WATCH_INT_PREV": "",
        "PREMSO_PARENT_FABRIC": "",
        "MPLS_ISIS_AREA_NUM": "0001",
        "UNNUM_DHCP_END_INTERNAL": "",
        "PTP_DOMAIN_ID": "",
        "USE_LINK_LOCAL": "false",
        "AUTO_SYMMETRIC_VRF_LITE": "false",
        "BGP_AS_PREV": "65001",
        "ENABLE_PBR": "false",
        "DCI_SUBNET_TARGET_MASK": "30",
        "ENABLE_TRMv6": "false",
        "VPC_PEER_LINK_PO": "500",
        "ISIS_AUTH_ENABLE": "false",
        "PER_VRF_LOOPBACK_AUTO_PROVISION": "false",
        "REPLICATION_MODE": "Multicast",
        "ENABLE_DCI_MACSEC_PREV": "false",
        "SITE_ID_POLICY_ID": "",
        "SGT_NAME_PREFIX": "",
        "ANYCAST_RP_IP_RANGE": "10.254.254.0/24",
        "VPC_ENABLE_IPv6_ND_SYNC": "true",
        "abstract_isis_interface": "isis_interface",
        "TCAM_ALLOCATION": "true",
        "ENABLE_RT_INTF_STATS": "false",
        "SERVICE_NETWORK_VLAN_RANGE": "3000-3199",
        "MACSEC_ALGORITHM": "",
        "ISIS_LEVEL": "level-2",
        "SUBNET_TARGET_MASK": "30",
        "abstract_anycast_rp": "anycast_rp",
        "AUTO_SYMMETRIC_DEFAULT_VRF": "false",
        "ENABLE_NETFLOW": "false",
        "DEAFULT_QUEUING_POLICY_R_SERIES": "queuing_policy_default_r_series",
        "PER_VRF_LOOPBACK_IP_RANGE_V6": "",
        "temp_vpc_peer_link": "int_vpc_peer_link_po",
        "BROWNFIELD_NETWORK_NAME_FORMAT": "Auto_Net_VNI$$VNI$$_VLAN$$VLAN_ID$$",
        "ENABLE_FABRIC_VPC_DOMAIN_ID": "false",
        "IBGP_PEER_TEMPLATE_LEAF": "",
        "DCI_SUBNET_RANGE": "10.33.0.0/16",
        "MGMT_GW_INTERNAL": "",
        "ENABLE_NXAPI": "true",
        "VRF_LITE_AUTOCONFIG": "Manual",
        "GRFIELD_DEBUG_FLAG": "Disable",
        "VRF_VLAN_RANGE": "2000-2299",
        "ISIS_AUTH_KEYCHAIN_NAME": "",
        "OBJECT_TRACKING_NUMBER_RANGE": "100-299",
        "SSPINE_ADD_DEL_DEBUG_FLAG": "Disable",
        "abstract_bgp_neighbor": "evpn_bgp_rr_neighbor",
        "OSPF_AUTH_KEY_ID": "",
        "PIM_HELLO_AUTH_ENABLE": "false",
        "abstract_feature_leaf": "base_feature_leaf_upg",
        "BFD_AUTH_ENABLE": "false",
        "INTF_STAT_LOAD_INTERVAL": "",
        "BGP_LB_ID": "0",
        "LOOPBACK1_IP_RANGE": "10.3.0.0/22",
        "AGG_ACC_VPC_PO_ID_RANGE": "",
        "EXTRA_CONF_TOR": "",
        "AAA_SERVER_CONF": "",
        "VPC_PEER_KEEP_ALIVE_OPTION": "management",
        "AUTO_VRFLITE_IFC_DEFAULT_VRF": "false",
        "enableRealTimeBackup": "",
        "DCI_MACSEC_KEY_STRING": "",
        "ENABLE_AI_ML_QOS_POLICY": "false",
        "V6_SUBNET_TARGET_MASK": "126",
        "STRICT_CC_MODE": "false",
        "BROWNFIELD_SKIP_OVERLAY_NETWORK_ATTACHMENTS": "false",
        "VPC_PEER_LINK_VLAN": "3600",
        "abstract_trunk_host": "int_trunk_host",
        "NXAPI_HTTP_PORT": "80",
        "MST_INSTANCE_RANGE": "",
        "BGP_AUTH_ENABLE": "false",
        "PM_ENABLE_PREV": "false",
        "NXC_PROXY_PORT": "8080",
        "ENABLE_AGG_ACC_ID_RANGE": "false",
        "RP_MODE": "asm",
        "enableScheduledBackup": "",
        "abstract_ospf_interface": "ospf_interface_11_1",
        "BFD_OSPF_ENABLE": "false",
        "MACSEC_FALLBACK_ALGORITHM": "",
        "UNNUM_DHCP_END": "",
        "LOOPBACK0_IP_RANGE": "10.2.0.0/22",
        "ENABLE_AAA": "false",
        "DEPLOYMENT_FREEZE": "false",
        "L2_HOST_INTF_MTU_PREV": "9216",
        "SGT_RECALC_STATUS": "empty",
        "NETFLOW_MONITOR_LIST": "",
        "ENABLE_AGENT": "false",
        "NTP_SERVER_IP_LIST": "",
        "MACSEC_FALLBACK_KEY_STRING": "",
        "OVERLAY_MODE": "cli",
        "PER_VRF_LOOPBACK_AUTO_PROVISION_PREV": "false",
        "FF": "Easy_Fabric",
        "STP_ROOT_OPTION": "unmanaged",
        "FABRIC_TYPE": "Switch_Fabric",
        "ISIS_OVERLOAD_ENABLE": "false",
        "NETFLOW_RECORD_LIST": "",
        "SPINE_COUNT": "0",
        "PER_VRF_LOOPBACK_AUTO_PROVISION_V6": "false",
        "abstract_extra_config_bootstrap": "extra_config_bootstrap_11_1",
        "L3VNI_IPv6_MCAST_GROUP": "",
        "MPLS_LOOPBACK_IP_RANGE": "",
        "LINK_STATE_ROUTING_TAG_PREV": "UNDERLAY",
        "DHCP_ENABLE": "false",
        "BFD_AUTH_KEY_ID": "",
        "ALLOW_L3VNI_NO_VLAN": "true",
        "MSO_SITE_GROUP_NAME": "",
        "MGMT_PREFIX_INTERNAL": "",
        "DHCP_IPV6_ENABLE_INTERNAL": "",
        "BGP_AUTH_KEY_TYPE": "3",
        "SITE_ID": "65001",
        "temp_anycast_gateway": "anycast_gateway",
        "BRFIELD_DEBUG_FLAG": "Disable",
        "BGP_AS": "65001",
        "BOOTSTRAP_MULTISUBNET": "#Scope_Start_IP, Scope_End_IP, Scope_Default_Gateway, Scope_Subnet_Prefix",
        "ISIS_P2P_ENABLE": "false",
        "ENABLE_NGOAM": "true",
        "CDP_ENABLE": "false",
        "PTP_LB_ID": "",
        "DHCP_IPV6_ENABLE": "",
        "MACSEC_KEY_STRING": "",
        "TOPDOWN_CONFIG_RM_TRACKING": "notstarted",
        "ENABLE_L3VNI_NO_VLAN": "false",
        "KME_SERVER_PORT": "",
        "OSPF_AUTH_KEY": "",
        "QKD_PROFILE_NAME": "",
        "ENABLE_FABRIC_VPC_DOMAIN_ID_PREV": "false",
        "MVPN_VRI_ID_RANGE": "",
        "ENABLE_DCI_MACSEC": "false",
        "EXTRA_CONF_LEAF": "",
        "ENABLE_AI_ML_QOS_POLICY_FLAP": "false",
        "vrf_extension_template": "Default_VRF_Extension_Universal",
        "DHCP_START": "",
        "ENABLE_TRM": "false",
        "ENABLE_PVLAN_PREV": "false",
        "FEATURE_PTP_INTERNAL": "false",
        "SGT_PREPROV_RECALC_STATUS": "empty",
        "ENABLE_NXAPI_HTTP": "true",
        "abstract_isis": "base_isis_level2",
        "MPLS_LB_ID": "",
        "FABRIC_VPC_DOMAIN_ID_PREV": "",
        "ROUTE_MAP_SEQUENCE_NUMBER_RANGE": "1-65534",
        "NETWORK_VLAN_RANGE": "2300-2999",
        "STATIC_UNDERLAY_IP_ALLOC": "false",
        "MGMT_V6PREFIX_INTERNAL": "",
        "MPLS_HANDOFF": "false",
        "STP_BRIDGE_PRIORITY": "",
        "scheduledTime": "",
        "ANYCAST_LB_ID": "",
        "MACSEC_CIPHER_SUITE": "",
        "STP_VLAN_RANGE": "",
        "MSO_CONTROLER_ID": "",
        "POWER_REDUNDANCY_MODE": "ps-redundant",
        "BFD_ENABLE": "false",
        "abstract_extra_config_leaf": "extra_config_leaf",
        "ANYCAST_GW_MAC": "2020.0000.00aa",
        "abstract_dhcp": "base_dhcp",
        "default_pvlan_sec_network": "",
        "EXTRA_CONF_SPINE": "",
        "NTP_SERVER_VRF": "",
        "SPINE_SWITCH_CORE_INTERFACES": "",
        "ENABLE_VRI_ID_REALLOC": "false",
        "LINK_STATE_ROUTING_TAG": "UNDERLAY",
        "ISIS_OVERLOAD_ELAPSE_TIME": "",
        "DCI_MACSEC_ALGORITHM": "",
        "RP_LB_ID": "254",
        "AI_ML_QOS_POLICY": "AI_Fabric_QOS_400G",
        "PTP_VLAN_ID": "",
        "BOOTSTRAP_CONF": "",
        "PER_VRF_LOOPBACK_AUTO_PROVISION_V6_PREV": "false",
        "LINK_STATE_ROUTING": "ospf",
        "ISIS_AUTH_KEY": "",
        "network_extension_template": "Default_Network_Extension_Universal",
        "DNS_SERVER_IP_LIST": "",
        "DOMAIN_NAME_INTERNAL": "",
        "ENABLE_EVPN": "true",
        "abstract_multicast": "base_multicast_11_1",
        "VPC_DELAY_RESTORE_TIME": "60",
        "BFD_AUTH_KEY": "",
        "IPv6_MULTICAST_GROUP_SUBNET": "",
        "AGENT_INTF": "eth0",
        "FABRIC_MTU": "9216",
        "QKD_PROFILE_NAME_PREV": "",
        "L3VNI_MCAST_GROUP": "",
        "UNNUM_BOOTSTRAP_LB_ID": "",
        "HOST_INTF_ADMIN_STATE": "true",
        "VPC_DOMAIN_ID_RANGE": "1-1000",
        "ALLOW_L3VNI_NO_VLAN_PREV": "true",
        "BFD_IBGP_ENABLE": "false",
        "SGT_PREPROVISION": "false",
        "DCI_MACSEC_FALLBACK_KEY_STRING": "",
        "AUTO_UNIQUE_VRF_LITE_IP_PREFIX_PREV": "false",
        "IPv6_ANYCAST_RP_IP_RANGE_INTERNAL": "",
        "DCI_MACSEC_FALLBACK_ALGORITHM": "",
        "VPC_AUTO_RECOVERY_TIME": "360",
        "DNS_SERVER_VRF": "",
        "UPGRADE_FROM_VERSION": "",
        "ISIS_AREA_NUM": "0001",
        "BANNER": "",
        "NXC_SRC_INTF": "",
        "SGT_ID_RANGE": "",
        "ENABLE_QKD": "false",
        "PER_VRF_LOOPBACK_IP_RANGE": "",
        "SGT_PREPROVISION_PREV": "false",
        "SYSLOG_SEV": "",
        "abstract_loopback_interface": "int_fabric_loopback_11_1",
        "SYSLOG_SERVER_VRF": "",
        "EXTRA_CONF_INTRA_LINKS": "",
        "SNMP_SERVER_HOST_TRAP": "true",
        "abstract_extra_config_spine": "extra_config_spine",
        "PIM_HELLO_AUTH_KEY": "",
        "KME_SERVER_IP": "",
        "temp_vpc_domain_mgmt": "vpc_domain_mgmt",
        "V6_SUBNET_RANGE": "",
        "SUBINTERFACE_RANGE": "2-511",
        "abstract_routed_host": "int_routed_host",
        "BGP_AUTH_KEY": "",
        "INBAND_DHCP_SERVERS": "",
        "ENABLE_PVLAN": "false",
        "MPLS_ISIS_AREA_NUM_PREV": "",
        "default_network": "Default_Network_Universal",
        "PFC_WATCH_INT": "",
        "ISIS_AUTH_KEYCHAIN_KEY_ID": "",
        "MGMT_V6PREFIX": "",
        "abstract_feature_spine": "base_feature_spine_upg",
        "ENABLE_DEFAULT_QUEUING_POLICY": "false",
        "PNP_ENABLE_INTERNAL": "",
        "ANYCAST_BGW_ADVERTISE_PIP": "false",
        "NETFLOW_EXPORTER_LIST": "",
        "abstract_vlan_interface": "int_fabric_vlan_11_1",
        "RP_COUNT": "2",
        "FABRIC_NAME": "VXLAN",
        "abstract_pim_interface": "pim_interface",
        "PM_ENABLE": "false",
        "LOOPBACK0_IPV6_RANGE": "",
        "IGNORE_CERT": "false",
        "DEFAULT_VRF_REDIS_BGP_RMAP": "",
        "NVE_LB_ID": "1",
        "OVERLAY_MODE_PREV": "cli",
        "VPC_DELAY_RESTORE": "150",
        "IPv6_ANYCAST_RP_IP_RANGE": "",
        "UNDERLAY_IS_V6_PREV": "false",
        "SGT_OPER_STATUS": "off",
        "NXAPI_HTTPS_PORT": "443",
        "ENABLE_SGT_PREV": "false",
        "ENABLE_VPC_PEER_LINK_NATIVE_VLAN": "false",
        "L2_HOST_INTF_MTU": "9216",
        "abstract_route_map": "route_map",
        "TRUSTPOINT_LABEL": "",
        "INBAND_MGMT_PREV": "false",
        "EXT_FABRIC_TYPE": "",
        "abstract_vpc_domain": "base_vpc_domain_11_1",
        "ACTIVE_MIGRATION": "false",
        "ISIS_AREA_NUM_PREV": "",
        "COPP_POLICY": "strict",
        "DHCP_END_INTERNAL": "",
        "DCI_MACSEC_CIPHER_SUITE": "",
        "BOOTSTRAP_ENABLE": "false",
        "default_vrf": "Default_VRF_Universal",
        "ADVERTISE_PIP_ON_BORDER": "true",
        "NXC_PROXY_SERVER": "",
        "OSPF_AREA_ID": "0.0.0.0",
        "abstract_extra_config_tor": "extra_config_tor",
        "SYSLOG_SERVER_IP_LIST": "",
        "BOOTSTRAP_ENABLE_PREV": "false",
        "ENABLE_TENANT_DHCP": "true",
        "ANYCAST_RP_IP_RANGE_INTERNAL": "",
        "RR_COUNT": "2",
        "BOOTSTRAP_MULTISUBNET_INTERNAL": "",
        "MGMT_GW": "",
        "UNNUM_DHCP_START": "",
        "MGMT_PREFIX": "",
        "BFD_ENABLE_PREV": "",
        "abstract_bgp_rr": "evpn_bgp_rr",
        "INBAND_MGMT": "false",
        "abstract_bgp": "base_bgp",
        "SLA_ID_RANGE": "10000-19999",
        "ENABLE_NETFLOW_PREV": "false",
        "SUBNET_RANGE": "10.4.0.0/16",
        "DEAFULT_QUEUING_POLICY_CLOUDSCALE": "queuing_policy_default_8q_cloudscale",
        "MULTICAST_GROUP_SUBNET": "239.1.1.0/25",
        "FABRIC_INTERFACE_TYPE": "p2p",
        "ALLOW_NXC": "true",
        "OVERWRITE_GLOBAL_NXC": "false",
        "FABRIC_VPC_QOS": "false",
        "AAA_REMOTE_IP_ENABLED": "false",
        "L2_SEGMENT_ID_RANGE": "30000-49000"
    },
    "vrfTemplate": "Default_VRF_Universal",
    "networkTemplate": "Default_Network_Universal",
    "vrfExtensionTemplate": "Default_VRF_Extension_Universal",
    "networkExtensionTemplate": "Default_Network_Extension_Universal",
    "createdOn": 1737248896991,
    "modifiedOn": 1737248902373
   },
   "fabric_details": {
    "createdOn": 1613750822779,
    "deviceType": "n9k",
    "fabricId": "FABRIC-15",
    "fabricName": "MS-fabric",
    "fabricTechnology": "VXLANFabric",
    "fabricTechnologyFriendly": "VXLAN Fabric",
    "fabricType": "MFD",
    "fabricTypeFriendly": "Multi-Fabric Domain",
    "id": 15,
    "modifiedOn": 1613750822779,
    "networkExtensionTemplate": "Default_Network_Extension_Universal",
    "networkTemplate": "Default_Network_Universal",
    "nvPairs": {
      "ANYCAST_GW_MAC": "2020.0000.00aa",
      "BGP_RP_ASN": "",
      "BORDER_GWY_CONNECTIONS": "Direct_To_BGWS",
      "CLOUDSEC_ALGORITHM": "",
      "CLOUDSEC_AUTOCONFIG": "false",
      "CLOUDSEC_ENFORCEMENT": "",
      "CLOUDSEC_KEY_STRING": "",
      "DCI_SUBNET_RANGE": "10.10.1.0/24",
      "DCI_SUBNET_TARGET_MASK": "30",
      "DELAY_RESTORE": "300",
      "FABRIC_NAME": "MS-fabric",
      "FABRIC_TYPE": "MFD",
      "FF": "MSD",
      "L2_SEGMENT_ID_RANGE": "30000-49000",
      "L3_PARTITION_ID_RANGE": "50000-59000",
      "LOOPBACK100_IP_RANGE": "10.10.0.0/24",
      "MS_LOOPBACK_ID": "100",
      "MS_UNDERLAY_AUTOCONFIG": "true",
      "PER_VRF_LOOPBACK_AUTO_PROVISION": "false",
      "RP_SERVER_IP": "",
      "TOR_AUTO_DEPLOY": "false",
      "default_network": "Default_Network_Universal",
      "default_vrf": "Default_VRF_Universal",
      "enableScheduledBackup": "false",
      "network_extension_template": "Default_Network_Extension_Universal",
      "scheduledTime": "",
      "vrf_extension_template": "Default_VRF_Extension_Universal"
    },
    "provisionMode": "DCNMTopDown",
    "replicationMode": "IngressReplication",
    "templateName": "MSD_Fabric_11_1",
    "vrfExtensionTemplate": "Default_VRF_Extension_Universal",
    "vrfTemplate": "Default_VRF_Universal"
   },
   "mock_vrf12_object": {
    "ERROR": "",
    "RETURN_CODE": 200,
    "MESSAGE":"OK",
    "DATA": [
      {
        "fabric": "standalone_fabric",
        "serviceVrfTemplate": "None",
        "source": "None",
        "vrfExtensionTemplate": "Default_VRF_Extension_Universal",
        "vrfId": 9008011,
        "vrfName": "test_vrf_1",
        "vrfTemplate": "Default_VRF_Universal",
        "vrfTemplateConfig": "{\"advertiseDefaultRouteFlag\":\"true\",\"routeTargetImport\":\"\",\"vrfVlanId\":\"202\",\"isRPExternal\":\"false\",\"vrfDescription\":\"\",\"disableRtAuto\":\"false\",\"L3VniMcastGroup\":\"\",\"vrfSegmentId\":\"9008013\",\"maxBgpPaths\":\"1\",\"maxIbgpPaths\":\"2\",\"routeTargetExport\":\"\",\"ipv6LinkLocalFlag\":\"true\",\"vrfRouteMap\":\"FABRIC-RMAP-REDIST-SUBNET\",\"v6VrfRouteMap\":\"FABRIC-RMAP-REDIST-SUBNET\",\"routeTargetExportMvpn\":\"\",\"ENABLE_NETFLOW\":\"false\",\"configureStaticDefaultRouteFlag\":\"true\",\"tag\":\"12345\",\"rpAddress\":\"\",\"trmBGWMSiteEnabled\":\"false\",\"nveId\":\"1\",\"routeTargetExportEvpn\":\"\",\"NETFLOW_MONITOR\":\"\",\"bgpPasswordKeyType\":\"3\",\"bgpPassword\":\"\",\"mtu\":\"9216\",\"multicastGroup\":\"\",\"routeTargetImportMvpn\":\"\",\"isRPAbsent\":\"false\",\"advertiseHostRouteFlag\":\"false\",\"vrfVlanName\":\"\",\"trmEnabled\":\"false\",\"loopbackNumber\":\"\",\"asn\":\"52125\",\"vrfIntfDescription\":\"\",\"vrfName\":\"test_vrf_1\",\"routeTargetImportEvpn\":\"\"}",
        "vrfStatus": "DEPLOYED"
      }
    ]
  },
  "mock_pools_top_down_vrf_vlan": {
    "ERROR": "",
    "RETURN_CODE": 200,
    "MESSAGE":"OK",
    "DATA": [
      {
        "allocatedFlag": true,
        "allocatedIp": "201",
        "allocatedOn": 1734051260507,
        "allocatedScopeValue": "FDO211218HH",
        "entityName": "VRF_1",
        "entityType": "Device",
        "hierarchicalKey": "0",
        "id": 36407,
        "ipAddress": "172.22.150.104",
        "resourcePool": {
            "dynamicSubnetRange": null,
            "fabricName": "f1",
            "hierarchicalKey": "f1",
            "id": 0,
            "overlapAllowed": false,
            "poolName": "TOP_DOWN_VRF_VLAN",
            "poolType": "ID_POOL",
            "targetSubnet": 0,
            "vrfName": "VRF_1"
        },
        "switchName": "cvd-1313-leaf"
      }
    ]
  },
  "mock_pools_top_down_dot1q": {
    "ERROR": "",
    "RETURN_CODE": 200,
    "MESSAGE":"OK",
    "DATA": [
      {
        "allocatedFlag": true,
        "allocatedIp": "5",
        "allocatedOn": 1734051260507,
        "allocatedScopeValue": "XYZKSJHSMK1",
        "entityName": "test_vrf_1",
        "entityType": "DeviceInterface",
        "hierarchicalKey": "0",
        "id": 6613,
        "ipAddress": "10.10.10.224",
        "resourcePool": {
            "dynamicSubnetRange": null,
            "fabricName": "parent_fabric",
            "hierarchicalKey": "parent_fabric",
            "id": 0,
            "overlapAllowed": false,
            "poolName": "TOP_DOWN_L3_DOT1Q",
            "poolType": "ID_POOL",
            "targetSubnet": 0,
            "vrfName": "VRF_1"
        },
        "switchName": "n9kv_leaf1"
      }
    ]
  },
  "mock_vrf_lite_obj": {
   "RETURN_CODE":200,
   "METHOD":"GET",
   "MESSAGE":"OK",
   "DATA": [
      {
        "vrfName":"test_vrf",
        "templateName":"Default_VRF_Extension_Universal",
        "switchDetailsList":[
          {
             "switchName":"poap_test",
             "vlan":2001,
             "serialNumber":"9D2DAUJJFQQ",
             "peerSerialNumber":"None",
             "extensionValues":"None",
             "extensionPrototypeValues":[
               {
                 "interfaceName":"Ethernet1/3",
                 "extensionType":"VRF_LITE",
                 "extensionValues":"{\"PEER_VRF_NAME\": \"\", \"NEIGHBOR_IP\": \"10.33.0.1\", \"VRF_LITE_JYTHON_TEMPLATE\": \"Ext_VRF_Lite_Jython\", \"enableBorderExtension\": \"VRF_LITE\", \"AUTO_VRF_LITE_FLAG\":\"false\", \"IP_MASK\": \"10.33.0.2/30\", \"MTU\": \"9216\", \"NEIGHBOR_ASN\": \"23132\", \"IF_NAME\": \"Ethernet1/3\", \"IPV6_NEIGHBOR\": \"\", \"IPV6_MASK\": \"\", \"DOT1Q_ID\": \"2\", \"asn\": \"52125\"}",
                 "destInterfaceName":"Ethernet1/1",
                 "destSwitchName":"poap-import-static"
               },
               {
                 "interfaceName":"Ethernet1/2",
                 "extensionType":"VRF_LITE",
                 "extensionValues":"{\"PEER_VRF_NAME\": \"\", \"NEIGHBOR_IP\": \"20.33.0.1\", \"VRF_LITE_JYTHON_TEMPLATE\": \"Ext_VRF_Lite_Jython\", \"enableBorderExtension\": \"VRF_LITE\", \"AUTO_VRF_LITE_FLAG\": \"false\", \"IP_MASK\": \"20.33.0.2/30\", \"MTU\": \"9216\", \"NEIGHBOR_ASN\": \"23132\", \"IF_NAME\": \"Ethernet1/2\", \"IPV6_NEIGHBOR\": \"\", \"IPV6_MASK\": \"\", \"DOT1Q_ID\": \"2\", \"asn\": \"52125\"}",
                 "destInterfaceName":"Ethernet1/2",
                 "destSwitchName":"poap-import-static"
               }
             ],
             "islanAttached":false,
             "lanAttachedState":"NA",
             "errorMessage":"None",
             "instanceValues":"None",
             "freeformConfig":"None",
             "role":"border gateway",
             "vlanModifiable":true
          }
        ]
      }
    ]
  },
  "mock_msd_vrf_lite_obj": {
   "RETURN_CODE":200,
   "METHOD":"GET",
   "MESSAGE":"OK",
   "DATA": [
      {
        "vrfName":"test_vrf_1",
        "templateName":"Default_VRF_Extension_Universal",
        "switchDetailsList":[
          {
             "switchName":"leaf1",
             "vlan":2000,
             "serialNumber":"XYZKSJHSMK1",
             "peerSerialNumber": "None",
             "extensionValues":"{}",
             "extensionPrototypeValues":[
               {
                 "interfaceName":"Ethernet1/3",
                 "extensionType":"VRF_LITE",
                 "extensionValues":"{\"PEER_VRF_NAME\": \"\", \"NEIGHBOR_IP\": \"10.33.0.1\", \"VRF_LITE_JYTHON_TEMPLATE\": \"Ext_VRF_Lite_Jython\", \"enableBorderExtension\": \"VRF_LITE\", \"AUTO_VRF_LITE_FLAG\":\"false\", \"IP_MASK\": \"10.33.0.2/30\", \"MTU\": \"9216\", \"NEIGHBOR_ASN\": \"23132\", \"IF_NAME\": \"Ethernet1/3\", \"IPV6_NEIGHBOR\": \"\", \"IPV6_MASK\": \"\", \"DOT1Q_ID\": \"2\", \"asn\": \"52125\"}",
                 "destInterfaceName":"Ethernet1/1",
                 "destSwitchName":"poap-import-static"
               }
             ],
             "islanAttached":false,
             "lanAttachedState":"DEPLOYED",
             "errorMessage":"None",
             "instanceValues": "{\"loopbackIpV6Address\":\"\",\"loopbackId\":\"\",\"deviceSupportL3VniNoVlan\":\"false\",\"switchRouteTargetImportEvpn\":\"\",\"loopbackIpAddress\":\"\",\"switchRouteTargetExportEvpn\":\"\"}",
             "freeformConfig":"",
             "role":"leaf",
             "vlanModifiable":true
          }
        ]
      }
    ]
  },
  "mock_msd_vrf_lite_obj_2": {
   "RETURN_CODE":200,
   "METHOD":"GET",
   "MESSAGE":"OK",
   "DATA": [
      {
        "vrfName":"test_vrf_2",
        "templateName":"Default_VRF_Extension_Universal",
        "switchDetailsList":[
          {
             "switchName":"leaf1",
             "vlan":2001,
             "serialNumber":"XYZKSJHSMK1",
             "peerSerialNumber": "None",
             "extensionValues":"{}",
             "extensionPrototypeValues":[
               {
                 "interfaceName":"Ethernet1/3",
                 "extensionType":"VRF_LITE",
                 "extensionValues":"{\"PEER_VRF_NAME\": \"\", \"NEIGHBOR_IP\": \"10.33.0.1\", \"VRF_LITE_JYTHON_TEMPLATE\": \"Ext_VRF_Lite_Jython\", \"enableBorderExtension\": \"VRF_LITE\", \"AUTO_VRF_LITE_FLAG\":\"false\", \"IP_MASK\": \"10.33.0.2/30\", \"MTU\": \"9216\", \"NEIGHBOR_ASN\": \"23132\", \"IF_NAME\": \"Ethernet1/3\", \"IPV6_NEIGHBOR\": \"\", \"IPV6_MASK\": \"\", \"DOT1Q_ID\": \"2\", \"asn\": \"52125\"}",
                 "destInterfaceName":"Ethernet1/1",
                 "destSwitchName":"poap-import-static"
               }
             ],
             "islanAttached":false,
             "lanAttachedState":"DEPLOYED",
             "errorMessage":"None",
             "instanceValues": "{\"loopbackIpV6Address\":\"\",\"loopbackId\":\"\",\"deviceSupportL3VniNoVlan\":\"false\",\"switchRouteTargetImportEvpn\":\"\",\"loopbackIpAddress\":\"\",\"switchRouteTargetExportEvpn\":\"\"}",
             "freeformConfig":"",
             "role":"leaf",
             "vlanModifiable":true
          }
        ]
      }
    ]
<<<<<<< HEAD
=======
  },
  "multicluster_fabric_associations_empty": {
   "RETURN_CODE":200,
   "METHOD":"GET",
   "MESSAGE":"OK",
   "DATA": []
  },
  "multicluster_fabric_associations": {
   "RETURN_CODE":200,
   "METHOD":"GET",
   "MESSAGE":"OK",
   "DATA": [
    {
        "id": 1,
        "clusterName": "",
        "fabricId": "MC-FABRIC-3524b4ad-2d41-415f-a9c7-ab0382f891a3",
        "fabricName": "parent_fabric",
        "fabricType": "MFD",
        "fabricTypeFriendly": "VXLAN EVPN Multi-Site",
        "fabricTechnology": "VXLANFabric",
        "fabricTechnologyFriendly": "VXLAN EVPN",
        "provisionMode": "",
        "deviceType": "",
        "replicationMode": "",
        "operStatus": "HEALTHY",
        "asn": "",
        "siteId": "",
        "templateName": "MSD_Fabric",
        "nvPairs": {
            "ANYCAST_GW_MAC": "2020.0000.00aa",
            "BGP_RP_ASN": "",
            "BGW_ROUTING_TAG": "54321",
            "BGW_ROUTING_TAG_PREV": "54321",
            "BORDER_GWY_CONNECTIONS": "Manual",
            "CLOUDSEC_ALGORITHM": "AES_128_CMAC",
            "CLOUDSEC_AUTOCONFIG": "false",
            "CLOUDSEC_AUTOCONFIG_PREV": "false",
            "CLOUDSEC_ENFORCEMENT": "",
            "CLOUDSEC_KEY_STRING": "",
            "CLOUDSEC_REPORT_TIMER": "5",
            "DCI_SUBNET_RANGE": "10.10.1.0/24",
            "DCI_SUBNET_TARGET_MASK": "30",
            "DCNM_ID": "",
            "DELAY_RESTORE": "300",
            "DSVNI_L2VNI_RANGE": "10030000-10049000",
            "DSVNI_L3VNI_RANGE": "10050000-10059000",
            "ENABLE_BGP_BFD": false,
            "ENABLE_BGP_LOG_NEIGHBOR_CHANGE": false,
            "ENABLE_BGP_SEND_COMM": false,
            "ENABLE_DSVNI": "false",
            "ENABLE_DSVNI_PREV": "false",
            "ENABLE_PVLAN": "false",
            "ENABLE_PVLAN_PREV": "false",
            "ENABLE_RS_REDIST_DIRECT": false,
            "ENABLE_SGT": "off",
            "ENABLE_SGT_PREV": "off",
            "ENABLE_TRM_TRMv6": "false",
            "ENABLE_TRM_TRMv6_PREV": "false",
            "EXT_FABRIC_TYPE": "",
            "FABRIC_NAME": "MCFG_PARENT",
            "FABRIC_TYPE": "MFD",
            "FF": "MSD",
            "L2_SEGMENT_ID_RANGE": "30000-49000",
            "L3_PARTITION_ID_RANGE": "50000-59000",
            "LOOPBACK100_IPV6_RANGE": "fd00::a10:0/120",
            "LOOPBACK100_IP_RANGE": "10.10.0.0/24",
            "MSO_CONTROLER_ID": "",
            "MSO_SITE_GROUP_NAME": "",
            "MS_IFC_BGP_AUTH_KEY_TYPE": "",
            "MS_IFC_BGP_AUTH_KEY_TYPE_PREV": "",
            "MS_IFC_BGP_PASSWORD": "",
            "MS_IFC_BGP_PASSWORD_ENABLE": "false",
            "MS_IFC_BGP_PASSWORD_ENABLE_PREV": "false",
            "MS_IFC_BGP_PASSWORD_PREV": "",
            "MS_LOOPBACK_ID": "100",
            "MS_UNDERLAY_AUTOCONFIG": "false",
            "PARENT_ONEMANAGE_FABRIC": "",
            "PREMSO_PARENT_FABRIC": "",
            "RP_SERVER_IP": "",
            "RS_ROUTING_TAG": "",
            "SGT_ID_RANGE": "",
            "SGT_ID_RANGE_PREV": "",
            "SGT_NAME_PREFIX": "",
            "SGT_NAME_PREFIX_PREV": "",
            "SGT_OPER_STATUS": "off",
            "SGT_PREPROVISION": false,
            "SGT_PREPROVISION_PREV": false,
            "SGT_PREPROV_RECALC_STATUS": "empty",
            "SGT_RECALC_STATUS": "empty",
            "V6_DCI_SUBNET_RANGE": "fd00::a11:0/120",
            "V6_DCI_SUBNET_TARGET_MASK": "126",
            "VXLAN_UNDERLAY_IS_V6": "false",
            "default_network": "Default_Network_Universal",
            "default_pvlan_sec_network": "Pvlan_Secondary_Network",
            "default_vrf": "Default_VRF_Universal",
            "enableMsOverlayIfcBgpDesc": false,
            "enableScheduledBackup": "",
            "network_extension_template": "Default_Network_Extension_Universal",
            "routeServerCollection": "{\"routeServerCollection\":[]}",
            "scheduledTime": "",
            "securityGroupStatus": "disabled",
            "unifiedNDFabricType": "vxlan",
            "vrf_extension_template": "Default_VRF_Extension_Universal"
        },
        "vrfTemplate": "Default_VRF_Universal",
        "networkTemplate": "Default_Network_Universal",
        "vrfExtensionTemplate": "Default_VRF_Extension_Universal",
        "networkExtensionTemplate": "Default_Network_Extension_Universal",
        "createdOn": 1761942870,
        "modifiedOn": 1761942870,
        "members": [
            {
                "clusterName": "ND41-CL1",
                "fabricId": 2010,
                "fabricName": "child_fabric",
                "templateName": "Easy_Fabric",
                "fabricType": "Switch_Fabric",
                "fabricState": "member",
                "fabricParent": "parent_fabric",
                "fabricTechnology": "VXLANFabric",
                "fabricTypeFriendly": "Data Center VXLAN EVPN",
                "fabricTechnologyFriendly": "VXLAN EVPN",
                "asn": "88",
                "ndfcIpAddress": "10.122.84.116",
                "clusterIpAddresses": [
                    "10.122.84.116"
                ],
                "operStatus": "MINOR",
                "nvPairs": {
                    "AAA_REMOTE_IP_ENABLED": "false",
                    "AAA_SERVER_CONF": "",
                    "ACTIVE_MIGRATION": "false",
                    "ADVERTISE_PIP_BGP": "false",
                    "ADVERTISE_PIP_ON_BORDER": "true",
                    "AGENT_INTF": "eth0",
                    "AGG_ACC_VPC_PO_ID_RANGE": "",
                    "AI_ML_QOS_POLICY": "AI_Fabric_QOS_400G",
                    "AI_QOS_400G_MIN_BW": "950",
                    "ALLOW_NXC": "true",
                    "ALLOW_NXC_PREV": "true",
                    "ANYCAST_BGW_ADVERTISE_PIP": "false",
                    "ANYCAST_GW_MAC": "2020.0000.00aa",
                    "ANYCAST_LB_ID": "",
                    "ANYCAST_RP_IP_RANGE": "10.254.254.0/24",
                    "ANYCAST_RP_IP_RANGE_INTERNAL": "10.254.254.0/24",
                    "AUTO_BGP_NEIGHBOR_DESC": "true",
                    "AUTO_SYMMETRIC_DEFAULT_VRF": "false",
                    "AUTO_SYMMETRIC_VRF_LITE": "false",
                    "AUTO_UNIQUE_VRF_LITE_IP_PREFIX": "false",
                    "AUTO_UNIQUE_VRF_LITE_IP_PREFIX_PREV": "false",
                    "AUTO_VRFLITE_IFC_DEFAULT_VRF": "false",
                    "BANNER": "",
                    "BFD_AUTH_ENABLE": "false",
                    "BFD_AUTH_KEY": "",
                    "BFD_AUTH_KEY_ID": "",
                    "BFD_ENABLE": "false",
                    "BFD_ENABLE_PREV": "false",
                    "BFD_IBGP_ENABLE": "false",
                    "BFD_ISIS_ENABLE": "false",
                    "BFD_OSPF_ENABLE": "false",
                    "BFD_PIM_ENABLE": "false",
                    "BGP_AS": "88",
                    "BGP_AS_PREV": "88",
                    "BGP_AUTH_ENABLE": "false",
                    "BGP_AUTH_KEY": "",
                    "BGP_AUTH_KEY_TYPE": "3",
                    "BGP_LB_ID": "0",
                    "BOOTSTRAP_CONF": "",
                    "BOOTSTRAP_ENABLE": "false",
                    "BOOTSTRAP_ENABLE_PREV": "false",
                    "BOOTSTRAP_MULTISUBNET": "#Scope_Start_IP, Scope_End_IP, Scope_Default_Gateway, Scope_Subnet_Prefix",
                    "BOOTSTRAP_MULTISUBNET_INTERNAL": "",
                    "BRFIELD_DEBUG_FLAG": "Disable",
                    "BROWNFIELD_NETWORK_NAME_FORMAT": "Auto_Net_VNI$$VNI$$_VLAN$$VLAN_ID$$",
                    "BROWNFIELD_SKIP_OVERLAY_NETWORK_ATTACHMENTS": "false",
                    "CDP_ENABLE": "false",
                    "COPP_POLICY": "strict",
                    "DCI_MACSEC_ALGORITHM": "",
                    "DCI_MACSEC_CIPHER_SUITE": "",
                    "DCI_MACSEC_FALLBACK_ALGORITHM": "",
                    "DCI_MACSEC_FALLBACK_KEY_STRING": "",
                    "DCI_MACSEC_KEY_STRING": "",
                    "DCI_SUBNET_RANGE": "10.33.0.0/16",
                    "DCI_SUBNET_TARGET_MASK": "30",
                    "DEAFULT_QUEUING_POLICY_CLOUDSCALE": "queuing_policy_default_8q_cloudscale",
                    "DEAFULT_QUEUING_POLICY_OTHER": "queuing_policy_default_other",
                    "DEAFULT_QUEUING_POLICY_R_SERIES": "queuing_policy_default_r_series",
                    "DEFAULT_VRF_REDIS_BGP_RMAP": "",
                    "DEPLOYMENT_FREEZE": "false",
                    "DHCP_ENABLE": "false",
                    "DHCP_END": "",
                    "DHCP_END_INTERNAL": "",
                    "DHCP_IPV6_ENABLE": "",
                    "DHCP_IPV6_ENABLE_INTERNAL": "",
                    "DHCP_START": "",
                    "DHCP_START_INTERNAL": "",
                    "DNS_SERVER_IP_LIST": "",
                    "DNS_SERVER_VRF": "",
                    "DOMAIN_NAME_INTERNAL": "",
                    "ENABLE_AAA": "false",
                    "ENABLE_AGENT": "false",
                    "ENABLE_AGG_ACC_ID_RANGE": "false",
                    "ENABLE_AI_ML_QOS_POLICY": "false",
                    "ENABLE_AI_ML_QOS_POLICY_FLAP": "false",
                    "ENABLE_DCI_MACSEC": "false",
                    "ENABLE_DCI_MACSEC_PREV": "false",
                    "ENABLE_DEFAULT_QUEUING_POLICY": "false",
                    "ENABLE_EVPN": "true",
                    "ENABLE_FABRIC_VPC_DOMAIN_ID": "false",
                    "ENABLE_FABRIC_VPC_DOMAIN_ID_PREV": "false",
                    "ENABLE_L3VNI_NO_VLAN": "false",
                    "ENABLE_MACSEC": "false",
                    "ENABLE_MACSEC_PREV": "false",
                    "ENABLE_NETFLOW": "false",
                    "ENABLE_NETFLOW_PREV": "false",
                    "ENABLE_NGOAM": "true",
                    "ENABLE_NXAPI": "true",
                    "ENABLE_NXAPI_HTTP": "true",
                    "ENABLE_PBR": "false",
                    "ENABLE_PVLAN": "false",
                    "ENABLE_PVLAN_PREV": "false",
                    "ENABLE_QKD": "",
                    "ENABLE_RT_INTF_STATS": "false",
                    "ENABLE_SGT": "false",
                    "ENABLE_SGT_PREV": "false",
                    "ENABLE_TENANT_DHCP": "true",
                    "ENABLE_TRM": "false",
                    "ENABLE_TRM_PREV": "false",
                    "ENABLE_TRMv6": "false",
                    "ENABLE_TRMv6_PREV": "false",
                    "ENABLE_VPC_PEER_LINK_NATIVE_VLAN": "false",
                    "ENABLE_VRI_ID_REALLOC": "false",
                    "EXTRA_CONF_INTRA_LINKS": "",
                    "EXTRA_CONF_LEAF": "",
                    "EXTRA_CONF_SPINE": "",
                    "EXTRA_CONF_TOR": "",
                    "EXT_FABRIC_TYPE": "",
                    "FABRIC_INTERFACE_TYPE": "p2p",
                    "FABRIC_MTU": "9216",
                    "FABRIC_MTU_PREV": "9216",
                    "FABRIC_NAME": "child_fabric_cluster2",
                    "FABRIC_TYPE": "Switch_Fabric",
                    "FABRIC_VPC_DOMAIN_ID": "",
                    "FABRIC_VPC_DOMAIN_ID_PREV": "",
                    "FABRIC_VPC_QOS": "false",
                    "FABRIC_VPC_QOS_POLICY_NAME": "spine_qos_for_fabric_vpc_peering",
                    "FEATURE_PTP": "false",
                    "FEATURE_PTP_INTERNAL": "false",
                    "FF": "Easy_Fabric",
                    "GRFIELD_DEBUG_FLAG": "Disable",
                    "HD_TIME": "180",
                    "HOST_INTF_ADMIN_STATE": "true",
                    "IBGP_PEER_TEMPLATE": "",
                    "IBGP_PEER_TEMPLATE_LEAF": "",
                    "IGNORE_CERT": "",
                    "INBAND_DHCP_SERVERS": "",
                    "INBAND_MGMT": "false",
                    "INBAND_MGMT_PREV": "false",
                    "INTF_STAT_LOAD_INTERVAL": "",
                    "IPv6_ANYCAST_RP_IP_RANGE": "",
                    "IPv6_ANYCAST_RP_IP_RANGE_INTERNAL": "",
                    "IPv6_DCI_SUBNET_RANGE": "fd00::a33:0/112",
                    "IPv6_DCI_SUBNET_TARGET_MASK": "126",
                    "IPv6_MULTICAST_GROUP_SUBNET": "",
                    "ISIS_AREA_NUM": "0001",
                    "ISIS_AREA_NUM_PREV": "",
                    "ISIS_AUTH_ENABLE": "false",
                    "ISIS_AUTH_KEY": "",
                    "ISIS_AUTH_KEYCHAIN_KEY_ID": "",
                    "ISIS_AUTH_KEYCHAIN_NAME": "",
                    "ISIS_LEVEL": "level-2",
                    "ISIS_OVERLOAD_ELAPSE_TIME": "",
                    "ISIS_OVERLOAD_ENABLE": "",
                    "ISIS_P2P_ENABLE": "",
                    "KME_SERVER_IP": "",
                    "KME_SERVER_PORT": "",
                    "L2_HOST_INTF_MTU": "9216",
                    "L2_HOST_INTF_MTU_PREV": "9216",
                    "L2_SEGMENT_ID_RANGE": "30000-49000",
                    "L3VNI_IPv6_MCAST_GROUP": "",
                    "L3VNI_MCAST_GROUP": "",
                    "L3_PARTITION_ID_RANGE": "50000-59000",
                    "LINK_STATE_ROUTING": "ospf",
                    "LINK_STATE_ROUTING_TAG": "UNDERLAY",
                    "LINK_STATE_ROUTING_TAG_PREV": "UNDERLAY",
                    "LOOPBACK0_IPV6_RANGE": "",
                    "LOOPBACK0_IP_RANGE": "10.2.0.0/22",
                    "LOOPBACK1_IPV6_RANGE": "",
                    "LOOPBACK1_IP_RANGE": "10.3.0.0/22",
                    "MACSEC_ALGORITHM": "",
                    "MACSEC_CIPHER_SUITE": "",
                    "MACSEC_FALLBACK_ALGORITHM": "",
                    "MACSEC_FALLBACK_KEY_STRING": "",
                    "MACSEC_KEY_STRING": "",
                    "MACSEC_REPORT_TIMER": "",
                    "MGMT_GW": "",
                    "MGMT_GW_INTERNAL": "",
                    "MGMT_PREFIX": "",
                    "MGMT_PREFIX_INTERNAL": "",
                    "MGMT_V6PREFIX": "",
                    "MGMT_V6PREFIX_INTERNAL": "",
                    "MPLS_HANDOFF": "false",
                    "MPLS_ISIS_AREA_NUM": "0001",
                    "MPLS_ISIS_AREA_NUM_PREV": "",
                    "MPLS_LB_ID": "",
                    "MPLS_LOOPBACK_IP_RANGE": "",
                    "MSO_CONNECTIVITY_DEPLOYED": "",
                    "MSO_CONTROLER_ID": "",
                    "MSO_SITE_GROUP_NAME": "",
                    "MSO_SITE_ID": "",
                    "MST_INSTANCE_RANGE": "",
                    "MULTICAST_GROUP_SUBNET": "239.1.1.0/25",
                    "MVPN_VRI_ID_RANGE": "",
                    "NETFLOW_EXPORTER_LIST": "",
                    "NETFLOW_MONITOR_LIST": "",
                    "NETFLOW_RECORD_LIST": "",
                    "NETWORK_VLAN_RANGE": "2300-2999",
                    "NTP_SERVER_IP_LIST": "",
                    "NTP_SERVER_VRF": "",
                    "NVE_LB_ID": "1",
                    "NXAPI_HTTPS_PORT": "443",
                    "NXAPI_HTTP_PORT": "80",
                    "NXC_DEST_VRF": "",
                    "NXC_PROXY_PORT": "8080",
                    "NXC_PROXY_SERVER": "",
                    "NXC_SRC_INTF": "",
                    "OBJECT_TRACKING_NUMBER_RANGE": "100-299",
                    "OSPF_AREA_ID": "0.0.0.0",
                    "OSPF_AUTH_ENABLE": "false",
                    "OSPF_AUTH_KEY": "",
                    "OSPF_AUTH_KEY_ID": "",
                    "OVERLAY_MODE": "cli",
                    "OVERLAY_MODE_PREV": "cli",
                    "OVERWRITE_GLOBAL_NXC": "false",
                    "PER_VRF_LOOPBACK_AUTO_PROVISION": "false",
                    "PER_VRF_LOOPBACK_AUTO_PROVISION_PREV": "false",
                    "PER_VRF_LOOPBACK_AUTO_PROVISION_V6": "false",
                    "PER_VRF_LOOPBACK_AUTO_PROVISION_V6_PREV": "false",
                    "PER_VRF_LOOPBACK_IP_RANGE": "",
                    "PER_VRF_LOOPBACK_IP_RANGE_V6": "",
                    "PFC_WATCH_INT": "",
                    "PFC_WATCH_INT_PREV": "",
                    "PHANTOM_RP_LB_ID1": "",
                    "PHANTOM_RP_LB_ID2": "",
                    "PHANTOM_RP_LB_ID3": "",
                    "PHANTOM_RP_LB_ID4": "",
                    "PIM_HELLO_AUTH_ENABLE": "false",
                    "PIM_HELLO_AUTH_KEY": "",
                    "PM_ENABLE": "false",
                    "PM_ENABLE_PREV": "false",
                    "PNP_ENABLE_INTERNAL": "",
                    "POWER_REDUNDANCY_MODE": "ps-redundant",
                    "PREMSO_PARENT_FABRIC": "",
                    "PTP_DOMAIN_ID": "",
                    "PTP_LB_ID": "",
                    "PTP_VLAN_ID": "",
                    "QKD_PROFILE_NAME": "",
                    "QKD_PROFILE_NAME_PREV": "",
                    "REPLICATION_MODE": "Multicast",
                    "ROUTER_ID_RANGE": "",
                    "ROUTE_MAP_SEQUENCE_NUMBER_RANGE": "1-65534",
                    "RP_COUNT": "2",
                    "RP_LB_ID": "254",
                    "RP_MODE": "asm",
                    "RR_COUNT": "2",
                    "SEED_SWITCH_CORE_INTERFACES": "",
                    "SERVICE_NETWORK_VLAN_RANGE": "3000-3199",
                    "SGT_ID_RANGE": "",
                    "SGT_NAME_PREFIX": "",
                    "SGT_OPER_STATUS": "off",
                    "SGT_PREPROVISION": "",
                    "SGT_PREPROVISION_PREV": "",
                    "SGT_PREPROV_RECALC_STATUS": "empty",
                    "SGT_RECALC_STATUS": "empty",
                    "SITE_ID": "88",
                    "SITE_ID_POLICY_ID": "",
                    "SLA_ID_RANGE": "10000-19999",
                    "SNMP_SERVER_HOST_TRAP": "true",
                    "SPINE_COUNT": "2",
                    "SPINE_SWITCH_CORE_INTERFACES": "",
                    "SSPINE_ADD_DEL_DEBUG_FLAG": "Disable",
                    "SSPINE_COUNT": "0",
                    "STATIC_UNDERLAY_IP_ALLOC": "false",
                    "STP_BRIDGE_PRIORITY": "",
                    "STP_ROOT_OPTION": "unmanaged",
                    "STP_VLAN_RANGE": "",
                    "STRICT_CC_MODE": "false",
                    "SUBINTERFACE_RANGE": "2-511",
                    "SUBNET_RANGE": "10.4.0.0/16",
                    "SUBNET_TARGET_MASK": "30",
                    "SYSLOG_SERVER_IP_LIST": "",
                    "SYSLOG_SERVER_VRF": "",
                    "SYSLOG_SEV": "",
                    "TCAM_ALLOCATION": "true",
                    "TOPDOWN_CONFIG_RM_TRACKING": "notstarted",
                    "TRUSTPOINT_LABEL": "",
                    "UNDERLAY_IS_V6": "false",
                    "UNDERLAY_IS_V6_PREV": "false",
                    "UNNUM_BOOTSTRAP_LB_ID": "",
                    "UNNUM_DHCP_END": "",
                    "UNNUM_DHCP_END_INTERNAL": "",
                    "UNNUM_DHCP_START": "",
                    "UNNUM_DHCP_START_INTERNAL": "",
                    "UPGRADE_FROM_VERSION": "",
                    "USE_LINK_LOCAL": "true",
                    "V6_SUBNET_RANGE": "",
                    "V6_SUBNET_TARGET_MASK": "126",
                    "VPC_AUTO_RECOVERY_TIME": "360",
                    "VPC_DELAY_RESTORE": "150",
                    "VPC_DELAY_RESTORE_TIME": "60",
                    "VPC_DOMAIN_ID_RANGE": "1-1000",
                    "VPC_ENABLE_IPv6_ND_SYNC": "true",
                    "VPC_LAYER3_PEER_ROUTER": "true",
                    "VPC_PEER_KEEP_ALIVE_OPTION": "management",
                    "VPC_PEER_LINK_PO": "500",
                    "VPC_PEER_LINK_VLAN": "3600",
                    "VRF_LITE_AUTOCONFIG": "Manual",
                    "VRF_VLAN_RANGE": "2000-2299",
                    "abstract_anycast_rp": "anycast_rp",
                    "abstract_bgp": "base_bgp",
                    "abstract_bgp_neighbor": "evpn_bgp_rr_neighbor",
                    "abstract_bgp_rr": "evpn_bgp_rr",
                    "abstract_dhcp": "base_dhcp",
                    "abstract_extra_config_bootstrap": "extra_config_bootstrap_11_1",
                    "abstract_extra_config_leaf": "extra_config_leaf",
                    "abstract_extra_config_spine": "extra_config_spine",
                    "abstract_extra_config_tor": "extra_config_tor",
                    "abstract_feature_leaf": "base_feature_leaf_upg",
                    "abstract_feature_spine": "base_feature_spine_upg",
                    "abstract_isis": "base_isis_level2",
                    "abstract_isis_interface": "isis_interface",
                    "abstract_loopback_interface": "int_fabric_loopback_11_1",
                    "abstract_multicast": "base_multicast_11_1",
                    "abstract_ospf": "base_ospf",
                    "abstract_ospf_interface": "ospf_interface_11_1",
                    "abstract_pim_interface": "pim_interface",
                    "abstract_route_map": "route_map",
                    "abstract_routed_host": "int_routed_host",
                    "abstract_trunk_host": "int_trunk_host",
                    "abstract_vlan_interface": "int_fabric_vlan_11_1",
                    "abstract_vpc_domain": "base_vpc_domain_11_1",
                    "allowVlanOnLeafTorPairing": "none",
                    "autoGenerateMulticastGroupAddress": "false",
                    "bootstrapSubnetCollection": "{\"bootstrapSubnetCollection\":[]}",
                    "dcnmUser": "admin",
                    "default_network": "Default_Network_Universal",
                    "default_pvlan_sec_network": "",
                    "default_vrf": "Default_VRF_Universal",
                    "enableMvpnVriId": "",
                    "enableMvpnVriIdPrev": "",
                    "enableRealTimeBackup": "",
                    "enableScheduledBackup": "",
                    "heartbeatInterval": "190",
                    "network_extension_template": "Default_Network_Extension_Universal",
                    "ngoamSouthBoundLoopDetect": "false",
                    "ngoamSouthBoundLoopDetectProbeInterval": "",
                    "ngoamSouthBoundLoopDetectRecoveryInterval": "",
                    "ngoamSouthBoundLoopDetect_PREV": "false",
                    "preInterfaceConfigLeaf": "",
                    "preInterfaceConfigSpine": "",
                    "preInterfaceConfigTor": "",
                    "scheduledTime": "",
                    "securityGroupStatus": "disabled",
                    "temp_anycast_gateway": "anycast_gateway",
                    "temp_vpc_domain_mgmt": "vpc_domain_mgmt",
                    "temp_vpc_peer_link": "int_vpc_peer_link_po",
                    "underlayMulticastGroupAddressLimit": "128",
                    "unifiedNDFabricType": "vxlanIbgp",
                    "vpcTorDelayRestoreTimer": "30",
                    "vrf_extension_template": "Default_VRF_Extension_Universal"
                }
            }
        ],
        "consistencyStatus": "unknown"
    }
   ]
>>>>>>> 1c7c1e63
  }
}<|MERGE_RESOLUTION|>--- conflicted
+++ resolved
@@ -956,8 +956,6 @@
       "l3vni_wo_vlan": false
     }
   ],
-<<<<<<< HEAD
-=======
   "playbook_mcfg_config" : [
     {
       "vrf_name": "test_vrf_1",
@@ -1080,7 +1078,6 @@
             "is_upgrade_inprogress": false
         }
   },
->>>>>>> 1c7c1e63
   "mock_fabric_associations": {
     "DATA": [
       {
@@ -1190,7 +1187,6 @@
   "mock_vrf_attach_object_del_oos": {
     "ERROR": "",
     "RETURN_CODE": 200,
-<<<<<<< HEAD
     "MESSAGE": "OK",
     "DATA": [
       {
@@ -1378,8 +1374,6 @@
     ]
   },
   "mock_msd_vrf_child_attach_object" : {
-=======
->>>>>>> 1c7c1e63
     "MESSAGE": "OK",
     "METHOD": "POST",
     "RETURN_CODE": 200,
@@ -1429,40 +1423,11 @@
       }
     ]
   },
-<<<<<<< HEAD
   "mock_msd_vrf_get_attach_object_replaced_parent" : {
     "METHOD": "GET",
-=======
-  "mock_msd_vrf_attach_object_del_ready": {
-    "ERROR": "",
-    "RETURN_CODE": 200,
-    "MESSAGE": "OK",
-    "DATA": [
-      {
-        "vrfName": "test_vrf_1",
-        "lanAttachList": [
-          {
-            "lanAttachState": "NA",
-            "isLanAttached": false
-          }
-        ]
-      }
-    ]
-  },
-  "mock_vrf_object": {
-    "ERROR": "",
->>>>>>> 1c7c1e63
-    "RETURN_CODE": 200,
-    "DATA": [
-      {
-<<<<<<< HEAD
-=======
-        "fabric": "standalone_fabric",
-        "serviceVrfTemplate": "None",
-        "source": "None",
-        "vrfExtensionTemplate": "Default_VRF_Extension_Universal",
-        "vrfId": 9008011,
->>>>>>> 1c7c1e63
+    "RETURN_CODE": 200,
+    "DATA": [
+      {
         "vrfName": "test_vrf_1",
         "lanAttachList": [
           {
@@ -1482,65 +1447,7 @@
       }
     ]
   },
-<<<<<<< HEAD
    "mock_vrf_attach_object_query" : {
-=======
-  "mock_msd_parent_vrf_object": {
-    "ERROR": "",
-    "RETURN_CODE": 200,
-    "MESSAGE":"OK",
-    "DATA": [
-      {
-        "fabric": "parent_fabric",
-        "serviceVrfTemplate": "None",
-        "source": "None",
-        "vrfExtensionTemplate": "Default_VRF_Extension_Universal",
-        "vrfId": 9008011,
-        "vrfName": "test_vrf_1",
-        "vrfTemplate": "Default_VRF_Universal",
-        "vrfTemplateConfig": "{\"advertiseDefaultRouteFlag\":\"true\",\"vrfVlanId\":\"2000\",\"isRPExternal\":\"false\",\"vrfDescription\":\"\",\"L3VniMcastGroup\":\"\",\"maxBgpPaths\":\"1\",\"maxIbgpPaths\":\"2\",\"vrfSegmentId\":\"9008013\",\"ipv6LinkLocalFlag\":\"true\",\"vrfRouteMap\":\"FABRIC-RMAP-REDIST-SUBNET\",\"v6VrfRouteMap\":\"FABRIC-RMAP-REDIST-SUBNET\",\"configureStaticDefaultRouteFlag\":\"true\",\"trmBGWMSiteEnabled\":\"false\",\"tag\":\"12345\",\"rpAddress\":\"\",\"nveId\":\"1\",\"bgpPasswordKeyType\":\"3\",\"bgpPassword\":\"\",\"mtu\":\"9216\",\"multicastGroup\":\"\",\"advertiseHostRouteFlag\":\"false\",\"vrfVlanName\":\"\",\"trmEnabled\":\"false\",\"loopbackNumber\":\"\",\"asn\":\"34343\",\"vrfIntfDescription\":\"\",\"vrfName\":\"test_vrf_1\"}",
-        "vrfStatus": "DEPLOYED"
-      }
-    ]
-  },
-  "mock_msd_vrf_object": {
-    "ERROR": "",
-    "RETURN_CODE": 200,
-    "MESSAGE":"OK",
-    "DATA": [
-      {
-        "fabric": "child_fabric",
-        "serviceVrfTemplate": "None",
-        "source": "None",
-        "vrfExtensionTemplate": "Default_VRF_Extension_Universal",
-        "vrfId": 9008011,
-        "vrfName": "test_vrf_1",
-        "vrfTemplate": "Default_VRF_Universal",
-        "vrfTemplateConfig": "{\"advertiseDefaultRouteFlag\":\"true\",\"vrfVlanId\":\"2000\",\"isRPExternal\":\"false\",\"vrfDescription\":\"\",\"L3VniMcastGroup\":\"\",\"maxBgpPaths\":\"1\",\"maxIbgpPaths\":\"2\",\"vrfSegmentId\":\"9008013\",\"ipv6LinkLocalFlag\":\"true\",\"vrfRouteMap\":\"FABRIC-RMAP-REDIST-SUBNET\",\"v6VrfRouteMap\":\"FABRIC-RMAP-REDIST-SUBNET\",\"configureStaticDefaultRouteFlag\":\"true\",\"trmBGWMSiteEnabled\":\"false\",\"tag\":\"12345\",\"rpAddress\":\"\",\"nveId\":\"1\",\"bgpPasswordKeyType\":\"3\",\"bgpPassword\":\"\",\"mtu\":\"9216\",\"multicastGroup\":\"\",\"advertiseHostRouteFlag\":\"false\",\"vrfVlanName\":\"\",\"trmEnabled\":\"false\",\"loopbackNumber\":\"\",\"asn\":\"34343\",\"vrfIntfDescription\":\"\",\"vrfName\":\"test_vrf_1\"}",
-        "vrfStatus": "DEPLOYED"
-      }
-    ]
-  },
-  "mock_msd_vrf_object_2": {
-    "ERROR": "",
-    "RETURN_CODE": 200,
-    "MESSAGE":"OK",
-    "DATA": [
-      {
-        "fabric": "child_fabric",
-        "serviceVrfTemplate": "None",
-        "source": "None",
-        "vrfExtensionTemplate": "Default_VRF_Extension_Universal",
-        "vrfId": 9008012,
-        "vrfName": "test_vrf_2",
-        "vrfTemplate": "Default_VRF_Universal",
-        "vrfTemplateConfig": "{\"advertiseDefaultRouteFlag\":\"true\",\"vrfVlanId\":\"2001\",\"isRPExternal\":\"false\",\"vrfDescription\":\"\",\"L3VniMcastGroup\":\"\",\"maxBgpPaths\":\"1\",\"maxIbgpPaths\":\"2\",\"vrfSegmentId\":\"9008013\",\"ipv6LinkLocalFlag\":\"true\",\"vrfRouteMap\":\"FABRIC-RMAP-REDIST-SUBNET\",\"v6VrfRouteMap\":\"FABRIC-RMAP-REDIST-SUBNET\",\"configureStaticDefaultRouteFlag\":\"true\",\"trmBGWMSiteEnabled\":\"false\",\"tag\":\"12345\",\"rpAddress\":\"\",\"nveId\":\"1\",\"bgpPasswordKeyType\":\"3\",\"bgpPassword\":\"\",\"mtu\":\"9216\",\"multicastGroup\":\"\",\"advertiseHostRouteFlag\":\"false\",\"vrfVlanName\":\"\",\"trmEnabled\":\"false\",\"loopbackNumber\":\"\",\"asn\":\"34343\",\"vrfIntfDescription\":\"\",\"vrfName\":\"test_vrf_2\"}",
-        "vrfStatus": "DEPLOYED"
-      }
-    ]
-  },
-  "mock_vrf_attach_object" : {
->>>>>>> 1c7c1e63
     "MESSAGE": "OK",
     "METHOD": "POST",
     "RETURN_CODE": 200,
@@ -1576,144 +1483,6 @@
       }
     ]
   },
-<<<<<<< HEAD
-  "mock_msd_vrf_parent_attach_object_query" : {
-=======
-  "mock_msd_vrf_attach_object" : {
-    "MESSAGE": "OK",
-    "METHOD": "POST",
-    "RETURN_CODE": 200,
-    "DATA": [
-      {
-        "vrfName": "test_vrf_1",
-        "lanAttachList": [
-          {
-            "vrfName": "test_vrf_1",
-            "switchName": "n9kv_leaf1",
-            "lanAttachState": "DEPLOYED",
-            "instanceValues": "{\"loopbackId\":\"\",\"loopbackIpAddress\":\"\",\"loopbackIpV6Address\":\"\",\"switchRouteTargetImportEvpn\":\"\",\"switchRouteTargetExportEvpn\":\"\"}",
-            "isLanAttached": true,
-            "switchSerialNo": "XYZKSJHSMK1",
-            "switchRole": "leaf",
-            "fabricName": "test-fabric",
-            "ipAddress": "10.10.10.224",
-            "vlanId": "2000",
-            "vrfId": "9008011"
-          }
-        ]
-      }
-    ]
-  },
-  "mock_msd_vrf_child_attach_object" : {
-    "MESSAGE": "OK",
-    "METHOD": "POST",
-    "RETURN_CODE": 200,
-    "DATA": [
-      {
-        "vrfName": "test_vrf_1",
-        "lanAttachList": [
-          {
-            "vrfName": "test_vrf_1",
-            "switchName": "n9kv_leaf1",
-            "lanAttachState": "DEPLOYED",
-            "instanceValues": "{\"loopbackId\":\"\",\"loopbackIpAddress\":\"\",\"loopbackIpV6Address\":\"\",\"switchRouteTargetImportEvpn\":\"\",\"switchRouteTargetExportEvpn\":\"\"}",
-            "isLanAttached": true,
-            "switchSerialNo": "XYZKSJHSMK1",
-            "switchRole": "leaf",
-            "fabricName": "child_fabric",
-            "ipAddress": "10.10.10.224",
-            "vlanId": "2000",
-            "vrfId": "9008011"
-          }
-        ]
-      }
-    ]
-  },
-  "mock_msd_vrf_child_attach_object_2" : {
-    "MESSAGE": "OK",
-    "METHOD": "POST",
-    "RETURN_CODE": 200,
-    "DATA": [
-      {
-        "vrfName": "test_vrf_2",
-        "lanAttachList": [
-          {
-            "vrfName": "test_vrf_2",
-            "switchName": "n9kv_leaf1",
-            "lanAttachState": "DEPLOYED",
-            "instanceValues": "{\"loopbackId\":\"\",\"loopbackIpAddress\":\"\",\"loopbackIpV6Address\":\"\",\"switchRouteTargetImportEvpn\":\"\",\"switchRouteTargetExportEvpn\":\"\"}",
-            "isLanAttached": true,
-            "switchSerialNo": "XYZKSJHSMK1",
-            "switchRole": "leaf",
-            "fabricName": "child_fabric",
-            "ipAddress": "10.10.10.224",
-            "vlanId": "2001",
-            "vrfId": "9008012"
-          }
-        ]
-      }
-    ]
-  },
-  "mock_msd_vrf_get_attach_object_replaced_parent" : {
-    "METHOD": "GET",
-    "RETURN_CODE": 200,
-    "DATA": [
-      {
-        "vrfName": "test_vrf_1",
-        "lanAttachList": [
-          {
-            "vrfName": "test_vrf_1",
-            "switchName": "n9kv_leaf1",
-            "lanAttachState": "DEPLOYED",
-            "instanceValues": "{\"loopbackId\":\"\",\"loopbackIpAddress\":\"\",\"loopbackIpV6Address\":\"\",\"switchRouteTargetImportEvpn\":\"\",\"switchRouteTargetExportEvpn\":\"\"}",
-            "isLanAttached": true,
-            "switchSerialNo": "XYZKSJHSMK1",
-            "switchRole": "leaf",
-            "fabricName": "test-fabric",
-            "ipAddress": "10.10.10.224",
-            "vlanId": "2000",
-            "vrfId": "9008011"
-          }
-        ]
-      }
-    ]
-  },
-   "mock_vrf_attach_object_query" : {
-    "MESSAGE": "OK",
-    "METHOD": "POST",
-    "RETURN_CODE": 200,
-    "DATA": [
-      {
-        "vrfName": "test_vrf_1",
-        "lanAttachList": [
-          {
-            "vrfName": "test_vrf_1",
-            "switchName": "n9kv_leaf1",
-            "lanAttachState": "DEPLOYED",
-            "isLanAttached": true,
-            "switchSerialNo": "XYZKSJHSMK1",
-            "switchRole": "leaf",
-            "fabricName": "test-fabric",
-            "ipAddress": "10.10.10.224",
-            "vlanId": "202",
-            "vrfId": "9008011"
-          },
-          {
-            "vrfName": "test_vrf_1",
-            "switchName": "n9kv_leaf2",
-            "lanAttachState": "DEPLOYED",
-            "isLanAttached": true,
-            "switchSerialNo": "XYZKSJHSMK2",
-            "switchRole": "leaf",
-            "fabricName": "test-fabric",
-            "ipAddress": "10.10.10.225",
-            "vlanId": "202",
-            "vrfId": "9008011"
-          }
-        ]
-      }
-    ]
-  },
   "mock_msd_vrf_parent_attach_object_query" : {
     "MESSAGE": "OK",
     "METHOD": "POST",
@@ -1739,32 +1508,6 @@
     ]
   },
   "mock_msd_vrf_child_attach_object_query" : {
->>>>>>> 1c7c1e63
-    "MESSAGE": "OK",
-    "METHOD": "POST",
-    "RETURN_CODE": 200,
-    "DATA": [
-      {
-        "vrfName": "test_vrf_1",
-        "lanAttachList": [
-          {
-            "vrfName": "test_vrf_1",
-            "switchName": "n9kv_leaf1",
-            "lanAttachState": "DEPLOYED",
-            "isLanAttached": true,
-            "switchSerialNo": "XYZKSJHSMK1",
-            "switchRole": "leaf",
-<<<<<<< HEAD
-            "fabricName": "parent_fabric",
-            "ipAddress": "10.10.10.224",
-            "vlanId": "2000",
-            "vrfId": "9008011"
-          }
-        ]
-      }
-    ]
-  },
-  "mock_msd_vrf_child_attach_object_query" : {
     "MESSAGE": "OK",
     "METHOD": "POST",
     "RETURN_CODE": 200,
@@ -1782,11 +1525,6 @@
             "fabricName": "child_fabric",
             "ipAddress": "10.10.10.224",
             "vlanId": "2000",
-=======
-            "fabricName": "child_fabric",
-            "ipAddress": "10.10.10.224",
-            "vlanId": "2000",
->>>>>>> 1c7c1e63
             "vrfId": "9008011"
           }
         ]
@@ -3112,8 +2850,6 @@
         ]
       }
     ]
-<<<<<<< HEAD
-=======
   },
   "multicluster_fabric_associations_empty": {
    "RETURN_CODE":200,
@@ -3590,6 +3326,5 @@
         "consistencyStatus": "unknown"
     }
    ]
->>>>>>> 1c7c1e63
   }
 }