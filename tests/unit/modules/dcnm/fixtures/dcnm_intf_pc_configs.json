{
  "mock_fab_inv_data": {
    "192.168.1.108": {
      "logicalName": "n9kv-108",
        "serialNumber": "SAL1819SAN8",
        "isVpcConfigured": "True",
        "vpcDomain": 1,
        "switchRole": "Leaf",
        "managable": "True"
    },
      "192.168.1.109": {
        "logicalName": "n9kv-109",
        "serialNumber": "FOX1821H035",
        "isVpcConfigured": "True",
        "vpcDomain": 1,
        "switchRole": "Leaf",
        "managable": "True"
      },
      "10.69.69.1": {
        "logicalName": "n9kv-1",
        "serialNumber": "TEST-SNO-1",
        "isVpcConfigured": "True",
        "vpcDomain": 1,
        "switchRole": "None",
        "managable": "False"
      }
  },
    "mock_monitor_true_resp": {
      "RETURN_CODE": 200,
      "DATA":{
        "readonly": "True"
      }
    },

    "mock_monitor_false_resp": {
      "RETURN_CODE": 200,
      "DATA":{
        "readonly": "False"
      }
    },

    "mock_ip_sn" : {
     "192.168.1.109": "FOX1821H035",
     "192.168.1.108": "SAL1819SAN8" 
    },

    "mock_vpc_sno" : {
      "192.168.1.108" : "FOX1821H035~SAL1819SAN8",
      "192.168.1.109" : "FOX1821H035~SAL1819SAN8"
    },

		"mock_vpc_resp" : {
			"MESSAGE": "OK",
			"REQUEST_PATH": "https://10.122.197.6:443/rest/interface/vpcpair_serial_number?serial_number=FOX1821H035",
			"DATA": {
				"vpc_pair_sn": "FOX1821H035~SAL1819SAN8"
			},
			"RETURN_CODE": 200,
			"METHOD": "GET"
		},

    "mock_succ_resp" : {
      "DATA": {},
      "MESSAGE": "OK",
      "METHOD": "POST",
      "REQUEST_PATH": "https://10.122.197.6:443/rest/globalInterface",
      "RETURN_CODE": 200
    },

    "mock_deploy_resp" : {
      "DATA": {},
      "MESSAGE": "OK",
      "METHOD": "POST",
      "REQUEST_PATH": "https://10.122.197.6:443/rest/globalInterface/deploy",
      "RETURN_CODE": 200
    },

    "pc_state_missing_config" : [
    {
      "switch": [
        "192.168.1.108"
      ],
      "profile": {
        "description": "port channel trunk changed to access",
        "bpdu_guard": "True",
        "sno": "SAL1819SAN8",
        "mtu": "jumbo",
        "pc_mode": "on",
        "mode": "access",
        "members": [
          "e1/29"
        ],
        "port_type_fast": "True",
        "policy": "int_port_channel_access_host_11_1",
        "admin_state": "True",
        "access_vlan": 200,
        "cmds": [
          "no shutdown"
        ],
        "ifname": "Port-channel300",
        "fabric": "test_fabric"
      },
      "type": "pc",
      "name": "po300",
      "deploy": "True"
    }],

    "pc_type_missing_config" : [
    {
      "switch": [
        "192.168.1.108"
      ],
      "profile": {
        "description": "port channel trunk changed to access",
        "bpdu_guard": "True",
        "sno": "SAL1819SAN8",
        "mtu": "jumbo",
        "pc_mode": "on",
        "mode": "access",
        "members": [
          "e1/29"
        ],
        "port_type_fast": "True",
        "policy": "int_port_channel_access_host_11_1",
        "admin_state": "True",
        "access_vlan": 200,
        "cmds": [
          "no shutdown"
        ],
        "ifname": "Port-channel300",
        "fabric": "test_fabric"
      },
      "name": "po300",
      "deploy": "False"
    }],

    "pc_merged_config_policy_change" : [
    {
      "switch": [
        "192.168.1.108"
      ],
      "profile": {
        "description": "port channel trunk changed to access",
        "bpdu_guard": "True",
        "sno": "SAL1819SAN8",
        "mtu": "jumbo",
        "pc_mode": "on",
        "mode": "access",
        "members": [
          "e1/29"
        ],
        "port_type_fast": "True",
        "policy": "int_port_channel_access_host_11_1",
        "admin_state": "True",
        "access_vlan": 200,
	"orphan_port": false,
        "cmds": [
          "no shutdown"
        ],
        "ifname": "Port-channel300",
        "fabric": "test_fabric"
      },
      "type": "pc",
      "name": "po300",
      "deploy": "False"
    }],

    "pc_unmanagable_merged_config" : [
    {
      "switch": [
        "n9kv-1"
      ],
      "profile": {
        "description": "port channel acting as trunk",
        "bpdu_guard": "True",
        "sno": "SAL1819SAN8",
        "mtu": "jumbo",
        "pc_mode": "on",
        "mode": "trunk",
        "members": [
          "e1/9"
        ],
        "port_type_fast": "True",
        "policy": "int_port_channel_trunk_host_11_1",
        "admin_state": "True",
        "allowed_vlans": "none",
        "cmds": [
          "no shutdown"
        ],
        "ifname": "Port-channel300",
        "fabric": "test_fabric"
      },
      "type": "pc",
      "name": "po300",
      "deploy": "True"
    }
  ],

    "pc_merged_config" : [
    {
      "switch": [
        "192.168.1.108"
      ],
      "profile": {
        "description": "port channel acting as trunk",
        "bpdu_guard": "True",
        "sno": "SAL1819SAN8",
        "mtu": "jumbo",
        "pc_mode": "on",
        "mode": "trunk",
        "members": [
          "e1/9"
        ],
        "port_type_fast": "True",
        "policy": "int_port_channel_trunk_host_11_1",
        "admin_state": "True",
        "allowed_vlans": "none",
	"native_vlan": "10",
<<<<<<< HEAD
        "orphan_port": false,
=======
	"speed": "Auto",
	"duplex": "auto",
>>>>>>> 5f1e5a35
        "cmds": [
          "no shutdown"
        ],
        "ifname": "Port-channel300",
        "fabric": "test_fabric"
      },
      "type": "pc",
      "name": "po300",
      "deploy": "True"
    },
    {
      "switch": [
        "192.168.1.108"
      ],
      "profile": {
        "access_vlan": 301,
        "description": "port channel acting as access",
        "bpdu_guard": "True",
        "sno": "SAL1819SAN8",
        "mtu": "default",
        "pc_mode": "on",
        "mode": "access",
        "members": [
          "e1/10"
        ],
        "port_type_fast": "True",
        "policy": "int_port_channel_access_host_11_1",
        "admin_state": "False",
        "ifname": "Port-channel301",
        "orphan_port": false,
        "cmds": [
          "no shutdown"
        ],
        "fabric": "test_fabric"
      },
      "type": "pc",
      "name": "po301",
      "deploy": "True"
    },
    {
      "switch": [
        "192.168.1.108"
      ],
      "profile": {
        "int_vrf": "",
        "route_tag": "",
        "ipv4_mask_len": 8,
        "admin_state": "False",
        "fabric": "test_fabric",
        "mtu": 9216,
        "pc_mode": "on",
        "mode": "l3",
        "members": [
          "e1/11"
        ],
        "sno": "SAL1819SAN8",
        "policy": "int_l3_port_channel",
        "ipv4_addr": "10.1.1.1",
        "ifname": "Port-channel302",
        "cmds": [
          "no shutdown"
        ],
        "description": "port channel acting as l3"
      },
      "type": "pc",
      "name": "po302",
      "deploy": "True"
    },
    {
      "switch": [
        "192.168.1.108"
      ],
      "profile": {
        "policy": "int_monitor_port_channel_11_1",
        "sno": "SAL1819SAN8",
        "ifname": "Port-channel303",
        "mode": "monitor",
        "fabric": "test_fabric"
      },
      "type": "pc",
      "name": "po303",
      "deploy": "True"
    }],

    "pc_merged_vlan_range_config" : [
    {
      "switch": [
        "192.168.1.108"
      ],
      "profile": {
        "description": "port channel acting as trunk",
        "bpdu_guard": "True",
        "sno": "SAL1819SAN8",
        "mtu": "jumbo",
        "pc_mode": "on",
        "mode": "trunk",
        "members": [
          "e1/9"
        ],
        "port_type_fast": "True",
        "policy": "int_port_channel_trunk_host_11_1",
        "admin_state": "True",
        "allowed_vlans": "20,30,40,50-60,70,90-100",
        "cmds": [
          "no shutdown"
        ],
        "ifname": "Port-channel300",
        "fabric": "test_fabric"
      },
      "type": "pc",
      "name": "po300",
      "deploy": "True"
    }],

    "pc_deleted_config_deploy" : [
    {
      "switch": [
        "192.168.1.108"
      ],
      "name": "po999",
      "deploy": "True"
    }],

    "pc_deleted_config_no_deploy" : [
    {
      "switch": [
        "192.168.1.108"
      ],
      "name": "po300",
      "deploy": "False"
    }],

    "pc_deleted_config" : [
    {
      "switch": [
        "192.168.1.108"
      ],
      "profile": {
        "description": "port channel acting as trunk",
        "bpdu_guard": "True",
        "sno": "SAL1819SAN8",
        "mtu": "jumbo",
        "pc_mode": "on",
        "mode": "trunk",
        "members": [
          "e1/9"
        ],
        "port_type_fast": "True",
        "policy": "int_port_channel_trunk_host_11_1",
        "admin_state": "True",
        "allowed_vlans": "none",
        "cmds": [
          "no shutdown"
        ],
        "ifname": "Port-channel300",
        "fabric": "test_fabric"
      },
      "type": "pc",
      "name": "po300",
      "deploy": "True"
    },
    {
      "switch": [
        "192.168.1.108"
      ],
      "profile": {
        "access_vlan": 301,
        "description": "port channel acting as access",
        "bpdu_guard": "True",
        "sno": "SAL1819SAN8",
        "mtu": "default",
        "pc_mode": "on",
        "mode": "access",
        "members": [
          "e1/10"
        ],
        "port_type_fast": "True",
        "policy": "int_port_channel_access_host_11_1",
        "admin_state": "False",
        "ifname": "Port-channel301",
        "cmds": [
          "no shutdown"
        ],
        "fabric": "test_fabric"
      },
      "type": "pc",
      "name": "po301",
      "deploy": "True"
    },
    {
      "switch": [
        "192.168.1.108"
      ],
      "profile": {
        "int_vrf": "",
        "route_tag": "",
        "ipv4_mask_len": 8,
        "admin_state": "False",
        "fabric": "test_fabric",
        "mtu": 9216,
        "pc_mode": "on",
        "mode": "l3",
        "members": [
          "e1/11"
        ],
        "sno": "SAL1819SAN8",
        "policy": "int_l3_port_channel",
        "ipv4_addr": "10.1.1.1",
        "ifname": "Port-channel302",
        "cmds": [
          "no shutdown"
        ],
        "description": "port channel acting as l3"
      },
      "type": "pc",
      "name": "po302",
      "deploy": "True"
    },
    {
      "switch": [
        "192.168.1.108"
      ],
      "profile": {
        "policy": "int_monitor_port_channel_11_1",
        "sno": "SAL1819SAN8",
        "ifname": "Port-channel303",
        "mode": "monitor",
        "fabric": "test_fabric"
      },
      "type": "pc",
      "name": "po303",
      "deploy": "True"
    }],

    "pc_replaced_config" : [
    {
      "switch": [
        "192.168.1.108"
      ],
      "profile": {
        "description": "port channel acting as trunk -replaced",
        "bpdu_guard": "False",
        "sno": "SAL1819SAN8",
        "mtu": "default",
        "pc_mode": "active",
        "mode": "trunk",
        "members": [
          "e1/29"
        ],
        "port_type_fast": "False",
        "policy": "int_port_channel_trunk_host_11_1",
        "admin_state": "False",
        "allowed_vlans": "all",
	"native_vlan": "10",
<<<<<<< HEAD
        "orphan_port": false,
=======
	"speed": "Auto",
	"duplex": "auto",
>>>>>>> 5f1e5a35
        "cmds": [
          "no shutdown",
        "no shutdown"
        ],
        "ifname": "Port-channel300",
        "fabric": "test_fabric"
      },
      "type": "pc",
      "name": "po300",
      "deploy": "True"
    },
    {
      "switch": [
        "192.168.1.108"
      ],
      "profile": {
        "access_vlan": 301,
        "description": "port channel acting as access - replaced",
        "bpdu_guard": "False",
        "sno": "SAL1819SAN8",
        "mtu": "jumbo",
        "pc_mode": "active",
        "mode": "access",
        "members": [
          "e1/30"
        ],
        "port_type_fast": "False",
        "policy": "int_port_channel_access_host_11_1",
        "admin_state": "True",
        "ifname": "Port-channel301",
	"orphan_port": false,
        "cmds": [
          "no shutdown",
        "no shutdown"
        ],
        "fabric": "test_fabric"
      },
      "type": "pc",
      "name": "po301",
      "deploy": "True"
    },
    {
      "switch": [
        "192.168.1.108"
      ],
      "profile": {
        "int_vrf": "default",
        "route_tag": "1234",
        "ipv4_mask_len": 16,
        "admin_state": "True",
        "fabric": "test_fabric",
        "mtu": 1500,
        "pc_mode": "active",
        "mode": "l3",
        "members": [
          "e1/31"
        ],
        "sno": "SAL1819SAN8",
        "policy": "int_l3_port_channel",
        "ipv4_addr": "10.2.2.2",
        "ifname": "Port-channel302",
        "cmds": [
          "no shutdown",
        "no shutdown"
        ],
        "description": "port channel acting as l3 - replaced"
      },
      "type": "pc",
      "name": "po302",
      "deploy": "True"
    },
    {
      "switch": [
        "192.168.1.108"
      ],
      "profile": {
        "policy": "int_monitor_port_channel_11_1",
        "sno": "SAL1819SAN8",
        "ifname": "Port-channel303",
        "mode": "monitor",
        "fabric": "test_fabric"
      },
      "type": "pc",
      "name": "po303",
      "deploy": "True"
    }],

    "pc_overridden_config" : [
    {
      "switch": [
        "192.168.1.108"
      ],
      "profile": {
        "description": "port channel acting as trunk",
        "bpdu_guard": "True",
        "sno": "SAL1819SAN8",
        "mtu": "default",
        "pc_mode": "active",
        "mode": "trunk",
        "members": [
          "e1/29"
        ],
        "port_type_fast": "True",
        "policy": "int_port_channel_trunk_host_11_1",
        "admin_state": "True",
        "allowed_vlans": "none",
	"native_vlan": "10",
<<<<<<< HEAD
        "orphan_port": false,
=======
	"speed": "Auto",
	"duplex": "auto",
>>>>>>> 5f1e5a35
        "cmds": [
          "no shutdown"
        ],
        "ifname": "Port-channel300",
        "fabric": "test_fabric"
      },
      "type": "pc",
      "name": "po300",
      "deploy": "True"
    }]
}<|MERGE_RESOLUTION|>--- conflicted
+++ resolved
@@ -153,7 +153,7 @@
         "policy": "int_port_channel_access_host_11_1",
         "admin_state": "True",
         "access_vlan": 200,
-	"orphan_port": false,
+	      "orphan_port": false,
         "cmds": [
           "no shutdown"
         ],
@@ -215,13 +215,10 @@
         "policy": "int_port_channel_trunk_host_11_1",
         "admin_state": "True",
         "allowed_vlans": "none",
-	"native_vlan": "10",
-<<<<<<< HEAD
+      	"native_vlan": "10",
         "orphan_port": false,
-=======
-	"speed": "Auto",
-	"duplex": "auto",
->>>>>>> 5f1e5a35
+	      "speed": "Auto",
+	      "duplex": "auto",
         "cmds": [
           "no shutdown"
         ],
@@ -475,13 +472,10 @@
         "policy": "int_port_channel_trunk_host_11_1",
         "admin_state": "False",
         "allowed_vlans": "all",
-	"native_vlan": "10",
-<<<<<<< HEAD
+	      "native_vlan": "10",
         "orphan_port": false,
-=======
-	"speed": "Auto",
-	"duplex": "auto",
->>>>>>> 5f1e5a35
+      	"speed": "Auto",
+	      "duplex": "auto",
         "cmds": [
           "no shutdown",
         "no shutdown"
@@ -512,7 +506,7 @@
         "policy": "int_port_channel_access_host_11_1",
         "admin_state": "True",
         "ifname": "Port-channel301",
-	"orphan_port": false,
+	      "orphan_port": false,
         "cmds": [
           "no shutdown",
         "no shutdown"
@@ -588,13 +582,10 @@
         "policy": "int_port_channel_trunk_host_11_1",
         "admin_state": "True",
         "allowed_vlans": "none",
-	"native_vlan": "10",
-<<<<<<< HEAD
+	      "native_vlan": "10",
         "orphan_port": false,
-=======
-	"speed": "Auto",
-	"duplex": "auto",
->>>>>>> 5f1e5a35
+	      "speed": "Auto",
+	      "duplex": "auto",
         "cmds": [
           "no shutdown"
         ],
