--- conflicted
+++ resolved
@@ -26,11 +26,7 @@
   attach:
   - ip_address: "{{ test_data_common.sw1 }}"
     ports: []
-<<<<<<< HEAD
-  deploy: "{{ test_data_common.deploy | bool}}"
-=======
   deploy: {{ test_data_common.deploy | bool }}
->>>>>>> dfdeb1d5
 
 - net_name: "{{ test_data_common.net2 }}"
   vrf_name: "{{ test_data_common.net2_vrf }}"
