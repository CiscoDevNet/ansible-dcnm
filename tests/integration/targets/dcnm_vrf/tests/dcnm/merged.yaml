--- conflicted
+++ resolved
@@ -191,7 +191,6 @@
     timeout: 60
   when: result_1e.changed == true
 
-<<<<<<< HEAD
 - name: Set task name
   ansible.builtin.set_fact:
     task_name: "TEST.2 - MERGED - [merged] Create, Attach, Deploy VLAN+VRF (controller provided VLAN)"
@@ -201,9 +200,6 @@
     msg: "{{ task_name }}"
 
 - name: "{{ task_name }}"
-=======
-- name: TEST.2 - MERGED - [merged] Create, Attach VRF ansible-vrf-int1 (L3VNI W/O VLAN)
->>>>>>> bbcef8cd
   cisco.dcnm.dcnm_vrf: &conf2
     fabric: "{{ fabric_1 }}"
     state: merged
@@ -219,7 +215,6 @@
       deploy: false
   register: result_2
 
-<<<<<<< HEAD
 - name: Set task name
   ansible.builtin.set_fact:
     task_name: "TEST.2a - MERGED - [query] Wait for vrfStatus == DEPLOYED"
@@ -229,9 +224,6 @@
     msg: "{{ task_name }}"
 
 - name: "{{ task_name }}"
-=======
-- name: TEST.2a - MERGED - [query] query VRF state
->>>>>>> bbcef8cd
   cisco.dcnm.dcnm_vrf:
     fabric: "{{ fabric_1 }}"
     state: query
@@ -249,21 +241,13 @@
     - result_2.diff[0].vrf_name == "ansible-vrf-int1"
     - result_2.response[0].RETURN_CODE == 200
     - result_2.response[1].RETURN_CODE == 200
-<<<<<<< HEAD
     - result_2.response[2].RETURN_CODE == 200
     - result_2.response[2].DATA.status == DEPLOYMENT_OF_VRFS
     - (result_2.response[1].DATA|dict2items)[0].value == "SUCCESS"
     - (result_2.response[1].DATA|dict2items)[1].value == "SUCCESS"
-    - switch_1 in result_2.diff[0].attach[0].ip_address
-    - switch_2 in result_2.diff[0].attach[1].ip_address
-=======
-    - (result_2.response[1].DATA|dict2items)[0].value == "SUCCESS"
-    - (result_2.response[1].DATA|dict2items)[1].value == "SUCCESS"
     - '"{{ switch_1 }}" in result_2.diff[0].attach[0].ip_address or "{{ switch_1 }}" in result_2.diff[0].attach[1].ip_address'
     - '"{{ switch_2 }}" in result_2.diff[0].attach[0].ip_address or "{{ switch_2 }}" in result_2.diff[0].attach[1].ip_address'
-    - result_2.diff[0].vrf_name == "ansible-vrf-int1"
     - '"enableL3VniNoVlan\":\"true\"" in result_2a.response[0].parent.vrfTemplateConfig'
->>>>>>> bbcef8cd
 
 - name: Set task name
   ansible.builtin.set_fact:
@@ -299,7 +283,6 @@
     fabric: "{{ fabric_1 }}"
     state: deleted
 
-<<<<<<< HEAD
 - name: TEST.2f - MERGED - [wait_for] Wait 60 seconds for controller and switch to sync
   # While vrf-lite extension was not configured above, we still hit VRF
   # OUT-OF-SYNC. Let's see if waiting helps here too.
@@ -315,9 +298,6 @@
     msg: "{{ task_name }}"
 
 - name: "{{ task_name }}"
-=======
-- name: TEST.3 - MERGED - [merged] Create, Attach, Deploy VLAN+VRF (controller provided VLAN)
->>>>>>> bbcef8cd
   cisco.dcnm.dcnm_vrf: &conf3
     fabric: "{{ fabric_1 }}"
     state: merged
@@ -412,7 +392,6 @@
   wait_for:
     timeout: 60
 
-<<<<<<< HEAD
 - name: Set task name
   ansible.builtin.set_fact:
     task_name: "TEST.4 - MERGED - [merged] Create, Attach, Deploy VLAN+VRF+LITE EXTENSION - (controller provided VLAN)"
@@ -423,10 +402,6 @@
 
 - name: "{{ task_name }}"
   cisco.dcnm.dcnm_vrf:
-=======
-- name: TEST.4 - MERGED - [merged] Create, Attach, Deploy VLAN+VRF+LITE EXTENSION ansible-vrf-int1 switch_2 (user provided VLAN)
-  cisco.dcnm.dcnm_vrf: &conf4
->>>>>>> bbcef8cd
     fabric: "{{ fabric_1 }}"
     state: merged
     config:
@@ -489,17 +464,7 @@
     - switch_1 in result_4.diff[0].attach[0].ip_address
     - switch_2 in result_4.diff[0].attach[1].ip_address
 
-<<<<<<< HEAD
-- name: Set task name
-  ansible.builtin.set_fact:
-    task_name: "TEST.5 - MERGED - [merged] Create, Attach, Deploy VRF - Update with incorrect VRF ID."
-
-- name: Log task
-  cisco.dcnm.dcnm_log:
-    msg: "{{ task_name }}"
-
-- name: "{{ task_name }}"
-=======
+- name: "{{ task_name }}"
 - name: TEST.4c - MERGED - [merged] conf4 - Idempotence
   cisco.dcnm.dcnm_vrf: *conf4
   register: result_4c
@@ -635,7 +600,6 @@
     - result_6.diff[0].vrf_name == "ansible-vrf-int1"
 
 - name: TEST.7 - MERGED - [merged] Create, Attach, Deploy VRF - Update with incorrect VRF ID.
->>>>>>> bbcef8cd
   cisco.dcnm.dcnm_vrf:
     fabric: "{{ fabric_1 }}"
     state: merged
@@ -664,19 +628,7 @@
     - result_7.changed == false
     - TEST_PHRASE in result_7.msg
 
-<<<<<<< HEAD
-- name: Set task name
-  ansible.builtin.set_fact:
-    task_name: "TEST.6 - MERGED - [merged] Create, Attach, Deploy VRF - Update with Out of Range vrf_id."
-
-- name: Log task
-  cisco.dcnm.dcnm_log:
-    msg: "{{ task_name }}"
-
-- name: "{{ task_name }}"
-=======
 - name: TEST.8 - MERGED - [merged] Create, Attach, Deploy VRF - Update with Out of Range VRF ID.
->>>>>>> bbcef8cd
   cisco.dcnm.dcnm_vrf:
     fabric: "{{ fabric_1 }}"
     state: merged
@@ -703,26 +655,10 @@
 
 - assert:
     that:
-<<<<<<< HEAD
-    - result_6.changed == false
-    - TEST_PARAM in result_6.module_stderr
-    - TEST_PHRASE in result_6.module_stderr
-
-- name: Set task name
-  ansible.builtin.set_fact:
-    task_name: "TEST.7 - MERGED - [merged] Create, Attach, Deploy VRF - VRF LITE missing required parameter"
-
-- name: Log task
-  cisco.dcnm.dcnm_log:
-    msg: "{{ task_name }}"
-
-- name: "{{ task_name }}"
-=======
     - result_8.changed == false
     - TEST_PHRASE in result_8.msg
 
 - name: TEST.9 - MERGED - [merged] Create, Attach, Deploy VRF - VRF LITE missing required parameter
->>>>>>> bbcef8cd
   cisco.dcnm.dcnm_vrf:
     fabric: "{{ fabric_1 }}"
     state: merged
@@ -752,26 +688,10 @@
 
 - assert:
     that:
-<<<<<<< HEAD
-    - result_7.changed == false
-    - TEST_PARAM in result_7.module_stderr
-    - TEST_PHRASE in result_7.module_stderr
-
-- name: Set task name
-  ansible.builtin.set_fact:
-    task_name: "TEST.8 - MERGED - [merged] Create, Attach and Deploy VRF - configure VRF LITE on non border switch"
-
-- name: Log task
-  cisco.dcnm.dcnm_log:
-    msg: "{{ task_name }}"
-
-- name: "{{ task_name }}"
-=======
     - result_9.changed == false
     - TEST_PHRASE in result_9.msg
 
 - name: TEST.10 - MERGED - [merged] Create, Attach and Deploy VRF - configure VRF LITE on non border switch
->>>>>>> bbcef8cd
   cisco.dcnm.dcnm_vrf:
     fabric: "{{ fabric_1 }}"
     state: merged
