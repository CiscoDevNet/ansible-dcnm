##############################################
##            REQUIRED VARS                 ##
##############################################
# fabric_1
#
# - A VXLAN_EVPN fabric
#
# switch_1
#
# - A vrf-lite capable switch
# - Does not require an interface
#
# switch_2
#
# - A vrf-lite capable switch
#
# interface_2a
#
# - Ethernet interface on switch_2
# - Used to test VRF LITE configuration.
#
##############################################

##############################################
##                 SETUP                    ##
##############################################

- set_fact:
    rest_path: "/rest/control/fabrics/{{ fabric_1 }}"
  when: controller_version == "11"

- set_fact:
    rest_path: "/appcenter/cisco/ndfc/api/v1/lan-fabric/rest/control/fabrics/{{ fabric_1 }}"
  when: controller_version >= "12"

- name: SETUP.0 - DELETED - print vars
  ansible.builtin.debug:
    var: item
  with_items:
     - "fabric_1 : {{ fabric_1 }}"
     - "switch_1 : {{ switch_1 }}"
     - "switch_2 : {{ switch_2 }}"
     - "interface_2a : {{ interface_2a }}"

- name: Set task name
  ansible.builtin.set_fact:
    task_name: "SETUP.1 - DELETED - [dcnm_rest.GET] Verify fabric is deployed."

- name: Log task
  cisco.dcnm.dcnm_log:
    msg: "{{ task_name }}"

- name: "{{ task_name }}"
  cisco.dcnm.dcnm_rest:
    method: GET
    path: "{{ rest_path }}"
  register: result_setup_1

- assert:
    that:
    - result_setup_1.response.DATA != None

- name: Set task name
  ansible.builtin.set_fact:
    task_name: "SETUP.2 - DELETED - [deleted] Delete all VRFs"

- name: Log task
  cisco.dcnm.dcnm_log:
    msg: "{{ task_name }}"

- name: "{{ task_name }}"
  cisco.dcnm.dcnm_vrf:
    fabric: "{{ fabric_1 }}"
    state: deleted
  register: result_setup_2

- name: SETUP.2a - DELETED - [wait_for] Wait 40 seconds for controller and switch to sync
  wait_for:
    timeout: 40
  when: result_setup_2.changed == true

- name: Set task name
  ansible.builtin.set_fact:
    task_name: "SETUP.3 - DELETED - [merged] Create, Attach, Deploy VLAN+VRF ansible-vrf"

- name: Log task
  cisco.dcnm.dcnm_log:
    msg: "{{ task_name }}"

- name: "{{ task_name }}"
  cisco.dcnm.dcnm_vrf:
    fabric: "{{ fabric_1 }}"
    state: merged
    config:
    - vrf_name: ansible-vrf-int1
      vrf_id: 9008011
      vrf_template: Default_VRF_Universal
      vrf_extension_template: Default_VRF_Extension_Universal
      vlan_id: 500
      attach:
      - ip_address: "{{ switch_1 }}"
      - ip_address: "{{ switch_2 }}"
      deploy: true
  register: result_setup_3

- name: SETUP.4 - DELETED - [query] Wait for vrfStatus == DEPLOYED
  cisco.dcnm.dcnm_vrf:
    fabric: "{{ fabric_1 }}"
    state: query
  register: result_setup_4
  until:
    - "result_setup_4.response[0].parent.vrfStatus is search('DEPLOYED')"
  retries: 30
  delay: 2

- name: SETUP.4a - DELETED - [debug] print result_setup_3
  debug:
    var: result_setup_3

- assert:
    that:
    - result_setup_3.changed == true
    - result_setup_3.diff[0].attach[0].deploy == true
    - result_setup_3.diff[0].attach[1].deploy == true
    - result_setup_3.diff[0].vrf_name == "ansible-vrf-int1"
    - result_setup_3.response[0].RETURN_CODE == 200
    - result_setup_3.response[1].RETURN_CODE == 200
    - result_setup_3.response[2].RETURN_CODE == 200
    - (result_setup_3.response[1].DATA|dict2items)[0].value == "SUCCESS"
    - (result_setup_3.response[1].DATA|dict2items)[1].value == "SUCCESS"
    - switch_1 in result_setup_3.diff[0].attach[0].ip_address
    - switch_2 in result_setup_3.diff[0].attach[1].ip_address

###############################################
###                 DELETED                  ##
###############################################

- name: Set task name
  ansible.builtin.set_fact:
    task_name: "TEST.1 - DELETED - [deleted] Delete VRF ansible-vrf-int1"

- name: Log task
  cisco.dcnm.dcnm_log:
    msg: "{{ task_name }}"

- name: "{{ task_name }}"
  cisco.dcnm.dcnm_vrf: &conf1
    fabric: "{{ fabric_1 }}"
    state: deleted
    config:
    - vrf_name: ansible-vrf-int1
      vrf_id: 9008011
      vrf_template: Default_VRF_Universal
      vrf_extension_template: Default_VRF_Extension_Universal
  register: result_1

- name: TEST.1a - DELETED - [wait_for] Wait 60 seconds for controller and switch to sync
  wait_for:
    timeout: 60

- name: TEST.1b - DELETED - [debug] print result_1
  debug:
    var: result_1

- assert:
    that:
    - result_1.changed == true
    - result_1.diff[0].attach[0].deploy == false
    - result_1.diff[0].attach[1].deploy == false
    - result_1.diff[0].vrf_name == "ansible-vrf-int1"
    - result_1.response[1].MESSAGE == "OK"
    - result_1.response[2].METHOD == "DELETE"
    - result_1.response[0].RETURN_CODE == 200
    - result_1.response[1].RETURN_CODE == 200
    - result_1.response[2].RETURN_CODE == 200
    - (result_1.response[0].DATA|dict2items)[0].value == "SUCCESS"
    - (result_1.response[0].DATA|dict2items)[1].value == "SUCCESS"

- name: Set task name
  ansible.builtin.set_fact:
    task_name: "TEST.1c - DELETED - [deleted] conf1 - Idempotence"

- name: Log task
  cisco.dcnm.dcnm_log:
    msg: "{{ task_name }}"

- name: "{{ task_name }}"
  cisco.dcnm.dcnm_vrf: *conf1
  register: result_1c

- name: TEST.1d - DELETED - [debug] print result_1c
  debug:
    var: result_1c

- assert:
    that:
    - result_1c.changed == false
    - result_1c.response|length == 0
    - result_1c.diff|length == 0

- name: Set task name
  ansible.builtin.set_fact:
    task_name: "TEST.2 - DELETED - [merged] Create, Attach, Deploy VLAN+VRF+LITE ansible-vrf-int1 switch_2"

<<<<<<< HEAD
- name: Log task
  cisco.dcnm.dcnm_log:
    msg: "{{ task_name }}"

- name: "{{ task_name }}"
=======
- name: TEST.1e - DELETED - [merged] Create, Attach VRF ansible-vrf (L3VNI W/O VLAN)
  cisco.dcnm.dcnm_vrf:
    fabric: "{{ fabric_1 }}"
    state: merged
    config:
    - vrf_name: ansible-vrf-int1
      vrf_id: 9008011
      vrf_template: Default_VRF_Universal
      vrf_extension_template: Default_VRF_Extension_Universal
      l3vni_wo_vlan: true
      attach:
      - ip_address: "{{ switch_1 }}"
      - ip_address: "{{ switch_2 }}"
      deploy: false
  register: result_1e

- name: TEST.1f - DELETED - [query] query VRF state
  cisco.dcnm.dcnm_vrf:
    fabric: "{{ fabric_1 }}"
    state: query
  register: result_1f

- name: TEST.1g - DELETED - [debug] print result_1e
  debug:
    var: result_1e

- assert:
    that:
    - 'result_1e.changed == true'
    - 'result_1e.response[0].RETURN_CODE == 200'
    - 'result_1e.response[1].RETURN_CODE == 200'
    - '(result_1e.response[1].DATA|dict2items)[0].value == "SUCCESS"'
    - '(result_1e.response[1].DATA|dict2items)[1].value == "SUCCESS"'
    - '"{{ switch_1 }}" in result_1e.diff[0].attach[0].ip_address or "{{ switch_1 }}" in result_1e.diff[0].attach[1].ip_address'
    - '"{{ switch_2 }}" in result_1e.diff[0].attach[0].ip_address or "{{ switch_2 }}" in result_1e.diff[0].attach[1].ip_address'
    - 'result_1e.diff[0].vrf_name == "ansible-vrf-int1"'
    - '"enableL3VniNoVlan\":\"true\"" in result_1f.response[0].parent.vrfTemplateConfig'

- name: TEST.1h - DELETED - [deleted] Delete VRF ansible-vrf-int1
  cisco.dcnm.dcnm_vrf: &conf1h
    fabric: "{{ fabric_1 }}"
    state: deleted
    config:
    - vrf_name: ansible-vrf-int1
      vrf_id: 9008011
      vrf_template: Default_VRF_Universal
      vrf_extension_template: Default_VRF_Extension_Universal
  register: result_1h

- name: TEST.1j - DELETED - [debug] print result_1
  debug:
    var: result_1h

- assert:
    that:
    - 'result_1h.changed == true'
    - 'result_1h.response[0].RETURN_CODE == 200'
    - 'result_1h.response[1].RETURN_CODE == 200'
    - 'result_1h.response[1].MESSAGE == "OK"'
    - 'result_1h.response[2].RETURN_CODE == 200'
    - 'result_1h.response[2].METHOD == "DELETE"'
    - '(result_1h.response[0].DATA|dict2items)[0].value == "SUCCESS"'
    - '(result_1h.response[0].DATA|dict2items)[1].value == "SUCCESS"'
    - 'result_1h.diff[0].attach[0].deploy == false'
    - 'result_1h.diff[0].attach[1].deploy == false'
    - 'result_1h.diff[0].vrf_name == "ansible-vrf-int1"'

- name: TEST.1k - DELETED - [deleted] conf1h - Idempotence
  cisco.dcnm.dcnm_vrf: *conf1h
  register: result_1k

- name: TEST.1l - DELETED - [debug] print result_1k
  debug:
    var: result_1k

- assert:
    that:
    - 'result_1k.changed == false'
    - 'result_1k.response|length == 0'
    - 'result_1k.diff|length == 0'

- name: TEST.2 - DELETED - [merged] Create, Attach, Deploy VLAN+VRF+LITE ansible-vrf-int1 switch_2
>>>>>>> bbcef8cd
  cisco.dcnm.dcnm_vrf:
    fabric: "{{ fabric_1 }}"
    state: merged
    config:
    - vrf_name: ansible-vrf-int1
      vrf_id: 9008011
      vrf_template: Default_VRF_Universal
      vrf_extension_template: Default_VRF_Extension_Universal
      vlan_id: 500
      attach:
      - ip_address: "{{ switch_1 }}"
      - ip_address: "{{ switch_2 }}"
        vrf_lite:
          - peer_vrf: ansible-vrf-int1 # optional
            interface: "{{ interface_2a }}" # mandatory
            ipv4_addr: 10.33.0.2/30 # optional
            neighbor_ipv4: 10.33.0.1 # optional
            ipv6_addr: 2010::10:34:0:7/64 # optional
            neighbor_ipv6: 2010::10:34:0:3 # optional
            dot1q: 2 # optional controller can provide
      deploy: true
  register: result_2

- name: Set task name
  ansible.builtin.set_fact:
    task_name: "TEST.2a - DELETED - [query] Wait for vrfStatus == DEPLOYED"

- name: Log task
  cisco.dcnm.dcnm_log:
    msg: "{{ task_name }}"

- name: "{{ task_name }}"
  cisco.dcnm.dcnm_vrf:
    fabric: "{{ fabric_1 }}"
    state: query
  register: result_2a
  until:
    - "result_2a.response[0].parent.vrfStatus is search('DEPLOYED')"
  retries: 30
  delay: 2

- name: TEST.2b - DELETED - [debug] print result_2
  debug:
    var: result_2

- assert:
    that:
    - result_2.changed == true
    - result_2.diff[0].attach[0].deploy == true
    - result_2.diff[0].attach[1].deploy == true
    - result_2.diff[0].vrf_name == "ansible-vrf-int1"
    - result_2.response[0].RETURN_CODE == 200
    - result_2.response[1].RETURN_CODE == 200
    - result_2.response[2].RETURN_CODE == 200
    - (result_2.response[1].DATA|dict2items)[0].value == "SUCCESS"
    - (result_2.response[1].DATA|dict2items)[1].value == "SUCCESS"
    - switch_1 in result_2.diff[0].attach[0].ip_address
    - switch_2 in result_2.diff[0].attach[1].ip_address

- name: Set task name
  ansible.builtin.set_fact:
    task_name: "TEST.2b - DELETED - [deleted] Delete VRF+LITE ansible-vrf-int1 switch_2"

- name: Log task
  cisco.dcnm.dcnm_log:
    msg: "{{ task_name }}"

- name: "{{ task_name }}"
  cisco.dcnm.dcnm_vrf: &conf2
    fabric: "{{ fabric_1 }}"
    state: deleted
    config:
    - vrf_name: ansible-vrf-int1
      vrf_id: 9008011
      vrf_template: Default_VRF_Universal
      vrf_extension_template: Default_VRF_Extension_Universal
      vlan_id: 500
      attach:
      - ip_address: "{{ switch_1 }}"
      - ip_address: "{{ switch_2 }}"
        vrf_lite:
          - peer_vrf: ansible-vrf-int1 # optional
            interface: "{{ interface_2a }}" # mandatory
            ipv4_addr: 10.33.0.2/30 # optional
            neighbor_ipv4: 10.33.0.1 # optional
            ipv6_addr: 2010::10:34:0:7/64 # optional
            neighbor_ipv6: 2010::10:34:0:3 # optional
            dot1q: 2 # controller can provide dot1q
      deploy: true
  register: result_2b

- name: TEST.2c - DELETED - [debug] print result_2b
  debug:
    var: result_2b

- assert:
    that:
    - result_2b.changed == true
    - result_2b.diff[0].attach[0].deploy == false
    - result_2b.diff[0].attach[1].deploy == false
    - result_2b.diff[0].vrf_name == "ansible-vrf-int1"
    - result_2b.response[1].MESSAGE == "OK"
    - result_2b.response[2].METHOD == "DELETE"
    - result_2b.response[0].RETURN_CODE == 200
    - result_2b.response[1].RETURN_CODE == 200
    - result_2b.response[2].RETURN_CODE == 200
    - (result_2b.response[0].DATA|dict2items)[0].value == "SUCCESS"
    - (result_2b.response[0].DATA|dict2items)[1].value == "SUCCESS"

- name: TEST.2d - DELETED - [wait_for] Wait 60 seconds for controller and switch to sync
  # The vrf lite profile removal returns ok for deployment, but the switch
  # takes time to remove the profile so wait for some time before creating
  # a new vrf, else the switch goes into OUT-OF-SYNC state
  wait_for:
    timeout: 60

- name: Set task name
  ansible.builtin.set_fact:
    task_name: "TEST.2e - DELETED - [deleted] conf2 - Idempotence"

- name: Log task
  cisco.dcnm.dcnm_log:
    msg: "{{ task_name }}"

- name: TEST.2e - DELETED - [deleted] conf2 - Idempotence
  cisco.dcnm.dcnm_vrf: *conf2
  register: result_2e

- name: TEST.2f - DELETED - [debug] print result_2e
  debug:
    var: result_2e

- assert:
    that:
    - result_2e.changed == false
    - result_2e.response|length == 0
    - result_2e.diff|length == 0

- name: Set task name
  ansible.builtin.set_fact:
    task_name: "TEST.3 - DELETED - [merged] Create, Attach, Deploy VRF+LITE switch_2"

- name: Log task
  cisco.dcnm.dcnm_log:
    msg: "{{ task_name }}"

- name: "{{ task_name }}"
  cisco.dcnm.dcnm_vrf:
    fabric: "{{ fabric_1 }}"
    state: merged
    config:
    - vrf_name: ansible-vrf-int1
      vrf_id: 9008011
      vrf_template: Default_VRF_Universal
      vrf_extension_template: Default_VRF_Extension_Universal
      vlan_id: 500
      attach:
      - ip_address: "{{ switch_1 }}"
      - ip_address: "{{ switch_2 }}"
        vrf_lite:
          - peer_vrf: ansible-vrf-int1 # optional
            interface: "{{ interface_2a }}" # mandatory
            ipv4_addr: 10.33.0.2/30 # optional
            neighbor_ipv4: 10.33.0.1 # optional
            ipv6_addr: 2010::10:34:0:7/64 # optional
            neighbor_ipv6: 2010::10:34:0:3 # optional
            dot1q: 2 # optional controller can provide
      deploy: true
  register: result_3

- name: Set task name
  ansible.builtin.set_fact:
    task_name: "TEST.3a - DELETED - [query] Wait for vrfStatus == DEPLOYED"

- name: Log task
  cisco.dcnm.dcnm_log:
    msg: "{{ task_name }}"

- name: "{{ task_name }}"
  cisco.dcnm.dcnm_vrf:
    fabric: "{{ fabric_1 }}"
    state: query
  register: result_3a
  until:
    - "result_3a.response[0].parent.vrfStatus is search('DEPLOYED')"
  retries: 30
  delay: 2

- name: TEST.3b - DELETED - [debug] print result_3
  debug:
    var: result_3

- assert:
    that:
    - result_3.changed == true
    - result_3.diff[0].attach[0].deploy == true
    - result_3.diff[0].attach[1].deploy == true
    - result_3.diff[0].vrf_name == "ansible-vrf-int1"
    - result_3.response[0].RETURN_CODE == 200
    - result_3.response[1].RETURN_CODE == 200
    - result_3.response[2].RETURN_CODE == 200
    - (result_3.response[1].DATA|dict2items)[0].value == "SUCCESS"
    - (result_3.response[1].DATA|dict2items)[1].value == "SUCCESS"
    - switch_1 in result_3.diff[0].attach[0].ip_address
    - switch_2 in result_3.diff[0].attach[1].ip_address

- name: Set task name
  ansible.builtin.set_fact:
    task_name: "TEST.3c - DELETED - [deleted] Delete VRF+LITE - empty config element"

- name: Log task
  cisco.dcnm.dcnm_log:
    msg: "{{ task_name }}"

- name: "{{ task_name }}"
  cisco.dcnm.dcnm_vrf: &conf3
    fabric: "{{ fabric_1 }}"
    state: deleted
    config:
  register: result_3c

- name: TEST.3d - DELETED - [debug] print result_3c
  debug:
    var: result_3c

- assert:
    that:
    - result_3c.changed == true
    - result_3c.diff[0].attach[0].deploy == false
    - result_3c.diff[0].attach[1].deploy == false
    - result_3c.diff[0].vrf_name == "ansible-vrf-int1"
    - result_3c.response[1].MESSAGE == "OK"
    - result_3c.response[2].METHOD == "DELETE"
    - result_3c.response[0].RETURN_CODE == 200
    - result_3c.response[1].RETURN_CODE == 200
    - result_3c.response[2].RETURN_CODE == 200
    - (result_3c.response[0].DATA|dict2items)[0].value == "SUCCESS"
    - (result_3c.response[0].DATA|dict2items)[1].value == "SUCCESS"

- name: TEST.3d - DELETED - [wait_for] Wait 60 seconds for controller and switch to sync
  # The vrf lite profile removal returns ok for deployment, but the switch
  # takes time to remove the profile so wait for some time before creating
  # a new vrf, else the switch goes into OUT-OF-SYNC state
  wait_for:
    timeout: 60

- name: Set task name
  ansible.builtin.set_fact:
    task_name: "TEST.3e - DELETED - conf3 - Idempotence"

- name: Log task
  cisco.dcnm.dcnm_log:
    msg: "{{ task_name }}"

- name: "{{ task_name }}"
  cisco.dcnm.dcnm_vrf: *conf3
  register: result_3e

- name: TEST.3f - DELETED - [debug] print result_3e
  debug:
    var: result_3e

- assert:
    that:
    - result_3e.changed == false
    - result_3e.diff|length == 0
    - result_3e.response|length == 0

################################################
##                 CLEAN-UP                   ##
################################################

- name: Set task name
  ansible.builtin.set_fact:
    task_name: "CLEANUP.1 - DELETED - [deleted] Delete all VRFs"

- name: Log task
  cisco.dcnm.dcnm_log:
    msg: "{{ task_name }}"

- name: "{{ task_name }}"
  cisco.dcnm.dcnm_vrf:
    fabric: "{{ fabric_1 }}"
    state: deleted

- name: CLEANUP.2 - DELETED - [wait_for] Wait 60 seconds for controller and switch to sync
  wait_for:
    timeout: 60<|MERGE_RESOLUTION|>--- conflicted
+++ resolved
@@ -202,13 +202,11 @@
   ansible.builtin.set_fact:
     task_name: "TEST.2 - DELETED - [merged] Create, Attach, Deploy VLAN+VRF+LITE ansible-vrf-int1 switch_2"
 
-<<<<<<< HEAD
-- name: Log task
-  cisco.dcnm.dcnm_log:
-    msg: "{{ task_name }}"
-
-- name: "{{ task_name }}"
-=======
+- name: Log task
+  cisco.dcnm.dcnm_log:
+    msg: "{{ task_name }}"
+
+- name: "{{ task_name }}"
 - name: TEST.1e - DELETED - [merged] Create, Attach VRF ansible-vrf (L3VNI W/O VLAN)
   cisco.dcnm.dcnm_vrf:
     fabric: "{{ fabric_1 }}"
@@ -291,7 +289,6 @@
     - 'result_1k.diff|length == 0'
 
 - name: TEST.2 - DELETED - [merged] Create, Attach, Deploy VLAN+VRF+LITE ansible-vrf-int1 switch_2
->>>>>>> bbcef8cd
   cisco.dcnm.dcnm_vrf:
     fabric: "{{ fabric_1 }}"
     state: merged
