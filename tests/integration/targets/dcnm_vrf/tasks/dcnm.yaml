--- conflicted
+++ resolved
@@ -11,38 +11,13 @@
       set_fact:
         msd_pattern: "*.yaml"
         standalone_pattern: "*.yaml"
-<<<<<<< HEAD
-=======
         mcfg_pattern: "*.yaml"
     - import_tasks: dcnm_mcfg.yaml
->>>>>>> 1c7c1e63
     - import_tasks: dcnm_msd.yaml
     - import_tasks: dcnm_standalone.yaml
   when: testcase == "*"
   tags: sanity
 
-<<<<<<< HEAD
-# Handle MSD wildcard
-- name: run all MSD tests
-  block:
-    - name: set pattern for all MSD tests
-      set_fact:
-        msd_pattern: "*.yaml"
-    - import_tasks: dcnm_msd.yaml
-  when: testcase == "msd/*"
-  tags: sanity
-
-# Handle standalone wildcard
-- name: run all standalone tests
-  block:
-    - name: set pattern for all standalone tests
-      set_fact:
-        standalone_pattern: "{{ testcase }}"
-    - import_tasks: dcnm_standalone.yaml
-  when: testcase is match("standalone/.*")
-  tags: sanity
-
-=======
 # Handle MCFG wildcard
 - name: run all MCFG tests
   block:
@@ -86,7 +61,6 @@
   when: testcase.startswith("mcfg/") and testcase != "mcfg/*"
   tags: sanity
 
->>>>>>> 1c7c1e63
 # Handle specific MSD test
 - name: run specific MSD test
   block:
