#!/usr/bin/python
#
# Copyright (c) 2020-2021 Cisco and/or its affiliates.
#
# Licensed under the Apache License, Version 2.0 (the "License");
# you may not use this file except in compliance with the License.
# You may obtain a copy of the License at
#
#     http://www.apache.org/licenses/LICENSE-2.0
#
# Unless required by applicable law or agreed to in writing, software
# distributed under the License is distributed on an "AS IS" BASIS,
# WITHOUT WARRANTIES OR CONDITIONS OF ANY KIND, either express or implied.
# See the License for the specific language governing permissions and
# limitations under the License.

from __future__ import (absolute_import, division, print_function)
__metaclass__ = type

DOCUMENTATION = """
---
author: Mike Wiebe (mikewiebe)
httpapi: dcnm
short_description: Ansible DCNM HTTPAPI Plugin.
description:
  - This DCNM plugin provides the HTTPAPI transport methods needed to initiate
    a connection to the DCNM controller, send API requests and process the
    respsonse from the controller.
version_added: "0.9.0"
"""

import json
import requests

from ansible.module_utils._text import to_text
from ansible.module_utils.connection import ConnectionError
from ansible.plugins.httpapi import HttpApiBase


class HttpApi(HttpApiBase):

    def __init__(self, *args, **kwargs):
        super(HttpApi, self).__init__(*args, **kwargs)
        self.headers = {
            'Content-Type': "application/json"
        }
        self.txt_headers = {
            'Content-Type': "text/plain"
        }
        self.version = None

    def get_version(self):
        return self.version

    def set_version(self, version):
        self.version = version

    def _login_old(self, username, password, method, path):
        ''' DCNM Helper Function to login to DCNM version 11.
        '''
        # Ansible expresses the persistent_connect_timeout in seconds.
        # This value needs to be converted to milliseconds for DCNM
        timeout = self.connection.get_option("persistent_connect_timeout") * 1000
        data = "{'expirationTime': %s}" % timeout

        try:
            response, response_data = self.connection.send(path, data, method=method, headers=self.headers, force_basic_auth=True)
            vrd = self._verify_response(response, method, path, response_data)
            if vrd['RETURN_CODE'] != 200:
                raise ConnectionError(vrd)

            response_value = self._get_response_value(response_data)
            self.connection._auth = {'Dcnm-Token': self._response_to_json(response_value)['Dcnm-Token']}
            self.login_succeeded = True
            self.set_version(11)

        except Exception as e:
<<<<<<< HEAD
            self.fail_msg.append('Error on attempt to connect and authenticate with DCNM controller: {}'.format(e))
=======
            msg = 'Error on attempt to connect and authenticate with DCNM controller: {}'.format(e)
            raise ConnectionError(msg)
>>>>>>> 1c0453fa

    def _login_latest(self, username, password, method, path):
        ''' Nexus Dashboard NDFC Helper Function to login to NDFC version 12 or later.
        '''
        login_domain = 'DefaultAuth'
        # login_domain = 'local'
        payload = {'username': self.connection.get_option('remote_user'), 'password': self.connection.get_option('password'), 'domain': login_domain}
        data = json.dumps(payload)
        try:
            response, response_data = self.connection.send(path, data, method=method, headers=self.headers)
            self.connection._auth = {'Authorization': 'Bearer {0}'.format(self._response_to_json12(response_data).get('token'))}
            self.login_succeeded = True
            self.set_version(12)

        except Exception as e:
            self.fail_msg.append('Error on attempt to connect and authenticate with NDFC controller: {}'.format(e))

    def login(self, username, password):
        ''' DCNM/NDFC Login Method.  This method is automatically called by the
            Ansible plugin architecture if an active Token is not already
            available.
        '''
        self.login_succeeded = False
        self.fail_msg = []
        method = 'POST'
        path = {'dcnm': '/rest/logon', 'ndfc': '/login'}

        # Attempt to login to DCNM version 11
        self._login_old(username, password, method, path['dcnm'])

        # If login attempt failed then try NDFC version 12
        if not self.login_succeeded:
            self._login_latest(username, password, method, path['ndfc'])

        # If both login attemps fail, raise ConnectionError
        if not self.login_succeeded:
            raise ConnectionError(self._return_info(None, method, path, self.fail_msg))

    def _logout_old(self, method, path):
        try:
<<<<<<< HEAD
            response, response_data = self.connection.send(path, self.connection._auth['Dcnm-Token'], method=method, headers=self.headers, force_basic_auth=True)
            self.logout_succeeded = True

        except Exception as e:
            self.fail_msg.append('Error on attempt to logout from DCNM controller: {}'.format(e))
=======
            vrd = response, response_data = self.connection.send(path, self.connection._auth['Dcnm-Token'], method=method, headers=self.headers, force_basic_auth=True)
            if vrd['RETURN_CODE'] != 200:
                raise ConnectionError(vrd)

        except Exception as e:
            msg = 'Error on attempt to logout from DCNM controller: {}'.format(e)
            raise ConnectionError(msg)
>>>>>>> 1c0453fa

    def _logout_latest(self, method, path):
        try:
            response, response_data = self.connection.send(path, {}, method=method, headers=self.headers)
            self.logout_succeeded = True

        except Exception as e:
            self.fail_msg.append('Error on attempt to logout from NDFC controller: {}'.format(e))

    def logout(self):
        if self.connection._auth is None:
            return

        self.logout_succeeded = False
        self.fail_msg = []
        method = 'POST'
        path = {'dcnm': '/rest/logout', 'ndfc': '/logout'}

        if self.version == 11:
            # Logout of DCNM version 11
            self._logout_old(method, path['dcnm'])
        elif self.version >= 12:
            # Logout of DCNM version 12
            self._logout_latest(method, path['ndfc'])

        # If both login attemps fail, raise ConnectionError
        if not self.logout_succeeded:
            self.fail_msg.append('Error on attempt to logout from DCNM controller: Unknown DCNM Version')
            raise ConnectionError(self._return_info(None, method, path, self.fail_msg))

        self.connection._auth = None

    def check_url_connection(self):
        # Verify HTTPS request URL for DCNM controller is accessible
        try:
            requests.head(self.connection._url, verify=False)
        except requests.exceptions.RequestException as e:
            msg = """

                  Please verify that the DCNM controller HTTPS URL ({}) is
                  reachable from the Ansible controller and try again

                  """.format(self.connection._url)
            raise ConnectionError(str(e) + msg)

    def send_request(self, method, path, json=None):
        ''' This method handles all DCNM REST API requests other then login '''

        if json is None:
            json = {}

        self.check_url_connection()

        try:
            # Perform some very basic path input validation.
            path = str(path)
            if path[0] != '/':
                msg = 'Value of <path> does not appear to be formated properly'
                raise ConnectionError(self._return_info(None, method, path, msg))
            response, rdata = self.connection.send(path, json, method=method, headers=self.headers, force_basic_auth=True)
            return self._verify_response(response, method, path, rdata)
        except Exception as e:
            eargs = e.args[0]
            if isinstance(eargs, dict) and eargs.get('METHOD'):
                return eargs
            raise ConnectionError(str(e))

    def send_txt_request(self, method, path, txt=None):
        ''' This method handles all DCNM REST API requests other then login '''
        if txt is None:
            txt = ''

        self.check_url_connection()

        try:
            # Perform some very basic path input validation.
            path = str(path)
            if path[0] != '/':
                msg = 'Value of <path> does not appear to be formated properly'
                raise ConnectionError(self._return_info(None, method, path, msg))
            response, rdata = self.connection.send(path, txt, method=method,
                                                   headers=self.txt_headers,
                                                   force_basic_auth=True)
            return self._verify_response(response, method, path, rdata)
        except Exception as e:
            eargs = e.args[0]
            if isinstance(eargs, dict) and eargs.get('METHOD'):
                return eargs
            raise ConnectionError(str(e))

    def _verify_response(self, response, method, path, rdata):
        ''' Process the return code and response object from DCNM '''

        rv = self._get_response_value(rdata)
        jrd = self._response_to_json(rv)
        rc = response.getcode()
        path = response.geturl()
        msg = response.msg
        # This function calls self._return_info to pass the response
        # data back in a structured dictionary format.
        # A ConnectionError is generated if the return code is unknown.
        if rc >= 200 and rc <= 600:
            return self._return_info(rc, method, path, msg, jrd)
        else:
            msg = 'Unknown RETURN_CODE: {}'.format(rc)
        raise ConnectionError(self._return_info(rc, method, path, msg, jrd))

    def _get_response_value(self, response_data):
        ''' Extract string data from response_data returned from DCNM '''
        return to_text(response_data.getvalue())

    def _response_to_json(self, response_text):
        ''' Convert response_text to json format '''
        try:
            return json.loads(response_text) if response_text else {}
        # JSONDecodeError only available on Python 3.5+
        except ValueError:
            return 'Invalid JSON response: {}'.format(response_text)

    def _response_to_json12(self, response_text):
        ''' Convert response_text to json format '''

        try:
            response_value = response_text.getvalue()
        except Exception:
            response_value = response_text
        response_text = to_text(response_value)

        try:
            return json.loads(response_text) if response_text else {}
        # # JSONDecodeError only available on Python 3.5+
        except ValueError:
            return 'Invalid JSON response: {}'.format(response_text)

    def _return_info(self, rc, method, path, msg, json_respond_data=None):
        ''' Format success/error data and return with consistent format '''

        info = {}
        info['RETURN_CODE'] = rc
        info['METHOD'] = method
        info['REQUEST_PATH'] = path
        info['MESSAGE'] = msg
        info['DATA'] = json_respond_data

        return info<|MERGE_RESOLUTION|>--- conflicted
+++ resolved
@@ -65,22 +65,13 @@
 
         try:
             response, response_data = self.connection.send(path, data, method=method, headers=self.headers, force_basic_auth=True)
-            vrd = self._verify_response(response, method, path, response_data)
-            if vrd['RETURN_CODE'] != 200:
-                raise ConnectionError(vrd)
-
             response_value = self._get_response_value(response_data)
             self.connection._auth = {'Dcnm-Token': self._response_to_json(response_value)['Dcnm-Token']}
             self.login_succeeded = True
             self.set_version(11)
 
         except Exception as e:
-<<<<<<< HEAD
             self.fail_msg.append('Error on attempt to connect and authenticate with DCNM controller: {}'.format(e))
-=======
-            msg = 'Error on attempt to connect and authenticate with DCNM controller: {}'.format(e)
-            raise ConnectionError(msg)
->>>>>>> 1c0453fa
 
     def _login_latest(self, username, password, method, path):
         ''' Nexus Dashboard NDFC Helper Function to login to NDFC version 12 or later.
@@ -117,25 +108,15 @@
 
         # If both login attemps fail, raise ConnectionError
         if not self.login_succeeded:
-            raise ConnectionError(self._return_info(None, method, path, self.fail_msg))
+            raise ConnectionError(self.fail_msg)
 
     def _logout_old(self, method, path):
         try:
-<<<<<<< HEAD
             response, response_data = self.connection.send(path, self.connection._auth['Dcnm-Token'], method=method, headers=self.headers, force_basic_auth=True)
             self.logout_succeeded = True
 
         except Exception as e:
             self.fail_msg.append('Error on attempt to logout from DCNM controller: {}'.format(e))
-=======
-            vrd = response, response_data = self.connection.send(path, self.connection._auth['Dcnm-Token'], method=method, headers=self.headers, force_basic_auth=True)
-            if vrd['RETURN_CODE'] != 200:
-                raise ConnectionError(vrd)
-
-        except Exception as e:
-            msg = 'Error on attempt to logout from DCNM controller: {}'.format(e)
-            raise ConnectionError(msg)
->>>>>>> 1c0453fa
 
     def _logout_latest(self, method, path):
         try:
@@ -164,7 +145,7 @@
         # If both login attemps fail, raise ConnectionError
         if not self.logout_succeeded:
             self.fail_msg.append('Error on attempt to logout from DCNM controller: Unknown DCNM Version')
-            raise ConnectionError(self._return_info(None, method, path, self.fail_msg))
+            raise ConnectionError(self.fail_msg)
 
         self.connection._auth = None
 
