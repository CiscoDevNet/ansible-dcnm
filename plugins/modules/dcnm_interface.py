#!/usr/bin/python
#
# Copyright (c) 2020-2023 Cisco and/or its affiliates.
#
# Licensed under the Apache License, Version 2.0 (the "License");
# you may not use this file except in compliance with the License.
# You may obtain a copy of the License at
#
#     http://www.apache.org/licenses/LICENSE-2.0
#
# Unless required by applicable law or agreed to in writing, software
# distributed under the License is distributed on an "AS IS" BASIS,
# WITHOUT WARRANTIES OR CONDITIONS OF ANY KIND, either express or implied.
# See the License for the specific language governing permissions and
# limitations under the License.
from __future__ import absolute_import, division, print_function

__metaclass__ = type
__author__ = "Mallik Mudigonda, Mike Wiebe"

DOCUMENTATION = """
---
module: dcnm_interface
short_description: DCNM Ansible Module for managing interfaces.
version_added: "0.9.0"
description:
    - "DCNM Ansible Module for the following interface service operations"
    - "Create, Delete, Modify PortChannel, VPC, Loopback and Sub-Interfaces"
    - "Modify Ethernet Interfaces"
author: Mallik Mudigonda(@mmudigon)
options:
  check_deploy:
    description:
    - Deploy operations may take considerable time in certain cases based on the configuration included
      in the playbook. A success response from DCNM server does not guarantee the completion of deploy
      operation. This flag if set indicates that the module should verify if the configured state is in
      sync with what is requested in playbook. If not set the module will return without verifying the
      state.
    type: bool
    required: false
    default: false
  fabric:
    description:
    - Name of the target fabric for interface operations
    type: str
    required: true
  state:
    description:
    - The required state of the configuration after module completion.
    type: str
    choices: ['merged', 'replaced', 'overridden', 'deleted', 'query']
    default: merged
  deploy:
    description:
    - Flag indicating if the configuration must be pushed to the switch. This flag is used to decide the deploy behavior in
      'deleted' and 'overridden' states as mentioned below
    - In 'overridden' state this flag will be used to deploy deleted interfaces.
    - In 'deleted' state this flag will be used to deploy deleted interfaces when a specific 'config' block is not
      included.
    - The 'deploy' flags included with individual interface configuration elements under the 'config' block will take precedence
       over this global flag.
    type: bool
    default: true
  override_intf_types:
    description:
    - A list of interface types which will be deleted/defaulted in overridden/deleted state. If this list is empty, then during
      overridden/deleted state, all interface types will be defaulted/deleted. If this list includes specific interface types,
      then only those interface types that are included in the list will be deleted/defaulted.
    type: list
    required: false
    elements: str
    choices: ["pc", "vpc", "sub_int", "lo", "eth", "svi", "st_fex", "aa_fex", "breakout"]
    default: []
  config:
    description:
    - A dictionary of interface operations
    type: list
    elements: dict
    default: []
    suboptions:
      name:
        description:
        - Name of the interface. Example, po55, eth2/1, lo100, vpc25, eth1/1.1.
        type: str
        required: true
      switch:
        description:
        - IP address or DNS name of the management interface. All switches mentioned in this list
          will be deployed with the included configuration. For vPC interfaces
          this list object will contain elements each of which is a list of
          pair of switches
        type: list
        elements: str
        required: true
      type:
        description:
        - Interface type. Example, pc, vpc, sub_int, lo, eth, svi
        type: str
        required: true
        choices: ['pc', 'vpc', 'sub_int', 'lo', 'eth', 'svi', 'st-fex', 'aa-fex', 'breakout']
      deploy:
        description:
        - Flag indicating if the configuration must be pushed to the switch. If not included
          it is considered true by default
        type: bool
        default: true
      profile_pc:
        description:
        - Though the key shown here is 'profile_pc' the actual key to be used in playbook
          is 'profile'. The key 'profile_pc' is used here to logically segregate the interface objects applicable for this profile
        - Object profile which must be included for port channel interface configurations.
        suboptions:
          mode:
            description:
            - Interface mode
            choices: ['trunk', 'access', 'l3', 'dot1q', 'monitor']
            type: str
            required: true
          members:
            description:
            - Member interfaces that are part of this port channel
            type: list
            elements: str
            required: true
          access_vlan:
            description:
            - Vlan for the interface. This option is applicable only for interfaces whose 'mode' is 'access' or 'dot1q'
            type: str
            default: ""
          native_vlan:
            description:
            - Vlan used as native vlan.
              This option is applicable only for interfaces whose 'mode' is 'trunk'.
            type: str
            default: ""
          int_vrf:
            description:
            - Interface VRF name. This object is applicable only if the 'mode' is 'l3'
            type: str
            default: default
          ipv4_addr:
            description:
            - IPV4 address of the interface. This object is applicable only if the 'mode' is 'l3'
            type: str
            default: ""
          ipv4_mask_len:
            description:
            - IPV4 address mask length. This object is applicable only if the 'mode' is 'l3'
            - Minimum Value (1), Maximum Value (31)
            type: int
            default: 8
          route_tag:
            description:
            - Route tag associated with the interface IP. This object is applicable only if the 'mode' is 'l3'
            type: str
            default: ""
          cmds:
            description:
            - Commands to be included in the configuration under this interface
            type: list
            elements: str
            default: []
          description:
            description:
            - Description of the interface
            type: str
            default: ""
          admin_state:
            description:
            - Administrative state of the interface
            type: bool
            default: true
          orphan_port:
            description:
            - interface orphan port behavior when switch is in vPC
            type: bool
            default: false
          duplex:
            description:
            - Duplex of the interface. Speed must be set to use duplex.
            type: str
            choices: ['auto', 'full', 'half']
            default: auto
          enable_pfc:
            description:
            - State of Priority Flow Control (PFC) on the interface
            type: bool
            default: false
          enable_cdp:
            description:
            - State of CDP protocol on the interface
            type: bool
            default: true
          enable_monitor:
            description:
            - State of Switchport Monitor for SPAN/ERSPAN
            type: bool
            default: false
<<<<<<< HEAD
          disable_lacp_suspend_individual:
            description:
            - If disabled, lacp will put the port to individual state and not suspend the port
              in case the port does not get LACP BPDU from the peer ports in the port-channel
            type: bool
            default: false
=======
          lacp_port_priority:
            description:
            - <1-65535> Set LACP port priority on member interfaces, default is 32768
            type: int
            default: 32768
          lacp_rate:
            description:
            - Set the rate at which LACP control packets are sent to an LACP-supported
              interface. Normal rate (30 seconds), fast rate (1 second), rate is set on member
              interfaces, default is normal
            type: str
            choices: ['normal', 'fast']
            default: normal
>>>>>>> ade81313
      profile_vpc:
        description:
        - Though the key shown here is 'profile_vpc' the actual key to be used in playbook
          is 'profile'. The key 'profile_vpc' is used here to logically segregate the interface
          objects applicable for this profile
        - Object profile which must be included for virtual port channel inetrface configurations.
        suboptions:
          mode:
            description:
            -  Interface mode
            choices: ['trunk', 'access']
            type: str
            required: true
          peer1_pcid:
            description:
            - Port channel identifier of first peer. If this object is not included, then the value defaults to the
              vPC identifier. This value cannot be changed once vPC is created
            - Minimum Value (1), Maximum Value (4096)
            - Default value if not specified is the vPC port identifier
            type: int
          peer2_pcid:
            description:
            - Port channel identifier of second peer. If this object is not included, then the value defaults to the
              vPC identifier. This value cannot be changed once vPC is created
            - Minimum Value (1), Maximum Value (4096)
            - Default value if not specified is the vPC port identifier
            type: int
          peer1_members:
            description:
            - Member interfaces that are part of this port channel on first peer
            type: list
            elements: str
            required: true
          peer2_members:
            description:
            - Member interfaces that are part of this port channel on second peer
            type: list
            elements: str
            required: true
          pc_mode:
            description:
            - Port channel mode
            type: str
            choices: ['active', 'passive', 'on']
            default: active
          bpdu_guard:
            description:
            - Spanning-tree bpduguard
            type: str
            choices: ['true', 'false', 'no']
            default: 'true'
          port_type_fast:
            description:
            - Spanning-tree edge port behavior
            type: bool
            choices: [true, false]
            default: true
          mtu:
            description:
            - Interface MTU
            type: str
            choices: ['default', 'jumbo']
            default: jumbo
          peer1_allowed_vlans:
            description:
            - Vlans that are allowed on this interface of first peer.
              This option is applicable only for interfaces whose 'mode' is 'trunk'
            type: str
            choices: ['none', 'all', 'vlan-range(e.g., 1-2, 3-40)']
            default: none
          peer2_allowed_vlans:
            description:
            - Vlans that are allowed on this interface of second peer.
              This option is applicable only for interfaces whose 'mode' is 'trunk'
            type: str
            choices: ['none', 'all', 'vlan-range(e.g., 1-2, 3-40)']
            default: none
          peer1_native_vlan:
            description:
            - Vlan used as native vlan of first peer.
              This option is applicable only for interfaces whose 'mode' is 'trunk'
            type: str
            default: ""
          peer2_native_vlan:
            description:
            - Vlan used as native vlan of second peer.
              This option is applicable only for interfaces whose 'mode' is 'trunk'
            type: str
            default: ""
          peer1_access_vlan:
            description:
            - Vlan for the interface of first peer.
              This option is applicable only for interfaces whose 'mode' is 'access'
            type: str
            default: ''
          peer2_access_vlan:
            description:
            - Vlan for the interface of second peer.
              This option is applicable only for interfaces whose 'mode' is 'access'
            type: str
            default: ''
          peer1_cmds:
            description:
            - Commands to be included in the configuration under this interface of first peer
            type: list
            elements: str
            default: []
          peer2_cmds:
            description:
            - Commands to be included in the configuration under this interface of second peer
            type: list
            elements: str
            default: []
          peer1_description:
            description:
            - Description of the interface of first peer
            type: str
            default: ""
          peer2_description:
            description:
            - Description of the interface of second peer
            type: str
            default: ""
          admin_state:
            description:
            - Administrative state of the interface
            type: bool
            default: true
          disable_lacp_suspend_individual:
            description:
            - If disabled, lacp will put the port to individual state and not suspend the port
              in case the port does not get LACP BPDU from the peer ports in the port-channel
            type: bool
            default: false
          enable_lacp_vpc_convergence:
            description:
            - Enable lacp convergence for vPC port-channels
            type: bool
            default: false
          lacp_port_priority:
            description:
            - <1-65535> Set LACP port priority on member interfaces, default is 32768
            type: int
            default: 32768
          lacp_rate:
            description:
            - Set the rate at which LACP control packets are sent to an LACP-supported
              interface. Normal rate (30 seconds), fast rate (1 second), rate is set on member
              interfaces, default is normal
            type: str
            choices: ['normal', 'fast']
            default: normal
      profile_subint:
        description:
        - Though the key shown here is 'profile_subint' the actual key to be used in playbook
          is 'profile'. The key 'profile_subint' is used here to logically segregate the interface
          objects applicable for this profile
        - Object profile which must be included for sub-interface configurations.
        suboptions:
          mode:
            description:
            - Interface mode
            choices: ['subint']
            type: str
            required: true
          int_vrf:
            description:
            - Interface VRF name.
            type: str
            default: default
          ipv4_addr:
            description:
            - IPV4 address of the interface.
            type: str
            default: ""
          ipv4_mask_len:
            description:
            - IPV4 address mask length.
            - Minimum Value (8), Maximum Value (31)
            type: int
            default: 8
          ipv6_addr:
            description:
            - IPV6 address of the interface.
            type: str
            default: ""
          ipv6_mask_len:
            description:
            - IPV6 address mask length.
            - Minimum Value (1), Maximum Value (31)
            type: int
            default: 8
          mtu:
            description:
            - Interface MTU
            - Minimum Value (567), Maximum Value (9216)
            type: int
            default: 9216
          vlan:
            description:
            - DOT1Q vlan id for this interface
            - Minimum Value (2), Maximum Value (3967)
            type: int
            default: 0
          cmds:
            description:
            - Commands to be included in the configuration under this interface
            type: list
            elements: str
            default: []
          description:
            description:
            - Description of the interface
            type: str
            default: ""
          admin_state:
            description:
            - Administrative state of the interface
            type: bool
            default: true
          route_tag:
            description:
            - Route tag associated with the interface IP.
            type: str
            default: ""
      profile_lo:
        description:
        - Though the key shown here is 'profile_lo' the actual key to be used in playbook
          is 'profile'. The key 'profile_lo' is used here to logically segregate the interface
          objects applicable for this profile
        - Object profile which must be included for loopback interface configurations.
        suboptions:
          mode:
            choices: ['lo', 'fabric', 'mpls']
            description:
            - There are several modes for loopback interfaces.
            - Mode 'lo' is used to create, modify and delete non fabric loopback
              interfaces using policy 'int_loopback'.
            - Mode 'fabric' is used to modify loopbacks created when the fabric is first
              created using policy 'int_fabric_loopback_11_1'
            - Mode 'mpls' is used to modify loopbacks created when the fabric is first
              created using policy 'int_mpls_loopback'
            - Mode 'fabric' and 'mpls' interfaces can be modified but not created or deleted.
            type: str
            required: true
          int_vrf:
            description:
            - Interface VRF name.
            type: str
            default: default
          ipv4_addr:
            description:
            - IPv4 address of the interface.
            type: str
            default: ""
          secondary_ipv4_addr:
            description:
            - Secondary IP address of the nve interface loopback
            type: str
            default: ""
          ipv6_addr:
            description:
            - IPv6 address of the interface.
            type: str
            default: ""
          route_tag:
            description:
            - Route tag associated with the interface IP.
            type: str
            default: ""
          cmds:
            description:
            - Commands to be included in the configuration under this interface
            type: list
            elements: str
            default: []
          description:
            description:
            - Description of the interface
            type: str
            default: ""
          admin_state:
            description:
            - Administrative state of the interface
            type: bool
            default: true
      profile_eth:
        description:
        - Though the key shown here is 'profile_eth' the actual key to be used in playbook
          is 'profile'. The key 'profile_eth' is used here to logically segregate the interface
          objects applicable for this profile
        - Object profile which must be included for ethernet interface configurations.
        suboptions:
          mode:
            description:
            - Interface mode
            - When ethernet interface is a PortChannel or vPC member, mode is ignored.
              The only properties that can be managed for PortChannel or vPC member interfaces
              are 'admin_state', 'description' and 'cmds'. All other properties are ignored.
            choices: ['trunk', 'access', 'routed', 'monitor', 'epl_routed', 'dot1q']
            type: str
            required: true
          bpdu_guard:
            description:
            - Spanning-tree bpduguard
            type: str
            choices: ['true', 'false', 'no']
            default: 'true'
          port_type_fast:
            description:
            - Spanning-tree edge port behavior
            type: bool
            choices: [true, false]
            default: true
          mtu:
            description:
            - Interface MTU.
            - Can be specified either "default" or "jumbo" for access and
              trunk interface types. If not specified, it defaults to "jumbo"
            - Can be specified with any value within 576 and 9216 for routed interface
              types. If not specified, it defaults to 9216
            type: str
          allowed_vlans:
            description:
            - Vlans that are allowed on this interface.
              This option is applicable only for interfaces whose 'mode' is 'trunk'
            type: str
            choices: ['none', 'all', 'vlan-range(e.g., 1-2, 3-40)']
            default: none
          access_vlan:
            description:
            - Vlan for the interface. This option is applicable only for interfaces whose 'mode' is 'access' or 'dot1q'
            type: str
            default: ""
          native_vlan:
            description:
            - Vlan used as native vlan.
              This option is applicable only for interfaces whose 'mode' is 'trunk'.
            type: str
            default: ""
          speed:
            description:
            - Speed of the interface.
            type: str
            default: Auto
          orphan_port:
            description:
            - interface orphan port behavior when switch is in vPC
            type: bool
            default: false
          duplex:
            description:
            - Duplex of the interface. Speed must be set to use duplex.
            type: str
            choices: ['auto', 'full', 'half']
            default: auto
          int_vrf:
            description:
            - Interface VRF name. This object is applicable only if the 'mode' is 'routed'
            type: str
            default: default
          ipv4_addr:
            description:
            - IPV4 address of the interface. This object is applicable only if the 'mode' is
              'routed' or 'epl_routed'
            type: str
            default: ""
          ipv4_mask_len:
            description:
            - IPV4 address mask length. This object is applicable only if the 'mode' is 'routed' or
              'epl_routed'
            - Minimum Value (1), Maximum Value (31)
            type: int
            default: 8
          ipv6_addr:
            description:
            - IPV6 address of the interface. This object is applicable only if the 'mode' is 'epl_routed'
            type: str
            default: ""
          ipv6_mask_len:
            description:
            - IPV6 address mask length. This object is applicable only if the 'mode' is 'epl_routed'
            - Minimum Value (1), Maximum Value (31)
            type: int
            default: 8
          route_tag:
            description:
            - Route tag associated with the interface IP. This object is applicable only if the 'mode' is
              'routed' or 'epl_routed'
            type: str
            default: ""
          cmds:
            description:
            - Commands to be included in the configuration under this interface
            type: list
            elements: str
            default: []
          description:
            description:
            - Description of the interface
            type: str
            default: ""
          admin_state:
            description:
            - Administrative state of the interface
            type: bool
            default: true
          enable_pfc:
            description:
            - State of Priority Flow Control (PFC) on the interface
            type: bool
            default: false
          enable_cdp:
            description:
            - State of CDP protocol on the interface
            type: bool
            default: true
          enable_monitor:
            description:
            - State of Switchport Monitor for SPAN/ERSPAN
            type: bool
            default: false
      profile_svi:
        description:
        - Though the key shown here is 'profile_svi' the actual key to be used in playbook
          is 'profile'. The key 'profile_svi' is used here to logically segregate the interface
          objects applicable for this profile
        - Object profile which must be included for SVI interface configurations.
        suboptions:
          mode:
            description:
            - Interface mode.
            choices: ['vlan']
            type: str
            required: true
          int_vrf:
            description:
            - Interface VRF name.
            type: str
            default: "default"
          ipv4_addr:
            description:
            - IPV4 address of the interface.
            type: str
            default: ""
          ipv4_mask_len:
            description:
            - IPV4 address mask length. This parameter is required if 'ipv4_addr' is included.
            - Minimum Value (1), Maximum Value (31)
            type: int
          cmds:
            description:
            - Commands to be included in the configuration under this interface.
            type: list
            elements: str
            default: []
          description:
            description:
            - Description of the interface.
            type: str
            default: ""
          admin_state:
            description:
            - Administrative state of the interface.
            type: bool
            required: true
          route_tag:
            description:
            - Route tag associated with the interface IP.
            type: str
            default: ""
          mtu:
            description:
            - Interface MTU.
            type: int
            default: 9216
          disable_ip_redirects:
            description:
            - Flag to enable/disable IP redirects.
            type: bool
            default: false
          enable_hsrp:
            description:
            - Flag to enable/disable HSRP on the interface.
            type: bool
            default: false
          hsrp_vip:
            description:
            - Virtual IP address for HSRP. This parameter is required if "enable_hsrp" is True.
            type: str
            default: ""
          hsrp_group:
            description:
            - HSRP group. This parameter is required if "enable_hsrp" is True.
            type: str
            default: ""
          hsrp_priority:
            description:
            - HSRP priority.
            type: str
            default: ""
          hsrp_vmac:
            description:
            - HSRP virtual MAC.
            type: str
            default: ""
          dhcp_server_addr1:
            description:
            - DHCP relay server address.
            type: str
            default: ""
          vrf_dhcp1:
            description:
            - VRF to reach DHCP server. This parameter is required if "dhcp_server_addr1" is included.
            type: str
            default: ""
          dhcp_server_addr2:
            description:
            - DHCP relay server address.
            type: str
            default: ""
          vrf_dhcp2:
            description:
            - VRF to reach DHCP server. This parameter is required if "dhcp_server_addr2" is included.
            type: str
            default: ""
          dhcp_server_addr3:
            description:
            - DHCP relay server address.
            type: str
            default: ""
          vrf_dhcp3:
            description:
            - VRF to reach DHCP server. This parameter is required if "dhcp_server_addr3" is included.
            type: str
            default: ""
          adv_subnet_in_underlay:
            description:
            - Flag to enable/disable advertisements of subnets into underlay.
            type: bool
            default: false
          enable_netflow:
            description:
            - Flag to enable netflow.
            type: bool
            default: false
          netflow_monitor:
            description:
            - Name of netflow monitor. This parameter is required if "enable_netflow" is True.
            type: str
            default: ""
          hsrp_version:
            description:
            - HSRP protocol version.
            type: int
            default: 1
            choices: [1,2]
          preempt:
            description:
            - Flag to enable/disable overthrow of low priority active routers. This parameter is valid only if "enable_hsrp" is True.
            type: bool
            default: false
      profile_st_fex:
        description:
        - Though the key shown here is 'profile_st_fex' the actual key to be used in playbook
          is 'profile'. The key 'profile_st_fex' is used here to logically segregate the interface objects applicable for this profile
        - Object profile which must be included for straigth-through FEX interface configurations.
        suboptions:
          mode:
            description:
            - Interface mode
            choices: ['port_channel_st']
            type: str
            required: true
          mtu:
            description:
            - Interface MTU.
            type: str
            choices: ['default', 'jumbo']
            default: 'jumbo'
          members:
            description:
            - Member interfaces that are part of this FEX
            type: list
            elements: str
            required: true
          cmds:
            description:
            - Commands to be included in the configuration under this interface
            type: list
            elements: str
            default: []
          description:
            description:
            - Description of the FEX interface
            type: str
            default: ""
          po_description:
            description:
            - Description of the port-channel which is part of the FEX interface
            type: str
            default: ""
          admin_state:
            description:
            - Administrative state of the interface
            type: bool
            default: true
          enable_netflow:
            description:
            - Flag to enable netflow.
            type: bool
            default: false
          netflow_monitor:
            description:
            - Name of netflow monitor. This parameter is required if "enable_netflow" is True.
            type: str
            default: ""
      profile_aa_fex:
        description:
        - Though the key shown here is 'profile_aa_fex' the actual key to be used in playbook
          is 'profile'. The key 'profile_aa_fex' is used here to logically segregate the interface
          objects applicable for this profile
        - Object profile which must be included for active-active FEX inetrface configurations.
        suboptions:
          description:
            description:
            - Description of the FEX interface
            type: str
            default: ""
          mode:
            description:
            -  Interface mode
            choices: ['port_channel_aa']
            type: str
            required: true
          peer1_members:
            description:
            - Member interfaces that are part of this port channel on first peer
            type: list
            elements: str
            required: true
          peer2_members:
            description:
            - Member interfaces that are part of this port channel on second peer
            type: list
            elements: str
            required: true
          mtu:
            description:
            - Interface MTU
            type: str
            choices: ['default', 'jumbo']
            default: 'jumbo'
          peer1_cmds:
            description:
            - Commands to be included in the configuration under this interface of first peer
            type: list
            elements: str
            default: []
          peer2_cmds:
            description:
            - Commands to be included in the configuration under this interface of second peer
            type: list
            elements: str
            default: []
          peer1_po_description:
            description:
            - Description of the port-channel interface of first peer
            type: str
            default: ""
          peer2_po_description:
            description:
            - Description of the port-channel interface of second peer
            type: str
            default: ""
          admin_state:
            description:
            - Administrative state of the interface
            type: bool
            default: true
          enable_netflow:
            description:
            - Flag to enable netflow.
            type: bool
            default: false
          netflow_monitor:
            description:
            - Name of netflow monitor. This parameter is required if "enable_netflow" is True.
            type: str
            default: ""
      profile_breakout:
        description:
        - Though the key shown here is 'profile_breakout' the actual key to be used in playbook
          is 'profile'. The key 'profile_breakout' is used here to logically segregate the interface
          objects applicable for this profile
        - "Interface must be parent interface. Ex: Ethernet1/49. Short name is not supported."
        suboptions:
          map:
            description:
            - type of breakout
            type: str
            required: true
            choices: ["10g-4x", "25g-4x", "50g-2x", "50g-4x", "100g-2x", "100g-4x", "200g-2x"]
"""

EXAMPLES = """

# States:
# This module supports the following states:
#
# Merged:
#   Interfaces defined in the playbook will be merged into the target fabric.
#
#   The interfaces listed in the playbook will be created if not already present on the DCNM
#   server. If the interface is already present and the configuration information included
#   in the playbook is either different or not present in DCNM, then the corresponding
#   information is added to the interface on DCNM. If an interface mentioned in playbook
#   is already present on DCNM and there is no difference in configuration, no operation
#   will be performed for such interface.
#
# Replaced:
#   Interfaces defined in the playbook will be replaced in the target fabric.
#
#   The state of the interfaces listed in the playbook will serve as source of truth for the
#   same interfaces present on the DCNM under the fabric mentioned. Additions and updations
#   will be done to bring the DCNM interfaces to the state listed in the playbook.
#   Note: Replace will only work on the interfaces mentioned in the playbook.
#
# Overridden:
#   Interfaces defined in the playbook will be overridden in the target fabric.
#
#   The state of the interfaces listed in the playbook will serve as source of truth for all
#   the interfaces under the fabric mentioned. Additions and deletions will be done to bring
#   the DCNM interfaces to the state listed in the playbook. All interfaces other than the
#   ones mentioned in the playbook will either be deleted or reset to default state.
#   Note: Override will work on the all the interfaces present in the DCNM Fabric.
#
# Deleted:
#   Interfaces defined in the playbook will be deleted in the target fabric.
#
#   Deletes the list of interfaces specified in the playbook.  If the playbook does not include
#   any switches or interface information, then all interfaces from all switches in the
#   fabric will either be deleted or put to default state. If configuuration includes information
#   pertaining to any particular switch, then interfaces belonging to that switch will either be
#   deleted or put to default. If configuration includes both interface and switch information,
#   then the specified interfaces will either be deleted or reset on all the seitches specified
#
# Query:
#   Returns the current DCNM state for the interfaces listed in the playbook.

# LOOPBACK INTERFACE

- name: Create loopback interfaces
  cisco.dcnm.dcnm_interface: &lo_merge
    fabric: mmudigon-fabric
    state: merged                         # only choose from [merged, replaced, deleted, overridden, query]
    config:
      - name: lo100                       # should be of the form lo<port-id>
        type: lo                          # choose from this list [pc, vpc, sub_int, lo, eth]
        switch:
          - "192.172.1.1"                 # provide the switch where to deploy the config
        deploy: true                      # choose from [true, false]
        profile:
          admin_state: true               # choose from [true, false]
          mode: lo                        # choose from [lo]
          int_vrf: ""                     # VRF name
          ipv4_addr: 192.169.10.1         # ipv4 address for the loopback interface
          ipv6_addr: fd01::0201           # ipV6 address for the loopback interface
          route_tag: ""                   # Routing Tag for the interface
          cmds:                           # Freeform config
            - no shutdown
          description: "loopback interface 100 configuration"

- name: Replace loopback interfaces
  cisco.dcnm.dcnm_interface:
    fabric: mmudigon-fabric
    state: replaced                       # only choose from [merged, replaced, deleted, overridden. query]
    config:
      - name: lo100                       # should be of the form lo<port-id>
        type: lo                          # choose from this list [pc, vpc, sub_int, lo, eth]
        switch:
          - "192.172.1.1"                 # provide the switch where to deploy the config
        deploy: true                      ## choose from [true, false]
        profile:
          admin_state: false              ## choose from [true, false]
          mode: lo                        # choose from [lo]
          int_vrf: ""                     # VRF name
          ipv4_addr: 192.169.12.1         ## ipv4 address for the loopback interface
          ipv6_addr: fd01:0203            # ipV6 address for the loopback interface
          route_tag: "100"                ## Routing Tag for the interface
          cmds:                           # Freeform config
            - no shutdown
          description: "loopback interface 100 configuration - replaced"

## Loopback Interfaces Created During Fabric Creation
- name: Mange Fabric loopback interfaces
  cisco.dcnm.dcnm_interface:
    fabric: mmudigon-fabric
    state: merged
    config:
      - name: lo1                           # This is usually lo0 or lo1 created during fabric creation
        type: lo
        switch:
          - "192.172.1.1"                   # provide the switch where to deploy the config
        deploy: true                        # choose from [true, false]
        profile:
          admin_state: false                # choose from [true, false]
          mode: fabric                      # This must be set to 'fabric' for fabric loopback interfaces
          secondary_ipv4_addr: 172.16.5.1   # secondary ipv4 address for loopback interface
          route_tag: "100"                  # Routing Tag for the interface
          cmds:                             # Freeform config
            - no shutdown
          description: "Fabric interface managed by Ansible"

# To delete or reset all interfaces on all switches in the fabric
- name: Delete loopback interfaces
  cisco.dcnm.dcnm_interface:
    fabric: mmudigon-fabric
    state: deleted                        # only choose from [merged, replaced, deleted, overridden, query]

# To delete or reset all interfaces on a specific switch in the fabric
- name: Delete loopback interfaces
  cisco.dcnm.dcnm_interface:
    fabric: mmudigon-fabric
    state: deleted                        # only choose from [merged, replaced, deleted, overridden, query]
    config:
      - switch:
          - "192.172.1.1"                 # provide the switch where to deploy the config

# To delete or reset a particular interface on all switches in the fabric
- name: Delete loopback interfaces
  cisco.dcnm.dcnm_interface:
    fabric: mmudigon-fabric
    state: deleted                        # only choose from [merged, replaced, deleted, overridden, query]
    config:
      - name: lo100                       # should be of the form lo<port-id>

# To delete or reset a particular interface on a specific switch in the fabric
- name: Delete loopback interfaces
  cisco.dcnm.dcnm_interface:
    fabric: mmudigon-fabric
    state: deleted                        # only choose from [merged, replaced, deleted, overridden, query]
    config:
      - name: lo100                       # should be of the form lo<port-id>
        switch:
          - "192.172.1.1"                 # provide the switch where to deploy the config

# To override with a particular interface configuration
- name: Override loopback interfaces
  cisco.dcnm.dcnm_interface:
    fabric: mmudigon-fabric
    state: overridden                     # only choose from [merged, replaced, deleted, overridden, query]
    config:
      - name: lo103                       # should be of the form lo<port-id>
        type: lo                          # choose from this list [pc, vpc, sub_int, lo, eth]
        switch:
          - "192.172.1.1"                 # provide the switch where to deploy the config
        deploy: true                      # choose from [true, false]
        profile:
          admin_state: true               # choose from [true, false]
          mode: lo                        # choose from [lo]
          int_vrf: ""                     # VRF name
          ipv4_addr: 192.169.14.1         # ipv4 address for the loopback interface
          ipv6_addr: fd01::0205           # ipV6 address for the loopback interface
          route_tag: ""                   # Routing Tag for the interface
          cmds:                           # Freeform config
            - no shutdown
          description: "loopback interface 103 configuration - overridden"

# To override all interface on all switches in the fabric
- name: Override loopback interfaces
  cisco.dcnm.dcnm_interface:
    fabric: mmudigon-fabric
    state: overridden                     # only choose from [merged, replaced, deleted, overridden, query]

# To override all interfaces on a particular switche in the fabric
- name: Override loopback interfaces
  cisco.dcnm.dcnm_interface:
    fabric: mmudigon-fabric
    state: overridden                     # only choose from [merged, replaced, deleted, overridden, query]
    config:
      - switch:
          - "192.172.1.1"                 # provide the switch where to deploy the config

# PORTCHANNEL INTERFACE

- name: Create port channel interfaces
  cisco.dcnm.dcnm_interface: &pc_merge
    fabric: mmudigon-fabric
    state: merged                         # only choose from [merged, replaced, deleted, overridden, query]
    config:
      - name: po300                       # should be of the form po<port-id>
        type: pc                          # choose from this list [pc, vpc, sub_int, lo, eth]
        switch:
          - "192.172.1.1"                 # provide the switch information where the config is to be deployed
        deploy: true                      # choose from [true, false]
        profile:
          admin_state: true               # choose from [true, false]
          mode: trunk                     # choose from [trunk, access, l3, monitor]
          members:                        # member interfaces
            - e1/10
          pc_mode: 'on'                   # choose from ['on', 'active', 'passive']
          bpdu_guard: true                # choose from [true, false, no]
          port_type_fast: true            # choose from [true, false]
          mtu: jumbo                      # choose from [default, jumbo]
          allowed_vlans: none             # choose from [none, all, vlan range]
          cmds:                           # Freeform config
            - no shutdown
          description: "port channel acting as trunk"

      - name: po301                       # should be of the form po<port-id>
        type: pc                          # choose from this list [pc, vpc, sub_int, lo, eth]
        switch:
          - "192.172.1.1"                 # provide the switch information where the config is to be deployed
        deploy: true                      # choose from [true, false]
        profile:
          admin_state: false              # choose from [true, false]
          mode: access                    # choose from [trunk, access, l3, monitor]
          members:                        # member interfaces
            - e1/11
          pc_mode: 'on'                   # choose from ['on', 'active', 'passive']
          bpdu_guard: true                # choose from [true, false, no]
          port_type_fast: true            # choose from [true, false]
          mtu: default                    # choose from [default, jumbo]
          access_vlan: 301                #
          cmds:                           # Freeform config
            - no shutdown
          description: "port channel acting as access"

- name: Replace port channel interfaces
  cisco.dcnm.dcnm_interface:
    fabric: mmudigon-fabric
    state: replaced                       # only choose from [merged, replaced, deleted, overridden, query]
    config:
      - name: po300                       # should be of the form po<port-id>
        type: pc                          # choose from this list [pc, vpc, sub_int, lo, eth]
        switch:
          - "192.172.1.1"                 # provide the switch information where the config is to be deployed
        deploy: true                      # choose from [true, false]
        profile:
          admin_state: false              ## choose from [true, false]
          mode: trunk                     # choose from [trunk, access, l3, monitor]
          members:                        # member interfaces
            - e1/10
          pc_mode: 'active'               ## choose from ['on', 'active', 'passive']
          bpdu_guard: false               ## choose from [true, false, no]
          port_type_fast: false           ## choose from [true, false]
          mtu: default                    ## choose from [default, jumbo]
          allowed_vlans: all              ## choose from [none, all, vlan range]
          cmds:                           # Freeform config
            - no shutdown
          description: "port channel acting as trunk - replace"

# To delete or reset a particular interface on a specific switch in the fabric
- name: Delete port channel interfaces
  cisco.dcnm.dcnm_interface:
    fabric: mmudigon-fabric
    state: deleted                        # only choose from [merged, replaced, deleted, overridden, query]
    config:
      - name: po300                       # should be of the form po<port-id>
        switch:
          - "192.172.1.1"                 # provide the switch information where the config is to be deployed

# To delete or reset all interfaces on all switches in the fabric
- name: Delete port channel interfaces
  cisco.dcnm.dcnm_interface:
    fabric: mmudigon-fabric
    state: deleted                        # only choose from [merged, replaced, deleted, overridden, query]

# To delete or reset a particular interface on all switches in the fabric
- name: Delete port-channel interfaces
  cisco.dcnm.dcnm_interface:
    fabric: mmudigon-fabric
    state: deleted                        # only choose from [merged, replaced, deleted, overridden, query]
    config:
      - name: po300                       # should be of the form po<port-id>

# To delete or reset all interfaces on a specific switch in the fabric
- name: Delete port channel interfaces
  cisco.dcnm.dcnm_interface:
    fabric: mmudigon-fabric
    state: deleted                        # only choose from [merged, replaced, deleted, overridden, query]
    config:
      - switch:
          - "192.172.1.1"                 # provide the switch information where the config is to be deployed

- name: Override port channel interfaces
  cisco.dcnm.dcnm_interface:
    fabric: mmudigon-fabric
    state: overridden                     # only choose from [merged, replaced, deleted, overridden, query]
    config:
      - name: po320                       # should be of the form po<port-id>
        type: pc                          # choose from this list [pc, vpc, sub_int, lo, eth]
        switch:
          - "192.172.1.1"                 # provide the switch information where the config is to be deployed
        deploy: true                      # choose from [true, false]
        profile:
          admin_state: true               # choose from [true, false]
          mode: trunk                     # choose from [trunk, access, l3, monitor]
          members:                        # member interfaces
            - e1/10
          pc_mode: 'on'                   # choose from ['on', 'active', 'passive']
          bpdu_guard: true                # choose from [true, false, no]
          port_type_fast: true            # choose from [true, false]
          mtu: jumbo                      # choose from [default, jumbo]
          allowed_vlans: none             # choose from [none, all, vlan range]
          cmds:                           # Freeform config
            - no shutdown
          description: "port channel acting as trunk"

# SUB-INTERFACE

- name: Create sub-interfaces
  cisco.dcnm.dcnm_interface: &sub_merge
    fabric: mmudigon-fabric
    state: merged                         # only choose from [merged, replaced, deleted, overridden, query]
    config:
      - name: eth1/1.1                    # should be of the form eth<port-num>.<port-id>
        type: sub_int                     # choose from this list [pc, vpc, sub_int, lo, eth]
        switch:
          - "192.172.1.1"                 # provide the switch information where the config is to be deployed
        deploy: true                      # choose from [true, false]
        profile:
          admin_state: true               # choose from [true, false]
          mode: subint                    # choose from [subint]
          vlan: 100                       # vlan ID [min:2, max:3967]
          int_vrf: ""                     # VRF name
          ipv4_addr: 192.168.30.1         # ipv4 address for the sub-interface
          ipv4_mask_len: 24               # choose between [min:8, max:31]
          ipv6_addr: fd01::0401           # ipV6 address for the sub-interface
          ipv6_mask_len: 64               # choose between [min:64, max:127]
          mtu: 9216                       # choose between [min:576, max:9216]
          cmds:                           # Freeform config
            - no shutdown
          description: "sub interface eth1/1.1 configuration"

- name: Replace sub-interfaces
  cisco.dcnm.dcnm_interface:
    fabric: mmudigon-fabric
    state: replaced                       # only choose from [merged, replaced, deleted, overridden, query]
    config:
      - name: eth1/1.1                    # should be of the form eth<port-num>.<port-id>
        type: sub_int                     # choose from this list [pc, vpc, sub_int, lo, eth]
        switch:
          - "192.172.1.1"                 # provide the switch information where the config is to be deployed
        deploy: true                      # choose from [true, false]
        profile:
          admin_state: false              ## choose from [true, false]
          mode: subint                    # choose from [subint]
          vlan: 200                       ## vlan ID [min:2, max:3967]
          int_vrf: ""                     # VRF name
          ipv4_addr: 192.168.32.1         ## ipv4 address for the sub-interface
          ipv4_mask_len: 20               # choose between [min:8, max:31]
          ipv6_addr: fd01::0403           # ipV6 address for the sub-interface
          ipv6_mask_len: 64               # choose between [min:64, max:127]
          mtu: 1500                       ## choose between [min:576, max:9216]
          cmds:                           # Freeform config
            - no shutdown
          description: "sub interface eth1/1.1 configuration - replace"

# To delete or reset all interfaces on all switches in the fabric
- name: Delete sub-interfaces
  cisco.dcnm.dcnm_interface:
    fabric: mmudigon-fabric
    state: deleted                        # only choose from [merged, replaced, deleted, overridden, query]

# To delete or reset a particular interface on all switches in the fabric
- name: Delete port-channel interfaces
  cisco.dcnm.dcnm_interface:
    fabric: mmudigon-fabric
    state: deleted                        # only choose from [merged, replaced, deleted, overridden, query]
    config:
      - name: eth1/1.1                    # should be of the form eth<port-num>.<port-id>

- name: Override sub-interfaces
  cisco.dcnm.dcnm_interface:
    fabric: mmudigon-fabric
    state: overridden                     # only choose from [merged, replaced, deleted, overridden, query]
    config:
      - name: eth1/1.3                    # should be of the form eth<port-num>.<port-id>
        type: sub_int                     # choose from this list [pc, vpc, sub_int, lo, eth]
        switch:
          - "192.172.1.1"                 # provide the switch information where the config is to be deployed
        deploy: true                      # choose from [true, false]
        profile:
          admin_state: true               # choose from [true, false]
          mode: subint                    # choose from [subint]
          vlan: 103                       # vlan ID [min:2, max:3967]
          int_vrf: ""                     # VRF name
          ipv4_addr: 192.168.35.1         # ipv4 address for the sub-interface
          ipv4_mask_len: 24               # choose between [min:8, max:31]
          ipv6_addr: fd01::0405           # ipV6 address for the sub-interface
          ipv6_mask_len: 64               # choose between [min:64, max:127]
          mtu: 9216                       # choose between [min:576, max:9216]
          cmds:                           # Freeform config
            - no shutdown
          description: "sub interface eth1/1.3 configuration - override"

# VPC INTERFACE

- name: Create vPC interfaces
  cisco.dcnm.dcnm_interface: &vpc_merge
    fabric: mmudigon-fabric
    state: merged                         # only choose from [merged, replaced, deleted, overridden, query]
    config:
      - name: vpc750                      # should be of the form vpc<port-id>
        type: vpc                         # choose from this list [pc, vpc, sub_int, lo, eth]
        switch:                           # provide switches of vPC pair
          - ["192.172.1.1",
             "192.172.1.2"]
        deploy: true                      # choose from [true, false]
        profile:
          admin_state: true               # choose from [true, false]
          mode: trunk                     # choose from [trunk, access]
          peer1_pcid: 100                 # choose between [Min:1, Max:4096], if not given, will be VPC port-id
          peer2_pcid: 100                 # choose between [Min:1, Max:4096], if not given, will be VPC port-id
          peer1_members:                  # member interfaces on peer 1
            - e1/24
          peer2_members:                  # member interfaces on peer 2
            - e1/24
          pc_mode: 'active'               # choose from ['on', 'active', 'passive']
          bpdu_guard: true                # choose from [true, false, 'no']
          port_type_fast: true            # choose from [true, false]
          mtu: jumbo                      # choose from [default, jumbo]
          peer1_allowed_vlans: none       # choose from [none, all, vlan range]
          peer2_allowed_vlans: none       # choose from [none, all, vlan range]
          peer1_description: "VPC acting as trunk peer1"
          peer2_description: "VPC acting as trunk peer2"


- name: Replace vPC interfaces
  cisco.dcnm.dcnm_interface:
    fabric: mmudigon-fabric
    state: replaced                         # only choose from [merged, replaced, deleted, overridden, query]
    config:
      - name: vpc750                      # should be of the form vpc<port-id>
        type: vpc                         # choose from this list [pc, vpc, sub_int, lo, eth]
        switch:                           # provide switches of vPC pair
          - ["192.172.1.1",
             "192.172.1.2"]
        deploy: true                      # choose from [true, false]
        profile:
          admin_state: false              ## choose from [true, false]
          mode: trunk                     # choose from [trunk, access]
          peer1_pcid: 100                 # choose between [Min:1, Max:4096], if not given, will be VPC port-id
          peer2_pcid: 100                 # choose between [Min:1, Max:4096], if not given, will be VPC port-id
          peer1_members:                  ## member interfaces on peer 1
            - e1/26
          peer2_members:                  ## member interfaces on peer 2
            - e1/26
          pc_mode: 'active'               ## choose from ['on', 'active', 'passive']
          bpdu_guard: false               ## choose from [true, false, 'no']
          port_type_fast: false           ## choose from [true, false]
          mtu: default                    ## choose from [default, jumbo]
          peer1_allowed_vlans: all        ## choose from [none, all, vlan range]
          peer2_allowed_vlans: all        ## choose from [none, all, vlan range]
          peer1_description: "VPC acting as trunk peer1 - modified"
          peer2_description: "VPC acting as trunk peer2 - modified"
          peer1_cmds:                     # Freeform config
              - no shutdown
          peer2_cmds:                     # Freeform config
              - no shutdown

# To delete or reset a particular interface on a specific switch in the fabric
- name: Delete vPC interfaces
  cisco.dcnm.dcnm_interface:
    fabric: mmudigon-fabric
    state: deleted                         # only choose from [merged, replaced, deleted, overridden, query]
    config:
      - name: vpc750                      # should be of the form vpc<port-id>
        switch:                           # provide switches of vPC pair
          - ["192.172.1.1",
             "192.172.1.2"]

- name: Override vPC interfaces
  cisco.dcnm.dcnm_interface:
    fabric: mmudigon-fabric
    state: overridden                         # only choose from [merged, replaced, deleted, overridden, query]
    config:
      - name: vpc752                      # should be of the form vpc<port-id>
        type: vpc                         # choose from this list [pc, vpc, sub_int, lo, eth]
        switch:                           # provide switches of vPC pair
          - ["192.172.1.1",
             "192.172.1.2"]
        deploy: true                      # choose from [true, false]
        profile:
          admin_state: true               # choose from [true, false]
          mode: trunk                     # choose from [trunk, access]
          peer1_pcid: 752                 # choose between [Min:1, Max:4096], if not given, will be VPC port-id
          #peer2_pcid: 1                  # choose between [Min:1, Max:4096], if not given, will be VPC port-id
          peer1_members:                  # member interfaces on peer 1
            - e1/26
          peer2_members:                  # member interfaces on peer 2
            - e1/27
          pc_mode: 'on'                   # choose from ['on', 'active', 'passive']
          bpdu_guard: true                # choose from [true, false, no]
          port_type_fast: true            # choose from [true, false]
          mtu: jumbo                      # choose from [default, jumbo]
          peer1_allowed_vlans: none       # choose from [none, all, vlan range]
          peer2_allowed_vlans: none       # choose from [none, all, vlan range]
          peer1_description: "VPC acting as trunk peer1"
          peer2_description: "VPC acting as trunk peer2"
          peer1_cmds:                     # Freeform config
              - no shutdown
              - no shutdown
          peer2_cmds:                     # Freeform config
              - no shutdown
              - no shutdown

# SVI INTERFACES

- name: Create SVI interfaces including optional parameters
  cisco.dcnm.dcnm_interface:
    check_deploy: true
    fabric: "{{ ansible_svi_fabric }}"
    state: merged                                   # only choose form [merged, replaced, deleted, overridden, query]
    config:
      - name: vlan1001                              # should be of the form vlan<vlan-id>
        type: svi                                   # choose from this list [pc, vpc, sub_int, lo, eth, svi]
        switch:
          - "{{ ansible_switch1 }}"                 # provide the switch information where the config is to be deployed
        deploy: true                                # choose from [true, false]
        profile:
          int_vrf: blue                             # optional, Interface VRF name, default is "default"
          ipv4_addr: 192.168.2.1                    # optional, Interfae IP, default is ""
          ipv4_mask_len: 24                         # optional, IP mask length, default is ""
          mtu: 9216                                 # optional, MTU default is ""
          route_tag: 1001                           # optional, Routing TAG, default is ""
          disable_ip_redirects: true                # optional, flag to enable/disable IP redirects, default is "false"
          cmds:                                     # Freeform config
            - no shutdown
          admin_state: true                         # Flag to enable/disable Vlan interaface
          enable_hsrp: true                         # optional, flag to enable/disable HSRP on the interface, default is "false"
          hsrp_vip: 192.168.2.100                   # optional, Virtual IP address for HSRP, default is ""
          hsrp_group: 10                            # optional, HSRP group, default is ""
          hsrp_priority: 5                          # optional, HSRP priority, default is ""
          hsrp_vmac: 0000.0101.ac0a                 # optional, HSRP virtual MAC, default is ""
          dhcp_server_addr1: 192.200.1.1            # optional, DHCP relay server address, default is ""
          vrf_dhcp1: blue                           # optional, VRF to reach DHCP server. default is ""
          dhcp_server_addr2: 192.200.1.2            # optional, DHCP relay server address, default is ""
          vrf_dhcp2: blue                           # optional, VRF to reach DHCP server. default is ""
          dhcp_server_addr3: 192.200.1.3            # optional, DHCP relay server address, default is ""
          vrf_dhcp3: blue                           # optional, VRF to reach DHCP server. default is ""
          adv_subnet_in_underlay: true              # optional, flag to enable/disable advertisements of subnets into underlay, default is "false"
          enable_netflow: false                     # optional, flag to enable netflow, default is "false"
          netflow_monitor: svi1001                  # optional, name of netflow monitor, default is ""
          hsrp_version: 1                           # optional, HSRP protocol version, default is 1
          preempt: true                             # optional, flag to enable/disable overthrow of low priority active routers, optional is "false"
          mode: vlan                                # choose from [vlan, vlan_admin_state], default is "vlan"
          description: Switched vlan interface 1001 # optional, Interface description, default is ""

- name: Replace SVI interface
  cisco.dcnm.dcnm_interface:
    check_deploy: true
    fabric: "{{ ansible_svi_fabric }}"
    state: replaced                                       # only choose form [merged, replaced, deleted, overridden, query]
    config:
      - name: vlan1001                                    # should be of the form vlan<vlan-id>
        type: svi                                         # choose from this list [pc, vpc, sub_int, lo, eth, svi]
        switch:
          - "{{ ansible_switch1 }}"                       # provide the switch information where the config is to be deployed
        deploy: true                                      # choose from [true, false]
        profile:
          int_vrf: red                                    # optional, Interface VRF name, default is "default"
          ipv4_addr: 192.169.2.1                          # optional, Interfae IP, default is ""
          ipv4_mask_len: 20                               # optional, IP mask length, default is ""
          mtu: 9210                                       # optional, MTU default is ""
          route_tag: 1002                                 # optional, Routing TAG, default is ""
          disable_ip_redirects: false                     # optional, flag to enable/disable IP redirects, default is "false"
          cmds:                                           # Freeform config
            - no shutdown
          admin_state: false                              # Flag to enable/disable Vlan interaface
          enable_hsrp: true                               # optional, flag to enable/disable HSRP on the interface, default is "false"
          hsrp_vip: 192.169.2.100                         # optional, Virtual IP address for HSRP, default is ""
          hsrp_group: 11                                  # optional, HSRP group, default is ""
          hsrp_priority: 5                                # optional, HSRP priority, default is ""
          hsrp_vmac: 0000.0102.ac0a                       # optional, HSRP virtual MAC, default is ""
          dhcp_server_addr1: 193.200.1.1                  # optional, DHCP relay server address, default is ""
          vrf_dhcp1: green                                # optional, VRF to reach DHCP server. default is ""
          dhcp_server_addr2: 193.200.1.2                  # optional, DHCP relay server address, default is ""
          vrf_dhcp2: green                                # optional, VRF to reach DHCP server. default is ""
          dhcp_server_addr3: 193.200.1.3                  # optional, DHCP relay server address, default is ""
          vrf_dhcp3: green                                # optional, VRF to reach DHCP server. default is ""
          adv_subnet_in_underlay: false                   # optional, flag to enable/disable advertisements of subnets into underlay, default is "false"
          enable_netflow: false                           # optional, flag to enable netflow, default is "false"
          netflow_monitor: svi1002                        # optional, name of netflow monitor, default is ""
          hsrp_version: 2                                 # optional, HSRP protocol version, default is 1
          preempt: false                                  # optional, flag to enable/disable overthrow of low priority active routers, optional is "false"
          mode: vlan                                      # choose from [vlan, vlan_admin_state], default is "vlan"
          description: Switched vlan interface 1001 - Rep # optional, Interface description, default is ""

- name: Delete SVI interfaces
  cisco.dcnm.dcnm_interface:
    check_deploy: True
    fabric: "{{ ansible_svi_fabric }}"
    state: deleted                        # only choose form [merged, replaced, deleted, overridden, query]
    config:
      - name: vlan1000                    # should be of the form vlan<vlan-id>
        type: svi                         # choose from this list [pc, vpc, sub_int, lo, eth, svi]
        switch:
          - "{{ ansible_switch1 }}"       # provide the switch where to deploy the config

      - name: vlan1001                    # should be of the form vlan<vlan-id>
        type: svi                         # choose from this list [pc, vpc, sub_int, lo, eth, svi]
        switch:
          - "{{ ansible_switch1 }}"       # provide the switch where to deploy the config

- name: Override SVI interface
  cisco.dcnm.dcnm_interface:
    check_deploy: true
    fabric: "{{ ansible_svi_fabric }}"
    state: overridden                                     # only choose form [merged, replaced, deleted, overridden, query]
    config:
      - name: vlan1002                                    # should be of the form vlan<vlan-id>
        type: svi                                         # choose from this list [pc, vpc, sub_int, lo, eth, svi]
        switch:
          - "{{ ansible_switch1 }}"                       # provide the switch information where the config is to be deployed
        deploy: true                                      # choose from [true, false]
        profile:
          admin_state: true                               # Flag to enable/disable Vlan interaface
          mode: vlan                                      # choose from [vlan, vlan_admin_state], default is "vlan"

# AA FEX INTERFACES

- name: Create AA FEX interfaces including optional parameters
  cisco.dcnm.dcnm_interface:
    check_deploy: True
    fabric: "{{ ansible_svi_fabric }}"
    state: merged                                   # only choose form [merged, replaced, deleted, overridden, query]
    config:
      - name: vpc151                                # should be of the form vpc<id>
        type: aa_fex                                # choose from this list [pc, vpc, sub_int, lo, eth, svi, st_fex, aa_fex]
        switch:
          - "{{ ansible_switch1 }}"                 # provide the switch information where the config is to be deployed
        deploy: true                                # choose from [true, false]
        profile:
          description: "AA FEX interface 151"       # optional, description of FEX interface, default is ""
          peer1_members:                            # optional, member interfaces, default is []
            - e1/10
          peer2_members:                            # optional, member interfaces, default is []
            - e1/10
          mtu: "jumbo"                              # optional, MTU for the interface, default is "jumbo"
          peer1_po_description: "PC 151 for AA FEX" # optional, description of PC interface, default is ""
          peer2_po_description: "PC 151 for AA FEX" # optional, description of PC interface, default is ""
          peer1_cmds:                               # optional, freeform config, default is []
            - no shutdown
          peer2_cmds:                               # optional, freeform config, default is []
            - no shutdown
          admin_state: true                         # Flag to enable/disable FEX interface.
          enable_netflow: false                     # optional, flag to enable netflow, default is false
          mode: port_channel_aa                     # choose from [port_channel_aa], default is "port_channel_aa"

- name: Replace AA FEX interface
  cisco.dcnm.dcnm_interface:
    check_deploy: true
    fabric: "{{ ansible_svi_fabric }}"
    state: replaced                                 # only choose form [merged, replaced, deleted, overridden, query]
    config:
      - name: vpc150                                # should be of the form vpc<id>
        type: aa_fex                                # choose from this list [pc, vpc, sub_int, lo, eth, svi, st_fex, aa_fex]
        switch:
          - "{{ ansible_switch1 }}"                 # provide the switch information where the config is to be deployed
        deploy: true                                # choose from [true, false]
        profile:
          peer1_members:                            # optional, member interfaces, default is []
            - e1/11
          peer2_members:                            # optional, member interfaces, default is []
            - e1/11
          mtu: "default"                            # optional, MTU for the interface, default is "jumbo"
          peer1_po_description: "PC 150 for AA FEX - REP" # optional, description of PC interface, default is ""
          peer2_po_description: "PC 150 for AA FEX - REP" # optional, description of PC interface, default is ""
          admin_state: false                        # Flag to enable/disable FEX interface.
          enable_netflow: false                     # optional, flag to enable netflow, default is false
          mode: port_channel_aa                     # choose from [port_channel_aa], default is "port_channel_aa"

          peer1_cmds:                               # optional, freeform config, default is []
            - ip arp inspection trust
          peer2_cmds:                               # optional, freeform config, default is []
            - ip arp inspection trust

- name: Delete AA FEX interfaces
  cisco.dcnm.dcnm_interface:
    check_deploy: True
    fabric: "{{ ansible_svi_fabric }}"
    state: deleted                        # only choose form [merged, replaced, deleted, overridden, query]
    config:
      - name: vpc151                      # should be of the form vpc<id>
        switch:
          - "{{ ansible_switch1 }}"       # provide the switch where to deploy the config


- name: Overide AA FEX interface with a new one
  cisco.dcnm.dcnm_interface:
    check_deploy: true
    fabric: "{{ ansible_svi_fabric }}"
    state: overridden                               # only choose form [merged, replaced, deleted, overridden, query]
    config:
      - name: vpc151                                # should be of the form vpc<id>
        type: aa_fex                                # choose from this list [pc, vpc, sub_int, lo, eth, svi, st_fex, aa_fex]
        switch:
          - "{{ ansible_switch1 }}"                 # provide the switch information where the config is to be deployed
        deploy: true                                # choose from [true, false]
        profile:
          description: "AA FEX interface 151"       # optional, description of FEX interface, default is ""
          peer1_members:                            # optional, member interfaces, default is []
            - e1/10
          peer2_members:                            # optional, member interfaces, default is []
            - e1/10
          mtu: "jumbo"                              # optional, MTU for the interface, default is "jumbo"
          peer1_po_description: "PC 151 for AA FEX" # optional, description of PC interface, default is ""
          peer2_po_description: "PC 151 for AA FEX" # optional, description of PC interface, default is ""
          peer1_cmds:                               # optional, freeform config, default is []
            - no shutdown
          peer2_cmds:                               # optional, freeform config, default is []
            - no shutdown
          admin_state: true                         # Flag to enable/disable FEX interface.
          enable_netflow: false                     # optional, flag to enable netflow, default is false
          mode: port_channel_aa                     # choose from [port_channel_aa], default is "port_channel_aa"

# STRAIGHT-THROUGH FEX INTERFACES

- name: Create ST FEX interfaces including optional parameters
  cisco.dcnm.dcnm_interface:
    check_deploy: true
    fabric: "{{ ansible_svi_fabric }}"
    state: merged                                   # only choose form [merged, replaced, deleted, overridden, query]
    config:
      - name: po151                                 # should be of the form po<po-id>
        type: st_fex                                # choose from this list [pc, vpc, sub_int, lo, eth, svi, st_fex, aa_fex]
        switch:
          - "{{ ansible_switch1 }}"                 # provide the switch information where the config is to be deployed
        deploy: true                                # choose from [true, false]
        profile:
          description: "ST FEX interface 151"       # optional, description of FEX interface, default is ""
          members:                                  # optional, member interfaces, default is []
            - e1/10
          mtu: "jumbo"                              # optional, MTU for the interface, default is "jumbo"
          po_description: "PC 151 for ST FEX"       # optional, description of PC interface, default is ""
          cmds:                                     # optional, freeform config, default is []
            - no shutdown
          admin_state: true                         # Flag to enable/disable FEX interface.
          enable_netflow: false                     # optional, flag to enable netflow, default is false
          mode: port_channel_st                     # choose from [port_channel_st], default is "port_channel_st"

- name: Replace ST FEX interface
  cisco.dcnm.dcnm_interface:
    check_deploy: true
    fabric: "{{ ansible_svi_fabric }}"
    state: replaced                                 # only choose form [merged, replaced, deleted, overridden, query]
    config:
      - name: po160                                 # should be of the form po<po-id>
        type: st_fex                                # choose from this list [pc, vpc, sub_int, lo, eth, svi, st_fex, aa_fex]
        switch:
          - "{{ ansible_switch1 }}"                 # provide the switch information where the config is to be deployed
          - "{{ ansible_switch2 }}"                 # provide the switch information where the config is to be deployed
        deploy: true                                # choose from [true, false]
        profile:
          members:                                  # optional, member interfaces, default is []
            - e1/11
          mtu: "default"                            # optional, MTU for the interface, default is "jumbo"
          po_description: "PC 160 for ST FEX - REP" # optional, description of PC interface, default is ""
          cmds:                                     # optional, freeform config, default is []
            - ip arp inspection trust
          admin_state: false                        # Flag to enable/disable FEX interface.
          enable_netflow: false                     # optional, flag to enable netflow, default is false
          mode: port_channel_st                     # choose from [port_channel_st], default is "port_channel_st"

- name: Delete ST FEX interfaces
  cisco.dcnm.dcnm_interface:
    check_deploy: True
    fabric: "{{ ansible_svi_fabric }}"
    state: deleted                        # only choose form [merged, replaced, deleted, overridden, query]
    config:
      - name: po159                       # should be of the form po<po-id>
        switch:
          - "{{ ansible_switch1 }}"       # provide the switch where to deploy the config
          - "{{ ansible_switch2 }}"       # provide the switch where to deploy the config

- name: Overide ST FEX interface with a new one
  cisco.dcnm.dcnm_interface:
    check_deploy: true
    fabric: "{{ ansible_svi_fabric }}"
    state: overridden                               # only choose form [merged, replaced, deleted, overridden, query]
    config:
      - name: po151                                 # should be of the form po<po-id>
        type: st_fex                                # choose from this list [pc, vpc, sub_int, lo, eth, svi, st_fex, aa_fex]
        switch:
          - "{{ ansible_switch1 }}"                 # provide the switch information where the config is to be deployed
        deploy: true                                # choose from [true, false]
        profile:
          description: "ST FEX interface 151"       # optional, description of FEX interface, default is ""
          members:                                  # optional, member interfaces, default is []
            - e1/10
          mtu: "jumbo"                              # optional, MTU for the interface, default is "jumbo"
          po_description: "PC 151 for ST FEX"       # optional, description of PC interface, default is ""
          cmds:                                     # optional, freeform config, default is []
            - no shutdown
          admin_state: true                         # Flag to enable/disable FEX interface.
          enable_netflow: false                     # optional, flag to enable netflow, default is false
          mode: port_channel_st                     # choose from [port_channel_st], default is "port_channel_st"

# Dot1q Tunnel host

- name: Configure dot1q on interface E1/12
  cisco.dcnm.dcnm_interface:
    fabric: "{{ ansible_fabric }}"
    state: merged
    config:
      - name: eth1/12
        type: eth
        switch:
          - "{{ ansible_switch1 }}"
        deploy: true
        profile:
        admin_state: true
        mode: dot1q
        access_vlan: 41
        description: "ETH 1/12 Dot1q Tunnel"

# Breakout interfaces

- name: Configure breakout interface
  cisco.dcnm.dcnm_interface:
    fabric: "{{ ansible_svi_fabric }}"
    state: merged
    config:
      - name: ethernet1/100
        type: breakout
        switch:
          - "{{ ansible_switch1 }}"
        deploy: true
        profile:
          map: 10g-4x
      - name: ethernet1/101
        type: breakout
        switch:
          - "{{ ansible_switch1 }}"
        deploy: true
        profile:
          map: 10g-4x
      - name: ethernet1/102
        type: breakout
        switch:
          - "{{ ansible_switch1 }}"
        deploy: true
        profile:
          map: 10g-4x

- name: Configure breakout interface
  cisco.dcnm.dcnm_interface:
    fabric: "{{ ansible_svi_fabric }}"
    state: deleted
    config:
      - name: ethernet1/100
        type: breakout
        switch:
          - "{{ ansible_switch1 }}"
      - name: ethernet1/101
        type: breakout
        switch:
          - "{{ ansible_switch1 }}"
      - name: ethernet1/102
        type: breakout
        switch:
          - "{{ ansible_switch1 }}"

# QUERY

- name: Query interface details
  cisco.dcnm.dcnm_interface:
    fabric: mmudigon-fabric
    state: query            # only choose from [merged, replaced, deleted, overridden, query]
    config:
      - switch:
          - "192.172.1.1"
      - name: po350
        switch:
          - "192.172.1.1"
      - name: lo450
        switch:
          - "192.172.1.1"
      - name: eth1/1
        switch:
          - "192.172.1.1"
      - name: eth1/15.2
        switch:
          - "192.172.1.1"
      - name: vpc750
        switch:
          - "192.172.1.1"

"""

import copy
import inspect
import json
import logging
import re
import sys
import time


from ansible.module_utils.basic import AnsibleModule
from ansible_collections.cisco.dcnm.plugins.module_utils.network.dcnm.dcnm import (
    dcnm_send,
    get_fabric_inventory_details,
    dcnm_get_ip_addr_info,
    validate_list_of_dicts,
    get_ip_sn_dict,
    dcnm_version_supported,
    find_dict_in_list_by_key_value,
)
from ..module_utils.common.log_v2 import Log


def json_pretty(msg):
    """
    Return a pretty-printed JSON string for logging messages
    """
    return json.dumps(msg, indent=4, sort_keys=True)


class DcnmIntf:
    """
    Dcnm Interface methods, properties, and resources for all states.
    """

    dcnm_intf_paths = {
        11: {
            "VPC_SNO": "/rest/interface/vpcpair_serial_number?serial_number={}",
            "IF_WITH_SNO_IFNAME": "/rest/interface?serialNumber={}&ifName={}",
            "IF_DETAIL_WITH_SNO": "/rest/interface/detail?serialNumber={}",
            "GLOBAL_IF": "/rest/globalInterface",
            "GLOBAL_IF_DEPLOY": "/rest/globalInterface/deploy",
            "INTERFACE": "/rest/interface",
            "IF_MARK_DELETE": "/rest/interface/markdelete",
            "FABRIC_ACCESS_MODE": "/rest/control/fabrics/{}/accessmode",
            "BREAKOUT": "/rest/interface/breakout",
        },
        12: {
            "VPC_SNO": "/appcenter/cisco/ndfc/api/v1/lan-fabric/rest/interface/vpcpair_serial_number?serial_number={}",
            "IF_WITH_SNO_IFNAME": "/appcenter/cisco/ndfc/api/v1/lan-fabric/rest/interface?serialNumber={}&ifName={}",
            "IF_DETAIL_WITH_SNO": "/appcenter/cisco/ndfc/api/v1/lan-fabric/rest/interface/detail?serialNumber={}",
            "GLOBAL_IF": "/appcenter/cisco/ndfc/api/v1/lan-fabric/rest/globalInterface",
            "GLOBAL_IF_DEPLOY": "/appcenter/cisco/ndfc/api/v1/lan-fabric/rest/globalInterface/deploy",
            "INTERFACE": "/appcenter/cisco/ndfc/api/v1/lan-fabric/rest/interface",
            "IF_MARK_DELETE": "/appcenter/cisco/ndfc/api/v1/lan-fabric/rest/interface/markdelete",
            "FABRIC_ACCESS_MODE": "/appcenter/cisco/ndfc/api/v1/lan-fabric/rest/control/fabrics/{}/accessmode",
            "BREAKOUT": "/appcenter/cisco/ndfc/api/v1/lan-fabric/rest/interface/breakout",
        },
    }

    def __init__(self, module):
        self.class_name = self.__class__.__name__
        self.log = logging.getLogger(f"dcnm.{self.class_name}")

        self.module = module
        self.params = module.params
        self.fabric = module.params["fabric"]
        self.config = copy.deepcopy(module.params.get("config"))
        self.pb_input = []
        self.check_mode = False
        self.intf_info = []
        self.want = []
        self.have = []
        self.have_all = []
        self.have_all_list = []
        self.diff_create = []
        self.diff_replace = []
        self.diff_delete = [[], [], [], [], [], [], [], [], []]
        self.diff_delete_deploy = [[], [], [], [], [], [], [], [], []]
        self.breakout = []
        self.want_breakout = []
        self.diff_create_breakout = []
        self.diff_delete_breakout = []
        self.diff_deploy = []
        self.diff_query = []
        self.fd = None
        self.vpc_ip_sn = {}
        self.ip_sn = {}
        self.hn_sn = {}
        self.monitoring = []

        self.changed_dict = [
            {
                "merged": [],
                "deleted": [],
                "replaced": [],
                "overridden": [],
                "deploy": [],
                "query": [],
                "debugs": [],
                "delete_deploy": [],
                "skipped": [],
                "deferred": [],
            }
        ]

        self.dcnm_version = dcnm_version_supported(self.module)

        self.inventory_data = {}

        self.paths = self.dcnm_intf_paths[self.dcnm_version]

        self.dcnm_intf_facts = {
            "fabric": module.params["fabric"],
            "config": module.params["config"],
        }

        self.result = dict(changed=False, diff=[], response=[])

        # New Interfaces
        # To map keys from self.have to keys from config
        self.keymap = {
            "DISABLE_IP_REDIRECTS": "disable_ip_redirects",
            "ENABLE_HSRP": "enable_hsrp",
            "HSRP_VIP": "hsrp_vip",
            "HSRP_GROUP": "hsrp_group",
            "PREEMPT": "preempt",
            "HSRP_VERSION": "hsrp_version",
            "HSRP_PRIORITY": "hsrp_priority",
            "MAC": "hsrp_vmac",
            "dhcpServerAddr1": "dhcp_server_addr1",
            "dhcpServerAddr2": "dhcp_server_addr2",
            "dhcpServerAddr3": "dhcp_server_addr3",
            "vrfDhcp1": "vrf_dhcp1",
            "vrfDhcp2": "vrf_dhcp2",
            "vrfDhcp3": "vrf_dhcp3",
            "advSubnetInUnderlay": "adv_subnet_in_unbderlay",
            "ENABLE_NETFLOW": "enable_netflow",
            "NETFLOW_MONITOR": "netflow_monitor",
            "policy": "policy",
            "ifName": "ifname",
            "serialNumber": "sno",
            "fabricName": "fabric",
            "IP": "ipv4_addr",
            "SECONDARY_IP": "secondary_ipv4_addr",
            "INTF_VRF": "int_vrf",
            "V6IP": "ipv6_addr",
            "IPv6": "ipv6_addr",
            "PREFIX": "ipv4_mask_len",
            "IPv6_PREFIX": "ipv6_mask_len",
            "ROUTING_TAG": "route_tag",
            "ROUTE_MAP_TAG": "route_tag",
            "CONF": "cmds",
            "DESC": "description",
            "VLAN": "vlan",
            "ADMIN_STATE": "admin_state",
            "MEMBER_INTERFACES": "members",
            "PC_MODE": "pc_mode",
            "BPDUGUARD_ENABLED": "bpdu_guard",
            "PORTTYPE_FAST_ENABLED": "port_type_fast",
            "MTU": "mtu",
            "SPEED": "speed",
            "PORT_DUPLEX_MODE": "duplex",
            "ALLOWED_VLANS": "allowed_vlans",
            "NATIVE_VLAN": "native_vlan",
            "ACCESS_VLAN": "access_vlan",
            "INTF_NAME": "ifname",
            "PO_ID": "ifname",
            "PEER1_PCID": "peer1_pcid",
            "PEER2_PCID": "peer2_pcid",
            "PEER1_MEMBER_INTERFACES": "peer1_members",
            "PEER2_MEMBER_INTERFACES": "peer2_members",
            "PEER1_ALLOWED_VLANS": "peer1_allowed_vlans",
            "PEER2_ALLOWED_VLANS": "peer2_allowed_vlans",
            "PEER1_NATIVE_VLAN": "peer1_native_vlan",
            "PEER2_NATIVE_VLAN": "peer2_native_vlan",
            "PO_DESC": "po_description",
            "PEER1_PO_DESC": "peer1_description",
            "PEER2_PO_DESC": "peer2_description",
            "PEER1_PO_CONF": "peer1_cmds",
            "PEER2_PO_CONF": "peer2_cmds",
            "PEER1_ACCESS_VLAN": "peer1_access_vlan",
            "PEER2_ACCESS_VLAN": "peer2_access_vlan",
            "DCI_ROUTING_PROTO": "dci_routing_proto",
            "DCI_ROUTING_TAG": "dci_routing_tag",
            "ENABLE_ORPHAN_PORT": "orphan_port",
            "DISABLE_LACP_SUSPEND": "disable_lacp_suspend_individual",
            "ENABLE_LACP_VPC_CONV": "enable_lacp_vpc_convergence",
            "LACP_PORT_PRIO": "lacp_port_priority",
            "LACP_RATE": "lacp_rate",
            "ENABLE_PFC": "enable_pfc",
            "ENABLE_MONITOR": "enable_monitor",
            "CDP_ENABLE": "enable_cdp",

        }

        # New Interfaces
        self.pol_types = {
            11: {
                "pc_monitor": "int_monitor_port_channel_11_1",
                "pc_trunk": "int_port_channel_trunk_host_11_1",
                "pc_access": "int_port_channel_access_host_11_1",
                "pc_l3": "int_l3_port_channel",
                "sub_int_subint": "int_subif_11_1",
                "lo_lo": "int_loopback_11_1",
                "eth_trunk": "int_trunk_host_11_1",
                "eth_access": "int_access_host_11_1",
                "eth_routed": "int_routed_host_11_1",
                "eth_monitor": "int_monitor_ethernet_11_1",
                "eth_epl_routed": "epl_routed_intf",
                "vpc_trunk": "int_vpc_trunk_host_11_1",
                "vpc_access": "int_vpc_access_host_11_1",
                "svi_vlan": "int_vlan",
                "svi_vlan_admin_state": "int_vlan_admin_state",
                "st_fex_port_channel_st": "int_port_channel_fex_11_1",
                "aa_fex_port_channel_aa": "int_port_channel_aa_fex_11_1",
            },
            12: {
                "pc_monitor": "int_monitor_port_channel",
                "pc_trunk": "int_port_channel_trunk_host",
                "pc_access": "int_port_channel_access_host",
                "pc_l3": "int_l3_port_channel",
                "pc_dot1q": "int_port_channel_dot1q_tunnel_host",
                "sub_int_subint": "int_subif",
                "lo_lo": "int_loopback",
                "lo_fabric": "int_fabric_loopback_11_1",
                "lo_mpls": "int_mpls_loopback",
                "eth_trunk": "int_trunk_host",
                "eth_access": "int_access_host",
                "eth_routed": "int_routed_host",
                "eth_monitor": "int_monitor_ethernet",
                "eth_epl_routed": "epl_routed_intf",
                "eth_dot1q": "int_dot1q_tunnel_host",
                "vpc_trunk": "int_vpc_trunk_host",
                "vpc_access": "int_vpc_access_host",
                "svi_vlan": "int_vlan",
                "svi_vlan_admin_state": "int_vlan_admin_state",
                "st_fex_port_channel_st": "int_port_channel_fex",
                "aa_fex_port_channel_aa": "int_port_channel_aa_fex",
                "breakout": "breakout_interface",
            },
        }

        self.pol_pc_member_types = {
            11: {
                "pc_access_member": "int_port_channel_access_member_11_1",
                "pc_trunk_member": "int_port_channel_trunk_member_11_1",
                "pc_dot1q_tunnel_member": "int_port_channel_dot1q_tunnel_member_11_1",
                "vpc_peer_link_member": "int_vpc_peer_link_po_member_11_1",
                "vpc_access_member": "int_vpc_access_po_member_11_1",
                "vpc_trunk_member": "int_vpc_trunk_po_member_11_1",
                "vpc_dot1q_tunnel_member": "int_vpc_dot1q_tunnel_po_member_11_1",
                "l3_pc_member": "int_l3_port_channel_member",
            },
            12: {
                "pc_access_member": "int_port_channel_access_member_11_1",
                "pc_trunk_member": "int_port_channel_trunk_member_11_1",
                "pc_dot1q_tunnel_member": "int_port_channel_dot1q_tunnel_member_11_1",
                "vpc_peer_link_member": "int_vpc_peer_link_po_member_11_1",
                "vpc_access_member": "int_vpc_access_po_member_11_1",
                "vpc_trunk_member": "int_vpc_trunk_po_member_11_1",
                "vpc_dot1q_tunnel_member": "int_vpc_dot1q_tunnel_po_member_11_1",
                "l3_pc_member": "int_l3_port_channel_member",
            },
        }

        # New Interfaces
        self.int_types = {
            "pc": "INTERFACE_PORT_CHANNEL",
            "vpc": "INTERFACE_VPC",
            "sub_int": "SUBINTERFACE",
            "lo": "INTERFACE_LOOPBACK",
            "eth": "INTERFACE_ETHERNET",
            "svi": "INTERFACE_VLAN",
            "st_fex": "STRAIGHT_TROUGH_FEX",
            "aa_fex": "AA_FEX",
            "breakout": "BREAKOUT",
        }

        # New Interfaces
        self.int_index = {
            "INTERFACE_PORT_CHANNEL": 0,
            "INTERFACE_VPC": 1,
            "INTERFACE_ETHERNET": 2,
            "INTERFACE_LOOPBACK": 3,
            "SUBINTERFACE": 4,
            "INTERFACE_VLAN": 5,
            "STRAIGHT_TROUGH_FEX": 6,
            "AA_FEX": 7,
            "BREAKOUT": 8,
        }

        # Build breakout list in config
        for interface in self.config:
            if interface.get("type") and interface["type"] == "breakout":
                self.breakout.append(interface["name"])

        msg = "ENTERED DcnmIntf: "
        self.log.debug(msg)

    def dcnm_intf_breakout_format(self, if_name):
        # Define the pattern to match '1/x/y' where x and y are integers
        pattern = r'^ethernet1/\d+/\d+$'

        # Perform the pattern matching
        if re.match(pattern, if_name.lower()):
            # Split the interface name into parts
            intf = if_name.split("/")
            # Return True and the formatted interface string
            return True, f"{intf[0]}/{intf[1]}"

        # Return False and None if the pattern does not match
        return False, None

    def dcnm_intf_get_parent(self, cfg, name):
        # Extract the parent interface ID (e.g., "1/2" from "1/2/3")
        match = re.search(r"(\d+/\d+)/\d+", name)
        if not match:
            return False, None  # Return early if the pattern doesn't match

        parent_port_id = f"ethernet{match.group(1)}"

        # Search for the parent interface in the configuration
        for interface in cfg:
            if interface.get("name").lower() == parent_port_id:
                return True, interface.get("type", None)

        return False, None

    def dcnm_intf_dump_have_all(self):

        lhave_all = []
        for have in self.have_all:
            lhave_all.append(
                {
                    "COMPLIANCE": have["complianceStatus"],
                    "FABRIC": have["fabricName"],
                    "IF_NAME": have["ifName"],
                    "IF_TYPE": have["ifType"],
                    "IP": have["ipAddress"],
                    "SNO": have["serialNo"],
                    "SYS NAME": have["sysName"],
                    "DELETABLE": have["deletable"],
                    "MARKED DELETE": have["markDeleted"],
                    "ALIAS": have["alias"],
                    "IS PHYSICAL": have["isPhysical"],
                    "UNDERLAY POLICIES": have["underlayPolicies"],
                }
            )
        msg = "HAVE ALL = "
        msg += f"{json_pretty(lhave_all)}"
        self.log.debug(msg)

    def dcnm_intf_xlate_speed(self, speed):

        # Controllers accept speed value in a particular format i.e. 1Gb, 100Gb etc. To make the playbook input
        # case insensitive for speed, this routine translates  the incoming speed to appropriate format.

        if speed == "":
            return ""

        if speed.lower() == "auto":
            return "auto".capitalize()
        else:
            comp = re.compile("([0-9]+)([a-zA-Z]+)")
            match = comp.match(speed)
            return str(match.group(1)) + match.group(2).capitalize()

    # New Interfaces
    def dcnm_intf_get_if_name(self, name, if_type):

        if "pc" == if_type:
            port_id = re.findall(r"\d+", name)
            return ("Port-channel" + str(port_id[0]), port_id[0])
        if "vpc" == if_type:
            port_id = re.findall(r"\d+", name)
            return ("vPC" + str(port_id[0]), port_id[0])
        if "sub_int" == if_type:
            if re.findall(r"\d+\/\d+.\d+", name):
                port_id = re.findall(r"\d+\/\d+.\d+", name)
                return ("Ethernet" + str(port_id[0]), port_id[0])
            if re.findall(r"\d+.\d+", name):
                port_id = re.findall(r"\d+\.\d+", name)
                return ("Port-channel" + str(port_id[0]), port_id[0])
        if "lo" == if_type:
            port_id = re.findall(r"\d+", name)
            return ("Loopback" + str(port_id[0]), port_id[0])
        if "eth" == if_type:
            # add regex for breakout Ex: Ethernet1/49/1
            if re.findall(r"\d+\/\d+\/\d+", name):
                port_id = re.findall(r"\d+\/\d+\/\d+", name)
                return ("Ethernet" + str(port_id[0]), port_id[0])
            if re.findall(r"\d+\/\d+", name):
                port_id = re.findall(r"\d+\/\d+", name)
                return ("Ethernet" + str(port_id[0]), port_id[0])
        if "svi" == if_type:
            port_id = re.findall(r"\d+", name)
            return ("vlan" + str(port_id[0]), port_id[0])
        if "st_fex" == if_type:
            port_id = re.findall(r"\d+", name)
            return ("Port-channel" + str(port_id[0]), port_id[0])
        if "aa_fex" == if_type:
            port_id = re.findall(r"\d+", name)
            return ("vPC" + str(port_id[0]), port_id[0])
        if "breakout" == if_type:
            port_id = re.findall(r"\d+\/\d+", name)
            return ("Ethernet" + str(port_id[0]), port_id[0])

    def dcnm_intf_get_vpc_serial_number(self, sw):

        path = self.paths["VPC_SNO"].format(self.ip_sn[sw])
        resp = dcnm_send(self.module, "GET", path)

        if resp and resp["RETURN_CODE"] == 200:
            return resp["DATA"]["vpc_pair_sn"]
        else:
            return ""

    # Flatten the incoming config database and have the required fields updated.
    # This modified config DB will be used while creating payloads. To avoid
    # messing up the incoming config make a copy of it.
    def dcnm_intf_copy_config(self):

        for cfg in self.config:

            if cfg.get("switch", None) is None:
                continue
            for sw in cfg["switch"]:

                c = copy.deepcopy(cfg)

                # Add type of interface
                ckeys = list(cfg.keys())
                for ck in ckeys:
                    if ck.startswith("profile"):

                        if "type" not in cfg:
                            self.module.fail_json(
                                msg="<type> element, which is mandatory is missing in config"
                            )

                        c[ck]["fabric"] = self.dcnm_intf_facts["fabric"]
                        if cfg["type"] == "vpc" or cfg["type"] == "aa_fex":
                            if self.vpc_ip_sn.get(sw, None) is None:
                                self.module.fail_json(
                                    msg="Switch '{0}' is not part of VPC pair, but given I/F '{1}' is of type VPC".format(
                                        sw, c["name"]
                                    )
                                )
                            else:
                                c[ck]["sno"] = self.vpc_ip_sn[sw]
                        else:
                            c[ck]["sno"] = self.ip_sn[sw]

                        ifname, port_id = self.dcnm_intf_get_if_name(
                            c["name"], c["type"]
                        )
                        # No need to copy when we break interface, because parent interface will be removed
                        if "breakout" in cfg["type"]:
                            continue
                        if "mode" not in cfg["profile"]:
                            self.module.fail_json(
                                msg="Invalid parameters in playbook: while processing interface "
                                + ifname
                                + ", mode : Required parameter not found"
                            )
                        pol_ind_str = (
                            cfg["type"] + "_" + cfg["profile"]["mode"]
                        )

                        c[ck]["ifname"] = ifname
                        c[ck]["policy"] = self.pol_types[self.dcnm_version][
                            pol_ind_str
                        ]
                        self.pb_input.append(c[ck])

    def dcnm_intf_validate_interface_input(
        self, config, common_spec, prof_spec
    ):

        plist = []

        intf_info, invalid_params = validate_list_of_dicts(config, common_spec)
        if invalid_params:
            mesg = "Invalid parameters in playbook: {0}".format(
                "while processing interface "
                + config[0]["name"]
                + "\n"
                + "\n".join(invalid_params)
            )
            self.module.fail_json(msg=mesg)

        self.intf_info.extend(intf_info)

        if prof_spec is not None:

            for item in intf_info:

                plist.append(item["profile"])
                intf_profile, invalid_params = validate_list_of_dicts(
                    plist, prof_spec
                )

                # Merge the info from the intf_profile into the intf_info to have a single dict to be used for building
                # payloads
                item["profile"].update(intf_profile[0])

                plist.remove(item["profile"])

                if invalid_params:
                    mesg = "Invalid parameters in playbook: {0}".format(
                        "while processing interface "
                        + config[0]["name"]
                        + ", "
                        + ", ".join(invalid_params)
                    )
                    self.module.fail_json(msg=mesg)

    def dcnm_intf_validate_port_channel_input(self, config):

        pc_spec = dict(
            name=dict(required=True, type="str"),
            switch=dict(required=True, type="list", elements="str"),
            type=dict(required=True, type="str"),
            deploy=dict(type="bool", default=True),
            profile=dict(required=True, type="dict"),
        )

        pc_prof_spec_trunk = dict(
            mode=dict(required=True, type="str"),
            members=dict(type="list"),
            pc_mode=dict(type="str", default="active"),
            bpdu_guard=dict(type="str", default="true"),
            port_type_fast=dict(type="bool", default=True),
            mtu=dict(type="str", default="jumbo"),
            speed=dict(type="str", default="Auto"),
            allowed_vlans=dict(type="str", default="none"),
            native_vlan=dict(type="str", default=""),
            cmds=dict(type="list", elements="str"),
            description=dict(type="str", default=""),
            admin_state=dict(type="bool", default=True),
            orphan_port=dict(type="bool", default=False),
            enable_cdp=dict(type="bool", default=True),
            enable_monitor=dict(type="bool", default=False),
            enable_pfc=dict(type="bool", default=False),
            duplex=dict(
                type="str", default="auto", choices=["auto", "full", "half"]),
<<<<<<< HEAD
            disable_lacp_suspend_individual=dict(type="bool", default=False),
=======
            lacp_port_priority=dict(type="int", default=32768, range_min=1, range_max=65535),
            lacp_rate=dict(type="str", default="normal"),
>>>>>>> ade81313
        )

        pc_prof_spec_access = dict(
            mode=dict(required=True, type="str"),
            members=dict(type="list"),
            pc_mode=dict(type="str", default="active"),
            bpdu_guard=dict(type="str", default="true"),
            port_type_fast=dict(type="bool", default=True),
            mtu=dict(type="str", default="jumbo"),
            speed=dict(type="str", default="Auto"),
            access_vlan=dict(type="str", default=""),
            cmds=dict(type="list", elements="str"),
            description=dict(type="str", default=""),
            admin_state=dict(type="bool", default=True),
            orphan_port=dict(type="bool", default=False),
            enable_cdp=dict(type="bool", default=True),
            enable_monitor=dict(type="bool", default=False),
            enable_pfc=dict(type="bool", default=False),
            duplex=dict(
                type="str", default="auto", choices=["auto", "full", "half"]),
<<<<<<< HEAD
            disable_lacp_suspend_individual=dict(type="bool", default=False),
=======
            lacp_port_priority=dict(type="int", default=32768, range_min=1, range_max=65535),
            lacp_rate=dict(type="str", default="normal"),
>>>>>>> ade81313
        )

        pc_prof_spec_l3 = dict(
            mode=dict(required=True, type="str"),
            members=dict(type="list"),
            pc_mode=dict(type="str", default="active"),
            int_vrf=dict(type="str", default="default"),
            ipv4_addr=dict(type="ipv4", default=""),
            ipv4_mask_len=dict(type="int", default=8),
            route_tag=dict(type="str", default=""),
            mtu=dict(type="int", default=9216, range_min=576, range_max=9216),
            speed=dict(type="str", default="Auto"),
            cmds=dict(type="list", elements="str"),
            description=dict(type="str", default=""),
            admin_state=dict(type="bool", default=True),
        )

        pc_prof_spec_dot1q = dict(
            mode=dict(required=True, type="str"),
            members=dict(type="list"),
            pc_mode=dict(type="str", default="active"),
            bpdu_guard=dict(type="str", default="true"),
            port_type_fast=dict(type="bool", default=True),
            mtu=dict(type="str", default="jumbo"),
            speed=dict(type="str", default="Auto"),
            access_vlan=dict(type="str", default=""),
            cmds=dict(type="list", elements="str"),
            description=dict(type="str", default=""),
            admin_state=dict(type="bool", default=True),
        )

        if "trunk" == config[0]["profile"]["mode"]:
            self.dcnm_intf_validate_interface_input(
                config, pc_spec, pc_prof_spec_trunk
            )
        if "access" == config[0]["profile"]["mode"]:
            self.dcnm_intf_validate_interface_input(
                config, pc_spec, pc_prof_spec_access
            )
        if "l3" == config[0]["profile"]["mode"]:
            self.dcnm_intf_validate_interface_input(
                config, pc_spec, pc_prof_spec_l3
            )
        if "dot1q" == config[0]["profile"]["mode"]:
            self.dcnm_intf_validate_interface_input(
                config, pc_spec, pc_prof_spec_dot1q
            )
        if "monitor" == config[0]["profile"]["mode"]:
            self.dcnm_intf_validate_interface_input(config, pc_spec, None)

    def dcnm_intf_validate_virtual_port_channel_input(self, cfg):

        vpc_spec = dict(
            name=dict(required=True, type="str"),
            switch=dict(required=True, type="list"),
            type=dict(required=True, type="str"),
            deploy=dict(type="str", default=True),
            profile=dict(required=True, type="dict"),
        )

        vpc_prof_spec_trunk = dict(
            mode=dict(required=True, type="str"),
            peer1_pcid=dict(
                type="int", default=0, range_min=1, range_max=4096
            ),
            peer2_pcid=dict(
                type="int", default=0, range_min=1, range_max=4096
            ),
            peer1_members=dict(type="list"),
            peer2_members=dict(type="list"),
            pc_mode=dict(type="str", default="active"),
            bpdu_guard=dict(type="str", default="true"),
            port_type_fast=dict(type="bool", default=True),
            mtu=dict(type="str", default="jumbo"),
            speed=dict(type="str", default="Auto"),
            peer1_allowed_vlans=dict(type="str", default="none"),
            peer2_allowed_vlans=dict(type="str", default="none"),
            peer1_native_vlan=dict(type="str", default=""),
            peer2_native_vlan=dict(type="str", default=""),
            peer1_cmds=dict(type="list"),
            peer2_cmds=dict(type="list"),
            peer1_description=dict(type="str", default=""),
            peer2_description=dict(type="str", default=""),
            admin_state=dict(type="bool", default=True),
            disable_lacp_suspend_individual=dict(type="bool", default=False),
            enable_lacp_vpc_convergence=dict(type="bool", default=False),
            lacp_port_priority=dict(type="int", default=32768, range_min=1, range_max=65535),
            lacp_rate=dict(type="str", default="normal"),
        )

        vpc_prof_spec_access = dict(
            mode=dict(required=True, type="str"),
            peer1_pcid=dict(
                type="int", default=0, range_min=1, range_max=4096
            ),
            peer2_pcid=dict(
                type="int", default=0, range_min=1, range_max=4096
            ),
            peer1_members=dict(type="list"),
            peer2_members=dict(type="list"),
            pc_mode=dict(type="str", default="active"),
            bpdu_guard=dict(type="str", default="true"),
            port_type_fast=dict(type="bool", default=True),
            mtu=dict(type="str", default="jumbo"),
            speed=dict(type="str", default="Auto"),
            peer1_access_vlan=dict(type="str", default=""),
            peer2_access_vlan=dict(type="str", default=""),
            peer1_cmds=dict(type="list"),
            peer2_cmds=dict(type="list"),
            peer1_description=dict(type="str", default=""),
            peer2_description=dict(type="str", default=""),
            admin_state=dict(type="bool", default=True),
        )

        if "trunk" == cfg[0]["profile"]["mode"]:
            self.dcnm_intf_validate_interface_input(
                cfg, vpc_spec, vpc_prof_spec_trunk
            )
        if "access" == cfg[0]["profile"]["mode"]:
            self.dcnm_intf_validate_interface_input(
                cfg, vpc_spec, vpc_prof_spec_access
            )

    def dcnm_intf_validate_sub_interface_input(self, cfg):

        sub_spec = dict(
            name=dict(required=True, type="str"),
            switch=dict(required=True, type="list"),
            type=dict(required=True, type="str"),
            deploy=dict(type="str", default=True),
            profile=dict(required=True, type="dict"),
        )

        sub_prof_spec = dict(
            mode=dict(required=True, type="str"),
            vlan=dict(required=True, type="int", range_min=2, range_max=3967),
            ipv4_addr=dict(required=True, type="ipv4"),
            ipv4_mask_len=dict(
                required=True, type="int", range_min=8, range_max=31
            ),
            int_vrf=dict(type="str", default="default"),
            ipv6_addr=dict(type="ipv6", default=""),
            ipv6_mask_len=dict(
                type="int", range_min=64, range_max=127, default=64
            ),
            mtu=dict(type="int", range_min=576, range_max=9216, default=9216),
            route_tag=dict(type="str", default=""),
            speed=dict(type="str", default="Auto"),
            cmds=dict(type="list", elements="str"),
            description=dict(type="str", default=""),
            admin_state=dict(type="bool", default=True),
        )

        self.dcnm_intf_validate_interface_input(cfg, sub_spec, sub_prof_spec)

    def dcnm_intf_validate_loopback_interface_input(self, cfg):

        lo_spec = dict(
            name=dict(required=True, type="str"),
            switch=dict(required=True, type="list"),
            type=dict(required=True, type="str"),
            deploy=dict(type="str", default=True),
            profile=dict(required=True, type="dict"),
        )

        lo_prof_spec = dict(
            mode=dict(required=True, type="str"),
            ipv4_addr=dict(required=True, type="ipv4"),
            secondary_ipv4_addr=dict(type="ipv4", default=""),
            int_vrf=dict(type="str", default="default"),
            ipv6_addr=dict(type="ipv6", default=""),
            route_tag=dict(type="str", default=""),
            speed=dict(type="str", default="Auto"),
            cmds=dict(type="list", elements="str"),
            description=dict(type="str", default=""),
            admin_state=dict(type="bool", default=True),
        )

        self.dcnm_intf_validate_interface_input(cfg, lo_spec, lo_prof_spec)

    def dcnm_intf_validate_ethernet_interface_input(self, cfg):

        eth_spec = dict(
            name=dict(required=True, type="str"),
            switch=dict(required=True, type="list", elements="str"),
            type=dict(required=True, type="str"),
            deploy=dict(type="str", default=True),
            profile=dict(required=True, type="dict"),
        )

        eth_prof_spec_trunk = dict(
            mode=dict(required=True, type="str"),
            bpdu_guard=dict(type="str", default="true"),
            port_type_fast=dict(type="bool", default=True),
            mtu=dict(
                type="str", default="jumbo", choices=["jumbo", "default"]
            ),
            speed=dict(type="str", default="Auto"),
            allowed_vlans=dict(type="str", default="none"),
            native_vlan=dict(type="str", default=""),
            cmds=dict(type="list", elements="str"),
            description=dict(type="str", default=""),
            admin_state=dict(type="bool", default=True),
            orphan_port=dict(type="bool", default=False),
            enable_cdp=dict(type="bool", default=True),
            enable_monitor=dict(type="bool", default=False),
            enable_pfc=dict(type="bool", default=False),
            duplex=dict(
                type="str", default="auto", choices=["auto", "full", "half"]),
        )

        eth_prof_spec_access = dict(
            mode=dict(required=True, type="str"),
            bpdu_guard=dict(type="str", default="true"),
            port_type_fast=dict(type="bool", default=True),
            mtu=dict(
                type="str", default="jumbo", choices=["jumbo", "default"]
            ),
            speed=dict(type="str", default="Auto"),
            access_vlan=dict(type="str", default=""),
            cmds=dict(type="list", elements="str"),
            description=dict(type="str", default=""),
            admin_state=dict(type="bool", default=True),
            orphan_port=dict(type="bool", default=False),
            enable_cdp=dict(type="bool", default=True),
            enable_monitor=dict(type="bool", default=False),
            enable_pfc=dict(type="bool", default=False),
            duplex=dict(
                type="str", default="auto", choices=["auto", "full", "half"]),
        )

        eth_prof_spec_routed_host = dict(
            int_vrf=dict(type="str", default="default"),
            ipv4_addr=dict(type="ipv4", default=""),
            ipv4_mask_len=dict(type="int", default=8),
            route_tag=dict(type="str", default=""),
            mtu=dict(type="int", default=9216, range_min=576, range_max=9216),
            speed=dict(type="str", default="Auto"),
            cmds=dict(type="list", elements="str"),
            description=dict(type="str", default=""),
            admin_state=dict(type="bool", default=True),
        )

        eth_prof_spec_epl_routed_host = dict(
            mode=dict(required=True, type="str"),
            ipv4_addr=dict(required=True, type="ipv4"),
            ipv4_mask_len=dict(type="int", default=8),
            ipv6_addr=dict(type="ipv6", default=""),
            ipv6_mask_len=dict(
                type="int", range_min=64, range_max=127, default=64
            ),
            route_tag=dict(type="str", default=""),
            mtu=dict(type="int", default=1500, range_max=9216),
            speed=dict(type="str", default="Auto"),
            cmds=dict(type="list", elements="str"),
            description=dict(type="str", default=""),
            admin_state=dict(type="bool", default=True),
        )

        eth_prof_spec_dot1q_tunnel_host = dict(
            mode=dict(required=True, type="str"),
            bpdu_guard=dict(type="str", default="true"),
            port_type_fast=dict(type="bool", default=True),
            mtu=dict(
                type="str", default="jumbo", choices=["jumbo", "default"]
            ),
            speed=dict(type="str", default="Auto"),
            access_vlan=dict(type="str", default=""),
            cmds=dict(type="list", elements="str"),
            description=dict(type="str", default=""),
            admin_state=dict(type="bool", default=True),
        )

        if "trunk" == cfg[0]["profile"]["mode"]:
            self.dcnm_intf_validate_interface_input(
                cfg, eth_spec, eth_prof_spec_trunk
            )
        if "access" == cfg[0]["profile"]["mode"]:
            self.dcnm_intf_validate_interface_input(
                cfg, eth_spec, eth_prof_spec_access
            )
        if "routed" == cfg[0]["profile"]["mode"]:
            self.dcnm_intf_validate_interface_input(
                cfg, eth_spec, eth_prof_spec_routed_host
            )
        if "monitor" == cfg[0]["profile"]["mode"]:
            self.dcnm_intf_validate_interface_input(cfg, eth_spec, None)
        if "epl_routed" == cfg[0]["profile"]["mode"]:
            self.dcnm_intf_validate_interface_input(
                cfg, eth_spec, eth_prof_spec_epl_routed_host
            )
        if "dot1q" == cfg[0]["profile"]["mode"]:
            self.dcnm_intf_validate_interface_input(
                cfg, eth_spec, eth_prof_spec_dot1q_tunnel_host
            )

    def dcnm_intf_validate_vlan_interface_input(self, cfg):

        svi_spec = dict(
            name=dict(required=True, type="str"),
            switch=dict(required=True, type="list", elements="str"),
            type=dict(required=True, type="str"),
            deploy=dict(type="str", default=True),
            profile=dict(required=True, type="dict"),
        )

        svi_prof_spec = dict(
            mode=dict(required=True, type="str"),
            ipv4_addr=dict(type="ipv4", default=""),
            int_vrf=dict(type="str", default="default"),
            mtu=dict(type="int", range_min=68, range_max=9216, default=9216),
            cmds=dict(type="list", default="", elements="str"),
            description=dict(type="str", default=""),
            admin_state=dict(required=True, type="bool", default=True),
            route_tag=dict(type=str, default=""),
            disable_ip_redirects=dict(type="bool", default=True),
            dhcp_server_addr1=dict(type="ipv4", default=""),
            dhcp_server_addr2=dict(type="ipv4", default=""),
            dhcp_server_addr3=dict(type="ipv4", default=""),
            adv_subnet_in_underlay=dict(type="bool", default=False),
            enable_hsrp=dict(type="bool", default=False),
            enable_netflow=dict(type="bool", default=False),
        )

        if cfg[0]["profile"].get("dhcp_server_addr1", "") != "":
            svi_prof_spec["vrf_dhcp1"] = dict(required=True, type="str")
        else:
            svi_prof_spec["vrf_dhcp1"] = dict(type="str", default="")

        if cfg[0]["profile"].get("dhcp_server_addr2", "") != "":
            svi_prof_spec["vrf_dhcp2"] = dict(required=True, type="str")
        else:
            svi_prof_spec["vrf_dhcp2"] = dict(type="str", default="")

        if cfg[0]["profile"].get("dhcp_server_addr3", "") != "":
            svi_prof_spec["vrf_dhcp3"] = dict(required=True, type="str")
        else:
            svi_prof_spec["vrf_dhcp3"] = dict(type="str", default="")

        if cfg[0]["profile"].get("ipv4_addr", False) is not False:
            svi_prof_spec["ipv4_mask_len"] = dict(
                required=True, type="int", range_min=1, range_max=31
            )
        else:
            svi_prof_spec["ipv4_mask_len"] = dict(
                type="int", range_min=1, range_max=31, default=""
            )

        if cfg[0]["profile"].get("enable_hsrp", False) is True:
            svi_prof_spec["hsrp_vip"] = dict(required=True, type="ipv4")
            svi_prof_spec["hsrp_group"] = dict(required=True, type="int")
            svi_prof_spec["preempt"] = dict(type="bool", default=False)
        else:
            svi_prof_spec["hsrp_vip"] = dict(type="ipv4", default="")
            svi_prof_spec["hsrp_group"] = dict(type="int", default="")
            if cfg[0]["profile"].get("preempt", False) is not False:
                self.module.fail_json(
                    msg="Invalid parameters in playbook: while processing interface "
                    + cfg[0]["name"]
                    + ", preempt : Not a valid parameter"
                )
        svi_prof_spec["hsrp_priority"] = dict(
            type="int", range_min=0, range_max=255, default=""
        )
        svi_prof_spec["hsrp_vmac"] = dict(type="str", default="")
        svi_prof_spec["hsrp_version"] = dict(
            type="int", range_min=1, range_max=2, default=""
        )

        if cfg[0]["profile"].get("enable_netflow", False) is True:
            svi_prof_spec["netflow_monitor"] = dict(required=True, type="str")

        self.dcnm_intf_validate_interface_input(cfg, svi_spec, svi_prof_spec)

    def dcnm_intf_validate_aa_fex_interface_input(self, cfg):

        fex_spec = dict(
            name=dict(required=True, type="str"),
            switch=dict(required=True, type="list"),
            type=dict(required=True, type="str"),
            deploy=dict(type="str", default=True),
            profile=dict(required=True, type="dict"),
        )

        fex_prof_spec = dict(
            mode=dict(required=True, type="str"),
            description=dict(type="str", default=""),
            peer1_members=dict(type="list", default=[], elements="str"),
            peer2_members=dict(type="list", default=[], elements="str"),
            mtu=dict(type="str", default="jumbo"),
            peer1_cmds=dict(type="list", default=[], elements="str"),
            peer2_cmds=dict(type="list", default=[], elements="str"),
            peer1_description=dict(type="str", default=""),
            peer2_description=dict(type="str", default=""),
            admin_state=dict(required=True, type="bool", default=True),
            enable_netflow=dict(type="bool", default=False),
        )

        if cfg[0]["profile"].get("enable_netflow", False) is True:
            fex_prof_spec["netflow_monitor"] = dict(required=True, type="str")

        self.dcnm_intf_validate_interface_input(cfg, fex_spec, fex_prof_spec)

    def dcnm_intf_validate_st_fex_interface_input(self, cfg):

        fex_spec = dict(
            name=dict(required=True, type="str"),
            switch=dict(required=True, type="list"),
            type=dict(required=True, type="str"),
            deploy=dict(type="str", default=True),
            profile=dict(required=True, type="dict"),
        )

        fex_prof_spec = dict(
            mode=dict(required=True, type="str"),
            description=dict(type="str", default=""),
            members=dict(type="list", default=[], elements="str"),
            mtu=dict(type="str", default="jumbo"),
            cmds=dict(type="list", default=[], elements="str"),
            po_description=dict(type="str", default=""),
            admin_state=dict(required=True, type="bool", default=True),
            enable_netflow=dict(type="bool", default=False),
        )

        if cfg[0]["profile"].get("enable_netflow", False) is True:
            fex_prof_spec["netflow_monitor"] = dict(required=True, type="str")

        self.dcnm_intf_validate_interface_input(cfg, fex_spec, fex_prof_spec)

    def dcnm_intf_validate_breakout_interface_input(self, cfg):
        breakout_spec = dict(
            name=dict(required=True, type="str"),
            switch=dict(required=True, type="list"),
            type=dict(required=True, type="str"),
            deploy=dict(type="str", default=True),
            profile=dict(required=True, type="dict"),
        )

        breakout_prof_spec = dict(
            map=dict(required=True, type="str",
                     default="",
                     choices=["10g-4x", "25g-4x", "50g-2x", "50g-4x", "100g-2x", "100g-4x", "200g-2x"]),
        )
        self.dcnm_intf_validate_interface_input(cfg, breakout_spec, breakout_prof_spec)

    def dcnm_intf_validate_delete_state_input(self, cfg):

        del_spec = dict(
            name=dict(required=False, type="str"),
            switch=dict(required=False, type="list", elements="str"),
            deploy=dict(required=False, type="bool", default=True),
        )

        self.dcnm_intf_validate_interface_input(cfg, del_spec, None)

    def dcnm_intf_validate_query_state_input(self, cfg):

        query_spec = dict(
            name=dict(type="str", default=""),
            switch=dict(required=True, type="list", elements="str"),
        )

        self.dcnm_intf_validate_interface_input(cfg, query_spec, None)

    def dcnm_intf_validate_overridden_state_input(self, cfg):

        overridden_spec = dict(
            name=dict(required=False, type="str", default=""),
            switch=dict(required=False, type="list", elements="str"),
        )

        self.dcnm_intf_validate_interface_input(cfg, overridden_spec, None)

    # New Interfaces
    def dcnm_intf_validate_input(self):
        """Parse the playbook values, validate to param specs."""

        # Inputs will vary for each type of interface and for each state. Make specific checks
        # for each case.

        cfg = []
        for item in self.config:

            citem = copy.deepcopy(item)

            cfg.append(citem)

            if self.module.params["state"] == "deleted":
                # config for delete state is different for all interfaces. It may not have the profile
                # construct. So validate deleted state differently
                self.dcnm_intf_validate_delete_state_input(cfg)
            elif self.module.params["state"] == "query":
                # config for query state is different for all interfaces. It may not have the profile
                # construct. So validate query state differently
                self.dcnm_intf_validate_query_state_input(cfg)
            elif (self.module.params["state"] == "overridden") and not (
                any("profile" in key for key in item)
            ):
                # config for overridden state is different for all interfaces. It may not have the profile
                # construct. So validate overridden state differently
                self.dcnm_intf_validate_overridden_state_input(cfg)
            else:
                if "type" not in item:
                    mesg = "Invalid parameters in playbook: {0}".format(
                        "while processing interface " + item["name"] + "\n"
                        'mandatory object "type" missing'
                    )
                    self.module.fail_json(msg=mesg)

                if item["type"] == "pc":
                    self.dcnm_intf_validate_port_channel_input(cfg)
                if item["type"] == "vpc":
                    self.dcnm_intf_validate_virtual_port_channel_input(cfg)
                if item["type"] == "sub_int":
                    self.dcnm_intf_validate_sub_interface_input(cfg)
                if item["type"] == "lo":
                    self.dcnm_intf_validate_loopback_interface_input(cfg)
                if item["type"] == "eth":
                    self.dcnm_intf_validate_ethernet_interface_input(cfg)
                if item["type"] == "svi":
                    self.dcnm_intf_validate_vlan_interface_input(cfg)
                if item["type"] == "st_fex":
                    self.dcnm_intf_validate_st_fex_interface_input(cfg)
                if item["type"] == "aa_fex":
                    self.dcnm_intf_validate_aa_fex_interface_input(cfg)
                if item["type"] == "breakout":
                    self.dcnm_intf_validate_breakout_interface_input(cfg)
            cfg.remove(citem)

    def dcnm_intf_get_pc_payload(self, delem, intf, profile):

        # Extract port id from the given name, which is of the form 'po300'

        ifname, port_id = self.dcnm_intf_get_if_name(
            delem["name"], delem["type"]
        )
        intf["interfaces"][0].update({"ifName": ifname})

        if delem[profile]["mode"] == "trunk":
            if delem[profile]["members"] is None:
                intf["interfaces"][0]["nvPairs"]["MEMBER_INTERFACES"] = ""
            else:
                intf["interfaces"][0]["nvPairs"][
                    "MEMBER_INTERFACES"
                ] = ",".join(delem[profile]["members"])
            intf["interfaces"][0]["nvPairs"]["PC_MODE"] = delem[profile][
                "pc_mode"
            ]
            intf["interfaces"][0]["nvPairs"]["BPDUGUARD_ENABLED"] = delem[
                profile
            ]["bpdu_guard"].lower()
            intf["interfaces"][0]["nvPairs"]["PORTTYPE_FAST_ENABLED"] = str(
                delem[profile]["port_type_fast"]
            ).lower()
            intf["interfaces"][0]["nvPairs"]["MTU"] = str(
                delem[profile]["mtu"]
            )
            intf["interfaces"][0]["nvPairs"]["ALLOWED_VLANS"] = delem[profile][
                "allowed_vlans"
            ]
            intf["interfaces"][0]["nvPairs"]["NATIVE_VLAN"] = delem[profile][
                "native_vlan"
            ]
            intf["interfaces"][0]["nvPairs"]["PO_ID"] = ifname
            intf["interfaces"][0]["nvPairs"][
                "ENABLE_ORPHAN_PORT"] = delem[profile]["orphan_port"]
            intf["interfaces"][0]["nvPairs"][
                "CDP_ENABLE"] = delem[profile]["enable_cdp"]
            intf["interfaces"][0]["nvPairs"][
                "ENABLE_PFC"] = delem[profile]["enable_pfc"]
            intf["interfaces"][0]["nvPairs"][
                "ENABLE_MONITOR"] = delem[profile]["enable_monitor"]
            intf["interfaces"][0]["nvPairs"][
                "PORT_DUPLEX_MODE"] = delem[profile]["duplex"]
<<<<<<< HEAD
            if delem[profile].get("disable_lacp_suspend_individual"):
                intf["interfaces"][0]["nvPairs"]["DISABLE_LACP_SUSPEND"] = delem[profile]["disable_lacp_suspend_individual"]
            else:
                intf["interfaces"][0]["nvPairs"]["DISABLE_LACP_SUSPEND"] = False
=======
            if delem[profile].get("lacp_port_priority"):
                intf["interfaces"][0]["nvPairs"]["LACP_PORT_PRIO"] = delem[profile]["lacp_port_priority"]
            else:
                intf["interfaces"][0]["nvPairs"]["LACP_PORT_PRIO"] = 32768
            if delem[profile].get("lacp_rate"):
                intf["interfaces"][0]["nvPairs"]["LACP_RATE"] = delem[profile]["lacp_rate"]
            else:
                intf["interfaces"][0]["nvPairs"]["LACP_RATE"] = "normal"
>>>>>>> ade81313
        if delem[profile]["mode"] == "access":
            if delem[profile]["members"] is None:
                intf["interfaces"][0]["nvPairs"]["MEMBER_INTERFACES"] = ""
            else:
                intf["interfaces"][0]["nvPairs"][
                    "MEMBER_INTERFACES"
                ] = ",".join(delem[profile]["members"])
            intf["interfaces"][0]["nvPairs"]["PC_MODE"] = delem[profile][
                "pc_mode"
            ]
            intf["interfaces"][0]["nvPairs"]["BPDUGUARD_ENABLED"] = delem[
                profile
            ]["bpdu_guard"].lower()
            intf["interfaces"][0]["nvPairs"]["PORTTYPE_FAST_ENABLED"] = str(
                delem[profile]["port_type_fast"]
            ).lower()
            intf["interfaces"][0]["nvPairs"]["MTU"] = str(
                delem[profile]["mtu"]
            )
            intf["interfaces"][0]["nvPairs"]["ACCESS_VLAN"] = delem[profile][
                "access_vlan"
            ]
            intf["interfaces"][0]["nvPairs"]["PO_ID"] = ifname
            intf["interfaces"][0]["nvPairs"][
                "ENABLE_ORPHAN_PORT"] = delem[profile]["orphan_port"]
            intf["interfaces"][0]["nvPairs"][
                "CDP_ENABLE"] = delem[profile]["enable_cdp"]
            intf["interfaces"][0]["nvPairs"][
                "ENABLE_PFC"] = delem[profile]["enable_pfc"]
            intf["interfaces"][0]["nvPairs"][
                "ENABLE_MONITOR"] = delem[profile]["enable_monitor"]
            intf["interfaces"][0]["nvPairs"][
                "PORT_DUPLEX_MODE"] = delem[profile]["duplex"]
<<<<<<< HEAD
            if delem[profile].get("disable_lacp_suspend_individual"):
                intf["interfaces"][0]["nvPairs"]["DISABLE_LACP_SUSPEND"] = delem[profile]["disable_lacp_suspend_individual"]
            else:
                intf["interfaces"][0]["nvPairs"]["DISABLE_LACP_SUSPEND"] = False
=======
            if delem[profile].get("lacp_port_priority"):
                intf["interfaces"][0]["nvPairs"]["LACP_PORT_PRIO"] = delem[profile]["lacp_port_priority"]
            else:
                intf["interfaces"][0]["nvPairs"]["LACP_PORT_PRIO"] = 32768
            if delem[profile].get("lacp_rate"):
                intf["interfaces"][0]["nvPairs"]["LACP_RATE"] = delem[profile]["lacp_rate"]
            else:
                intf["interfaces"][0]["nvPairs"]["LACP_RATE"] = "normal"
>>>>>>> ade81313
        if delem[profile]["mode"] == "l3":
            if delem[profile]["members"] is None:
                intf["interfaces"][0]["nvPairs"]["MEMBER_INTERFACES"] = ""
            else:
                intf["interfaces"][0]["nvPairs"][
                    "MEMBER_INTERFACES"
                ] = ",".join(delem[profile]["members"])
            intf["interfaces"][0]["nvPairs"]["PC_MODE"] = delem[profile][
                "pc_mode"
            ]
            intf["interfaces"][0]["nvPairs"]["INTF_VRF"] = delem[profile][
                "int_vrf"
            ]
            intf["interfaces"][0]["nvPairs"]["IP"] = str(
                delem[profile]["ipv4_addr"]
            )
            if delem[profile]["ipv4_addr"] != "":
                intf["interfaces"][0]["nvPairs"]["PREFIX"] = str(
                    delem[profile]["ipv4_mask_len"]
                )
            else:
                intf["interfaces"][0]["nvPairs"]["PREFIX"] = ""
            intf["interfaces"][0]["nvPairs"]["ROUTING_TAG"] = delem[profile][
                "route_tag"
            ]
            intf["interfaces"][0]["nvPairs"]["PO_ID"] = ifname
            intf["interfaces"][0]["nvPairs"]["MTU"] = str(
                delem[profile]["mtu"]
            )

        if delem[profile]["mode"] == "dot1q":
            if delem[profile]["members"] is None:
                intf["interfaces"][0]["nvPairs"]["MEMBER_INTERFACES"] = ""
            else:
                intf["interfaces"][0]["nvPairs"][
                    "MEMBER_INTERFACES"
                ] = ",".join(delem[profile]["members"])
            intf["interfaces"][0]["nvPairs"]["PC_MODE"] = delem[profile][
                "pc_mode"
            ]
            intf["interfaces"][0]["nvPairs"]["BPDUGUARD_ENABLED"] = delem[
                profile
            ]["bpdu_guard"].lower()
            intf["interfaces"][0]["nvPairs"]["PORTTYPE_FAST_ENABLED"] = str(
                delem[profile]["port_type_fast"]
            ).lower()
            intf["interfaces"][0]["nvPairs"]["MTU"] = str(
                delem[profile]["mtu"]
            )
            intf["interfaces"][0]["nvPairs"]["ACCESS_VLAN"] = delem[profile][
                "access_vlan"
            ]
            intf["interfaces"][0]["nvPairs"]["PO_ID"] = ifname

        if delem[profile]["mode"] == "monitor":
            intf["interfaces"][0]["nvPairs"]["INTF_NAME"] = ifname

        if delem[profile]["mode"] != "monitor":
            intf["interfaces"][0]["nvPairs"]["DESC"] = delem[profile][
                "description"
            ]
            if delem[profile]["cmds"] is None:
                intf["interfaces"][0]["nvPairs"]["CONF"] = ""
            else:
                intf["interfaces"][0]["nvPairs"]["CONF"] = "\n".join(
                    delem[profile]["cmds"]
                )
            intf["interfaces"][0]["nvPairs"]["ADMIN_STATE"] = str(
                delem[profile]["admin_state"]
            ).lower()
            intf["interfaces"][0]["nvPairs"][
                "SPEED"
            ] = self.dcnm_intf_xlate_speed(
                str(delem[profile].get("speed", ""))
            )

    def dcnm_intf_get_vpc_payload(self, delem, intf, profile):

        # Extract port id from the given name, which is of the form 'vpc300'

        ifname, port_id = self.dcnm_intf_get_if_name(
            delem["name"], delem["type"]
        )
        intf["interfaces"][0].update({"ifName": ifname})

        if delem[profile]["mode"] == "trunk":

            if delem[profile]["peer1_members"] is None:
                intf["interfaces"][0]["nvPairs"][
                    "PEER1_MEMBER_INTERFACES"
                ] = ""
            else:
                intf["interfaces"][0]["nvPairs"][
                    "PEER1_MEMBER_INTERFACES"
                ] = ",".join(delem[profile]["peer1_members"])

            if delem[profile]["peer2_members"] is None:
                intf["interfaces"][0]["nvPairs"][
                    "PEER2_MEMBER_INTERFACES"
                ] = ""
            else:
                intf["interfaces"][0]["nvPairs"][
                    "PEER2_MEMBER_INTERFACES"
                ] = ",".join(delem[profile]["peer2_members"])

            intf["interfaces"][0]["nvPairs"]["PC_MODE"] = delem[profile][
                "pc_mode"
            ]
            intf["interfaces"][0]["nvPairs"]["BPDUGUARD_ENABLED"] = delem[
                profile
            ]["bpdu_guard"].lower()
            intf["interfaces"][0]["nvPairs"]["PORTTYPE_FAST_ENABLED"] = str(
                delem[profile]["port_type_fast"]
            ).lower()
            intf["interfaces"][0]["nvPairs"]["MTU"] = str(
                delem[profile]["mtu"]
            )
            intf["interfaces"][0]["nvPairs"]["PEER1_ALLOWED_VLANS"] = delem[
                profile
            ]["peer1_allowed_vlans"]
            intf["interfaces"][0]["nvPairs"]["PEER2_ALLOWED_VLANS"] = delem[
                profile
            ]["peer2_allowed_vlans"]
            intf["interfaces"][0]["nvPairs"]["PEER1_NATIVE_VLAN"] = delem[
                profile
            ]["peer1_native_vlan"]
            intf["interfaces"][0]["nvPairs"]["PEER2_NATIVE_VLAN"] = delem[
                profile
            ]["peer2_native_vlan"]
            if delem[profile]["peer1_pcid"] == 0:
                intf["interfaces"][0]["nvPairs"]["PEER1_PCID"] = str(port_id)
            else:
                intf["interfaces"][0]["nvPairs"]["PEER1_PCID"] = str(
                    delem[profile]["peer1_pcid"]
                )

            if delem[profile]["peer2_pcid"] == 0:
                intf["interfaces"][0]["nvPairs"]["PEER2_PCID"] = str(port_id)
            else:
                intf["interfaces"][0]["nvPairs"]["PEER2_PCID"] = str(
                    delem[profile]["peer2_pcid"]
                )

        if delem[profile]["mode"] == "access":

            if delem[profile]["peer1_members"] is None:
                intf["interfaces"][0]["nvPairs"][
                    "PEER1_MEMBER_INTERFACES"
                ] = ""
            else:
                intf["interfaces"][0]["nvPairs"][
                    "PEER1_MEMBER_INTERFACES"
                ] = ",".join(delem[profile]["peer1_members"])

            if delem[profile]["peer2_members"] is None:
                intf["interfaces"][0]["nvPairs"][
                    "PEER2_MEMBER_INTERFACES"
                ] = ""
            else:
                intf["interfaces"][0]["nvPairs"][
                    "PEER2_MEMBER_INTERFACES"
                ] = ",".join(delem[profile]["peer2_members"])

            intf["interfaces"][0]["nvPairs"]["PC_MODE"] = delem[profile][
                "pc_mode"
            ]
            intf["interfaces"][0]["nvPairs"]["BPDUGUARD_ENABLED"] = delem[
                profile
            ]["bpdu_guard"].lower()
            intf["interfaces"][0]["nvPairs"]["PORTTYPE_FAST_ENABLED"] = str(
                delem[profile]["port_type_fast"]
            ).lower()
            intf["interfaces"][0]["nvPairs"]["MTU"] = str(
                delem[profile]["mtu"]
            )
            intf["interfaces"][0]["nvPairs"]["PEER1_ACCESS_VLAN"] = delem[
                profile
            ]["peer1_access_vlan"]
            intf["interfaces"][0]["nvPairs"]["PEER2_ACCESS_VLAN"] = delem[
                profile
            ]["peer2_access_vlan"]

            if delem[profile]["peer1_pcid"] == 0:
                intf["interfaces"][0]["nvPairs"]["PEER1_PCID"] = str(port_id)
            else:
                intf["interfaces"][0]["nvPairs"]["PEER1_PCID"] = str(
                    delem[profile]["peer1_pcid"]
                )

            if delem[profile]["peer2_pcid"] == 0:
                intf["interfaces"][0]["nvPairs"]["PEER2_PCID"] = str(port_id)
            else:
                intf["interfaces"][0]["nvPairs"]["PEER2_PCID"] = str(
                    delem[profile]["peer2_pcid"]
                )

        intf["interfaces"][0]["nvPairs"]["PEER1_PO_DESC"] = delem[profile][
            "peer1_description"
        ]
        intf["interfaces"][0]["nvPairs"]["PEER2_PO_DESC"] = delem[profile][
            "peer2_description"
        ]
        if delem[profile]["peer1_cmds"] is None:
            intf["interfaces"][0]["nvPairs"]["PEER1_PO_CONF"] = ""
        else:
            intf["interfaces"][0]["nvPairs"]["PEER1_PO_CONF"] = "\n".join(
                delem[profile]["peer1_cmds"]
            )
        if delem[profile]["peer2_cmds"] is None:
            intf["interfaces"][0]["nvPairs"]["PEER2_PO_CONF"] = ""
        else:
            intf["interfaces"][0]["nvPairs"]["PEER2_PO_CONF"] = "\n".join(
                delem[profile]["peer2_cmds"]
            )
        intf["interfaces"][0]["nvPairs"]["ADMIN_STATE"] = str(
            delem[profile]["admin_state"]
        ).lower()
        if delem[profile].get("disable_lacp_suspend_individual"):
            intf["interfaces"][0]["nvPairs"]["DISABLE_LACP_SUSPEND"] = delem[profile]["disable_lacp_suspend_individual"]
        else:
            intf["interfaces"][0]["nvPairs"]["DISABLE_LACP_SUSPEND"] = False
        if delem[profile].get("enable_lacp_vpc_convergence"):
            intf["interfaces"][0]["nvPairs"]["ENABLE_LACP_VPC_CONV"] = delem[profile]["enable_lacp_vpc_convergence"]
        else:
            intf["interfaces"][0]["nvPairs"]["ENABLE_LACP_VPC_CONV"] = False
        if delem[profile].get("lacp_port_priority"):
            intf["interfaces"][0]["nvPairs"]["LACP_PORT_PRIO"] = delem[profile]["lacp_port_priority"]
        else:
            intf["interfaces"][0]["nvPairs"]["LACP_PORT_PRIO"] = 32768
        if delem[profile].get("lacp_rate"):
            intf["interfaces"][0]["nvPairs"]["LACP_RATE"] = delem[profile]["lacp_rate"]
        else:
            intf["interfaces"][0]["nvPairs"]["LACP_RATE"] = "normal"
        intf["interfaces"][0]["nvPairs"]["INTF_NAME"] = ifname
        intf["interfaces"][0]["nvPairs"]["SPEED"] = self.dcnm_intf_xlate_speed(
            str(delem[profile].get("speed", ""))
        )

    def dcnm_intf_get_sub_intf_payload(self, delem, intf, profile):

        # Extract port id from the given name, which is of the form 'po300'

        ifname, port_id = self.dcnm_intf_get_if_name(
            delem["name"], delem["type"]
        )
        intf["interfaces"][0].update({"ifName": ifname})

        intf["interfaces"][0]["nvPairs"]["VLAN"] = str(delem[profile]["vlan"])
        intf["interfaces"][0]["nvPairs"]["INTF_VRF"] = delem[profile][
            "int_vrf"
        ]
        intf["interfaces"][0]["nvPairs"]["IP"] = str(
            delem[profile]["ipv4_addr"]
        )
        intf["interfaces"][0]["nvPairs"]["PREFIX"] = str(
            delem[profile]["ipv4_mask_len"]
        )
        intf["interfaces"][0]["nvPairs"]["ROUTING_TAG"] = delem[profile][
            "route_tag"
        ]
        if delem[profile]["ipv6_addr"]:
            intf["interfaces"][0]["nvPairs"]["IPv6"] = str(
                delem[profile]["ipv6_addr"]
            )
            intf["interfaces"][0]["nvPairs"]["IPv6_PREFIX"] = str(
                delem[profile]["ipv6_mask_len"]
            )
        else:
            intf["interfaces"][0]["nvPairs"]["IPv6"] = ""
            intf["interfaces"][0]["nvPairs"]["IPv6_PREFIX"] = ""
        intf["interfaces"][0]["nvPairs"]["MTU"] = str(delem[profile]["mtu"])
        intf["interfaces"][0]["nvPairs"]["INTF_NAME"] = ifname
        intf["interfaces"][0]["nvPairs"]["DESC"] = delem[profile][
            "description"
        ]
        if delem[profile]["cmds"] is None:
            intf["interfaces"][0]["nvPairs"]["CONF"] = ""
        else:
            intf["interfaces"][0]["nvPairs"]["CONF"] = "\n".join(
                delem[profile]["cmds"]
            )
        intf["interfaces"][0]["nvPairs"]["ADMIN_STATE"] = str(
            delem[profile]["admin_state"]
        ).lower()
        intf["interfaces"][0]["nvPairs"]["SPEED"] = self.dcnm_intf_xlate_speed(
            str(delem[profile].get("speed", ""))
        )

    def dcnm_intf_get_loopback_payload(self, delem, intf, profile):

        # Properties common for all loopback interface modes
        ifname, port_id = self.dcnm_intf_get_if_name(
            delem["name"], delem["type"]
        )
        intf["interfaces"][0].update({"ifName": ifname})

        intf["interfaces"][0]["nvPairs"]["IP"] = str(
            delem[profile]["ipv4_addr"]
        )
        intf["interfaces"][0]["nvPairs"]["INTF_NAME"] = ifname
        intf["interfaces"][0]["nvPairs"]["DESC"] = delem[profile][
            "description"
        ]
        if delem[profile]["cmds"] is None:
            intf["interfaces"][0]["nvPairs"]["CONF"] = ""
        else:
            intf["interfaces"][0]["nvPairs"]["CONF"] = "\n".join(
                delem[profile]["cmds"]
            )
        intf["interfaces"][0]["nvPairs"]["ADMIN_STATE"] = str(
            delem[profile]["admin_state"]
        ).lower()

        intf["interfaces"][0]["nvPairs"]["SPEED"] = self.dcnm_intf_xlate_speed(
            str(delem[profile].get("speed", ""))
        )

        # Properties for mode 'lo' Loopback Interfaces
        if delem[profile]["mode"] == "lo":

            intf["interfaces"][0]["nvPairs"]["INTF_VRF"] = delem[profile][
                "int_vrf"
            ]
            intf["interfaces"][0]["nvPairs"]["V6IP"] = str(
                delem[profile]["ipv6_addr"]
            )
            intf["interfaces"][0]["nvPairs"]["ROUTE_MAP_TAG"] = delem[profile][
                "route_tag"
            ]

        # Properties for mode 'fabric' Loopback Interfaces
        if delem[profile]["mode"] == "fabric":

            intf["interfaces"][0]["nvPairs"]["SECONDARY_IP"] = delem[profile][
                "secondary_ipv4_addr"
            ]
            intf["interfaces"][0]["nvPairs"]["V6IP"] = str(
                delem[profile]["ipv6_addr"]
            )
            intf["interfaces"][0]["nvPairs"]["ROUTE_MAP_TAG"] = delem[profile][
                "route_tag"
            ]

        # Properties for mode 'mpls' Loopback Interfaces
        if delem[profile]["mode"] == "mpls":

            # These properties are read_only properties and are not exposed as
            # properties that can be modified.  They will be updated from the
            # self.have dictionary to reflect the actual values later in the
            # code workflow that walks the want values and compares to have values.
            intf["interfaces"][0]["nvPairs"][
                "DCI_ROUTING_PROTO"
            ] = "PLACE_HOLDER"
            intf["interfaces"][0]["nvPairs"][
                "DCI_ROUTING_TAG"
            ] = "PLACE_HOLDER"

    def dcnm_intf_get_eth_payload(self, delem, intf, profile):

        # Extract port id from the given name, which is of the form 'po300'

        ifname, port_id = self.dcnm_intf_get_if_name(
            delem["name"], delem["type"]
        )
        intf["interfaces"][0].update({"ifName": ifname})

        if delem[profile]["mode"] == "trunk":
            intf["interfaces"][0]["nvPairs"]["BPDUGUARD_ENABLED"] = delem[
                profile
            ]["bpdu_guard"].lower()
            intf["interfaces"][0]["nvPairs"]["PORTTYPE_FAST_ENABLED"] = str(
                delem[profile]["port_type_fast"]
            ).lower()
            intf["interfaces"][0]["nvPairs"]["MTU"] = str(
                delem[profile]["mtu"]
            )
            intf["interfaces"][0]["nvPairs"]["ALLOWED_VLANS"] = delem[profile][
                "allowed_vlans"
            ]
            intf["interfaces"][0]["nvPairs"]["NATIVE_VLAN"] = delem[profile][
                "native_vlan"
            ]
            intf["interfaces"][0]["nvPairs"]["INTF_NAME"] = ifname
            intf["interfaces"][0]["nvPairs"][
                "ENABLE_ORPHAN_PORT"] = delem[profile]["orphan_port"]
            intf["interfaces"][0]["nvPairs"][
                "CDP_ENABLE"] = delem[profile]["enable_cdp"]
            intf["interfaces"][0]["nvPairs"][
                "ENABLE_PFC"] = delem[profile]["enable_pfc"]
            intf["interfaces"][0]["nvPairs"][
                "ENABLE_MONITOR"] = delem[profile]["enable_monitor"]
            intf["interfaces"][0]["nvPairs"][
                "PORT_DUPLEX_MODE"] = delem[profile]["duplex"]
        if delem[profile]["mode"] == "access":
            intf["interfaces"][0]["nvPairs"]["BPDUGUARD_ENABLED"] = delem[
                profile
            ]["bpdu_guard"].lower()
            intf["interfaces"][0]["nvPairs"]["PORTTYPE_FAST_ENABLED"] = str(
                delem[profile]["port_type_fast"]
            ).lower()
            intf["interfaces"][0]["nvPairs"]["MTU"] = str(
                delem[profile]["mtu"]
            )
            intf["interfaces"][0]["nvPairs"]["ACCESS_VLAN"] = delem[profile][
                "access_vlan"
            ]
            intf["interfaces"][0]["nvPairs"]["INTF_NAME"] = ifname
            intf["interfaces"][0]["nvPairs"][
                "ENABLE_ORPHAN_PORT"] = delem[profile]["orphan_port"]
            intf["interfaces"][0]["nvPairs"][
                "CDP_ENABLE"] = delem[profile]["enable_cdp"]
            intf["interfaces"][0]["nvPairs"][
                "ENABLE_PFC"] = delem[profile]["enable_pfc"]
            intf["interfaces"][0]["nvPairs"][
                "ENABLE_MONITOR"] = delem[profile]["enable_monitor"]
            intf["interfaces"][0]["nvPairs"][
                "PORT_DUPLEX_MODE"] = delem[profile]["duplex"]
        if delem[profile]["mode"] == "routed":
            intf["interfaces"][0]["nvPairs"]["INTF_VRF"] = delem[profile][
                "int_vrf"
            ]
            intf["interfaces"][0]["nvPairs"]["IP"] = str(
                delem[profile]["ipv4_addr"]
            )
            if delem[profile]["ipv4_addr"] != "":
                intf["interfaces"][0]["nvPairs"]["PREFIX"] = str(
                    delem[profile]["ipv4_mask_len"]
                )
            else:
                intf["interfaces"][0]["nvPairs"]["PREFIX"] = ""
            intf["interfaces"][0]["nvPairs"]["ROUTING_TAG"] = delem[profile][
                "route_tag"
            ]
            intf["interfaces"][0]["nvPairs"]["MTU"] = str(
                delem[profile]["mtu"]
            )
            intf["interfaces"][0]["nvPairs"]["INTF_NAME"] = ifname
        if delem[profile]["mode"] == "monitor":
            intf["interfaces"][0]["nvPairs"]["INTF_NAME"] = ifname
        if delem[profile]["mode"] == "epl_routed":
            intf["interfaces"][0]["nvPairs"]["IP"] = str(
                delem[profile]["ipv4_addr"]
            )
            intf["interfaces"][0]["nvPairs"]["PREFIX"] = str(
                delem[profile]["ipv4_mask_len"]
            )
            intf["interfaces"][0]["nvPairs"]["IPv6"] = str(
                delem[profile]["ipv6_addr"]
            )
            intf["interfaces"][0]["nvPairs"]["IPv6_PREFIX"] = str(
                delem[profile]["ipv6_mask_len"]
            )
            intf["interfaces"][0]["nvPairs"]["ROUTING_TAG"] = delem[profile][
                "route_tag"
            ]
            intf["interfaces"][0]["nvPairs"]["MTU"] = str(
                delem[profile]["mtu"]
            )
            intf["interfaces"][0]["nvPairs"]["INTF_NAME"] = ifname

        if delem[profile]["mode"] != "monitor":
            intf["interfaces"][0]["nvPairs"]["DESC"] = delem[profile][
                "description"
            ]
            if delem[profile]["cmds"] is None:
                intf["interfaces"][0]["nvPairs"]["CONF"] = ""
            else:
                intf["interfaces"][0]["nvPairs"]["CONF"] = "\n".join(
                    delem[profile]["cmds"]
                )
            intf["interfaces"][0]["nvPairs"]["ADMIN_STATE"] = str(
                delem[profile]["admin_state"]
            ).lower()
            intf["interfaces"][0]["nvPairs"][
                "SPEED"
            ] = self.dcnm_intf_xlate_speed(
                str(delem[profile].get("speed", ""))
            )
        if delem[profile]["mode"] == "dot1q":
            intf["interfaces"][0]["nvPairs"]["BPDUGUARD_ENABLED"] = delem[
                profile
            ]["bpdu_guard"].lower()
            intf["interfaces"][0]["nvPairs"]["PORTTYPE_FAST_ENABLED"] = str(
                delem[profile]["port_type_fast"]
            ).lower()
            intf["interfaces"][0]["nvPairs"]["MTU"] = str(
                delem[profile]["mtu"]
            )
            intf["interfaces"][0]["nvPairs"]["ACCESS_VLAN"] = delem[profile][
                "access_vlan"
            ]
            intf["interfaces"][0]["nvPairs"]["INTF_NAME"] = ifname

    def dcnm_intf_get_st_fex_payload(self, delem, intf, profile):

        # Extract port id from the given name, which is of the form 'po300'

        ifname, port_id = self.dcnm_intf_get_if_name(
            delem["name"], delem["type"]
        )
        intf["interfaces"][0].update({"ifName": ifname})

        if delem[profile]["members"] is None:
            intf["interfaces"][0]["nvPairs"]["MEMBER_INTERFACES"] = ""
        else:
            intf["interfaces"][0]["nvPairs"]["MEMBER_INTERFACES"] = ",".join(
                delem[profile]["members"]
            )

        intf["interfaces"][0]["nvPairs"]["MTU"] = str(delem[profile]["mtu"])
        intf["interfaces"][0]["nvPairs"]["PO_ID"] = ifname
        intf["interfaces"][0]["nvPairs"]["FEX_ID"] = port_id
        intf["interfaces"][0]["nvPairs"]["DESC"] = delem["profile"][
            "description"
        ]
        intf["interfaces"][0]["nvPairs"]["PO_DESC"] = delem["profile"][
            "po_description"
        ]
        if delem[profile]["cmds"] is None:
            intf["interfaces"][0]["nvPairs"]["CONF"] = ""
        else:
            intf["interfaces"][0]["nvPairs"]["CONF"] = "\n".join(
                delem[profile]["cmds"]
            )
        intf["interfaces"][0]["nvPairs"]["ADMIN_STATE"] = str(
            delem[profile]["admin_state"]
        ).lower()

        intf["interfaces"][0]["nvPairs"]["ENABLE_NETFLOW"] = str(
            delem[profile]["enable_netflow"]
        ).lower()

        if str(delem[profile]["enable_netflow"]).lower() == "true":
            intf["interfaces"][0]["nvPairs"]["NETFLOW_MONITOR"] = str(
                delem[profile]["netflow_monitor"]
            )

        intf["interfaces"][0]["nvPairs"]["SPEED"] = self.dcnm_intf_xlate_speed(
            str(delem[profile].get("speed", ""))
        )

    def dcnm_intf_get_aa_fex_payload(self, delem, intf, profile):

        # Extract port id from the given name, which is of the form 'vPC300'

        ifname, port_id = self.dcnm_intf_get_if_name(
            delem["name"], delem["type"]
        )
        intf["interfaces"][0].update({"ifName": ifname})

        if delem[profile]["peer1_members"] is None:
            intf["interfaces"][0]["nvPairs"]["PEER1_MEMBER_INTERFACES"] = ""
        else:
            intf["interfaces"][0]["nvPairs"][
                "PEER1_MEMBER_INTERFACES"
            ] = ",".join(delem[profile]["peer1_members"])

        if delem[profile]["peer2_members"] is None:
            intf["interfaces"][0]["nvPairs"]["PEER2_MEMBER_INTERFACES"] = ""
        else:
            intf["interfaces"][0]["nvPairs"][
                "PEER2_MEMBER_INTERFACES"
            ] = ",".join(delem[profile]["peer2_members"])

        intf["interfaces"][0]["nvPairs"]["MTU"] = str(delem[profile]["mtu"])
        intf["interfaces"][0]["nvPairs"]["PEER1_PCID"] = port_id
        intf["interfaces"][0]["nvPairs"]["PEER2_PCID"] = port_id
        intf["interfaces"][0]["nvPairs"]["FEX_ID"] = port_id
        intf["interfaces"][0]["nvPairs"]["DESC"] = delem["profile"][
            "description"
        ]
        intf["interfaces"][0]["nvPairs"]["PEER1_PO_DESC"] = delem["profile"][
            "peer1_description"
        ]
        intf["interfaces"][0]["nvPairs"]["PEER2_PO_DESC"] = delem["profile"][
            "peer2_description"
        ]

        if delem[profile]["peer1_cmds"] is None:
            intf["interfaces"][0]["nvPairs"]["PEER1_PO_CONF"] = ""
        else:
            intf["interfaces"][0]["nvPairs"]["PEER1_PO_CONF"] = "\n".join(
                delem[profile]["peer1_cmds"]
            )

        if delem[profile]["peer2_cmds"] is None:
            intf["interfaces"][0]["nvPairs"]["PEER2_PO_CONF"] = ""
        else:
            intf["interfaces"][0]["nvPairs"]["PEER2_PO_CONF"] = "\n".join(
                delem[profile]["peer2_cmds"]
            )

        intf["interfaces"][0]["nvPairs"]["ADMIN_STATE"] = str(
            delem[profile]["admin_state"]
        ).lower()

        intf["interfaces"][0]["nvPairs"]["ENABLE_NETFLOW"] = str(
            delem[profile]["enable_netflow"]
        ).lower()

        if str(delem[profile]["enable_netflow"]).lower() == "true":
            intf["interfaces"][0]["nvPairs"]["NETFLOW_MONITOR"] = str(
                delem[profile]["netflow_monitor"]
            )

        intf["interfaces"][0]["nvPairs"]["INTF_NAME"] = ifname

        intf["interfaces"][0]["nvPairs"]["SPEED"] = self.dcnm_intf_xlate_speed(
            str(delem[profile].get("speed", ""))
        )

    def dcnm_intf_get_svi_payload(self, delem, intf, profile):

        # Extract port id from the given name, which is of the form 'vlan300'

        ifname, port_id = self.dcnm_intf_get_if_name(
            delem["name"], delem["type"]
        )
        intf["interfaces"][0].update({"ifName": ifname})

        if delem[profile]["mode"] == "vlan":
            intf["interfaces"][0]["nvPairs"]["INTF_VRF"] = delem[profile][
                "int_vrf"
            ]
            intf["interfaces"][0]["nvPairs"]["IP"] = str(
                delem[profile]["ipv4_addr"]
            )
            intf["interfaces"][0]["nvPairs"]["PREFIX"] = str(
                delem[profile]["ipv4_mask_len"]
            )
            intf["interfaces"][0]["nvPairs"]["MTU"] = str(
                delem[profile]["mtu"]
            )
            intf["interfaces"][0]["nvPairs"]["ROUTING_TAG"] = str(
                delem[profile]["route_tag"]
            )
            intf["interfaces"][0]["nvPairs"]["DISABLE_IP_REDIRECTS"] = str(
                delem[profile]["disable_ip_redirects"]
            ).lower()
            intf["interfaces"][0]["nvPairs"]["DESC"] = delem[profile][
                "description"
            ]

            if delem[profile]["cmds"] is None:
                intf["interfaces"][0]["nvPairs"]["CONF"] = ""
            else:
                intf["interfaces"][0]["nvPairs"]["CONF"] = "\n".join(
                    delem[profile]["cmds"]
                )
            # intf["interfaces"][0]["nvPairs"]["CONF"] = str(delem[profile]["cmds"])
            intf["interfaces"][0]["nvPairs"]["ADMIN_STATE"] = str(
                delem[profile]["admin_state"]
            ).lower()
            intf["interfaces"][0]["nvPairs"]["ENABLE_HSRP"] = str(
                delem[profile]["enable_hsrp"]
            ).lower()
            intf["interfaces"][0]["nvPairs"]["HSRP_VIP"] = str(
                delem[profile]["hsrp_vip"]
            )
            intf["interfaces"][0]["nvPairs"]["HSRP_GROUP"] = str(
                delem[profile]["hsrp_group"]
            )
            if str(delem[profile]["enable_hsrp"]).lower() == "true":
                intf["interfaces"][0]["nvPairs"]["PREEMPT"] = str(
                    delem[profile]["preempt"]
                ).lower()
            else:
                intf["interfaces"][0]["nvPairs"]["PREEMPT"] = str(
                    False
                ).lower()

            intf["interfaces"][0]["nvPairs"]["HSRP_VERSION"] = str(
                delem[profile]["hsrp_version"]
            )
            intf["interfaces"][0]["nvPairs"]["HSRP_PRIORITY"] = str(
                delem[profile]["hsrp_priority"]
            )
            intf["interfaces"][0]["nvPairs"]["MAC"] = str(
                delem[profile]["hsrp_vmac"]
            )
            intf["interfaces"][0]["nvPairs"]["dhcpServerAddr1"] = str(
                delem[profile]["dhcp_server_addr1"]
            )
            intf["interfaces"][0]["nvPairs"]["vrfDhcp1"] = str(
                delem[profile]["vrf_dhcp1"]
            )
            intf["interfaces"][0]["nvPairs"]["dhcpServerAddr2"] = str(
                delem[profile]["dhcp_server_addr2"]
            )
            intf["interfaces"][0]["nvPairs"]["vrfDhcp2"] = str(
                delem[profile]["vrf_dhcp2"]
            )
            intf["interfaces"][0]["nvPairs"]["dhcpServerAddr3"] = str(
                delem[profile]["dhcp_server_addr3"]
            )
            intf["interfaces"][0]["nvPairs"]["vrfDhcp3"] = str(
                delem[profile]["vrf_dhcp3"]
            )
            intf["interfaces"][0]["nvPairs"]["advSubnetInUnderlay"] = str(
                delem[profile]["adv_subnet_in_underlay"]
            ).lower()
            intf["interfaces"][0]["nvPairs"]["ENABLE_NETFLOW"] = str(
                delem[profile]["enable_netflow"]
            ).lower()

            if str(delem[profile]["enable_netflow"]).lower() == "true":
                intf["interfaces"][0]["nvPairs"]["NETFLOW_MONITOR"] = str(
                    delem[profile]["netflow_monitor"]
                )
            else:
                intf["interfaces"][0]["nvPairs"]["NETFLOW_MONITOR"] = ""

            intf["interfaces"][0]["nvPairs"]["INTF_NAME"] = ifname

            intf["interfaces"][0]["nvPairs"][
                "SPEED"
            ] = self.dcnm_intf_xlate_speed(
                str(delem[profile].get("speed", ""))
            )

    # New Interfaces
    def dcnm_get_intf_payload(self, delem, sw):

        intf = {
            "deploy": False,
            "policy": "",
            "interfaceType": "",
            "interfaces": [
                {
                    "serialNumber": "",
                    "interfaceType": "",
                    "ifName": "",
                    "fabricName": "",
                    "nvPairs": {"SPEED": "Auto"},
                }
            ],
            "skipResourceCheck": str(False).lower(),
        }

        # Each interface type will have a different profile name. Set that based on the interface type and use that
        # below to extract the required parameters

        # Monitor ports are not put into diff_deploy, since they don't have any
        # commands to be executed on switch. This will affect the idempotence
        # check

        if delem["type"] == "breakout":
            ifname, port_id = self.dcnm_intf_get_if_name(delem["name"], delem["type"])

            intf = {
                "deploy": delem["deploy"],
                "policy": "breakout_interface",
                "interfaceType": "breakout_interface",
                "interfaces": [
                    {
                        "serialNumber": str(self.ip_sn[sw]),
                        "ifName": ifname,
                        "map": str(delem["profile"]["map"]),
                        "interfaceType": self.int_types[delem["type"]],
                        "fabricName": self.fabric,
                    }
                ]
            }
            return intf

        if delem["profile"]["mode"] == "monitor":
            intf.update({"deploy": False})
        else:
            intf.update({"deploy": delem["deploy"]})

        # Each type of interface and mode will have a different set of params.
        # First fill in the params common to all interface types and modes

        if "vpc" == delem["type"] or "aa_fex" == delem["type"]:
            intf["interfaces"][0].update(
                {"serialNumber": str(self.vpc_ip_sn[sw])}
            )
        else:
            intf["interfaces"][0].update({"serialNumber": str(self.ip_sn[sw])})

        intf["interfaces"][0].update(
            {"interfaceType": self.int_types[delem["type"]]}
        )
        intf["interfaces"][0].update({"fabricName": self.fabric})

        if "profile" not in delem.keys():
            # for state 'deleted', 'profile' construct is not included. So just update the ifName here
            # and return. Rest of the code is all 'profile' specific and hence not required for 'deleted'

            ifname, port_id = self.dcnm_intf_get_if_name(
                delem["name"], delem["type"]
            )
            intf["interfaces"][0].update({"ifName": ifname})
            return intf

        pol_ind_str = delem["type"] + "_" + delem["profile"]["mode"]
        intf.update({"policy": self.pol_types[self.dcnm_version][pol_ind_str]})
        intf.update({"interfaceType": self.int_types[delem["type"]]})

        # Rest of the data in the dict depends on the interface type and the template

        if "pc" == delem["type"]:
            self.dcnm_intf_get_pc_payload(delem, intf, "profile")
        if "sub_int" == delem["type"]:
            self.dcnm_intf_get_sub_intf_payload(delem, intf, "profile")
        if "lo" == delem["type"]:
            self.dcnm_intf_get_loopback_payload(delem, intf, "profile")
        if "vpc" == delem["type"]:
            self.dcnm_intf_get_vpc_payload(delem, intf, "profile")
        if "eth" == delem["type"]:
            self.dcnm_intf_get_eth_payload(delem, intf, "profile")

            # Ethernet interface payload does not have interfaceType and skipResourceCheck flags. Pop
            # them out
            intf.pop("skipResourceCheck")

        if "svi" == delem["type"]:
            self.dcnm_intf_get_svi_payload(delem, intf, "profile")

        if "st_fex" == delem["type"]:
            self.dcnm_intf_get_st_fex_payload(delem, intf, "profile")

        if "aa_fex" == delem["type"]:
            self.dcnm_intf_get_aa_fex_payload(delem, intf, "profile")

        return intf

    def dcnm_intf_merge_intf_info(self, intf_info, if_head):

        if not if_head:
            if_head.append(intf_info)
            return

        for item in if_head:

            if item["policy"] == intf_info["policy"]:
                item["interfaces"].append(intf_info["interfaces"][0])
                return
        if_head.append(intf_info)

    def dcnm_intf_get_want(self):

        if self.config == []:
            return

        if self.intf_info == []:
            return

        # self.intf_info is a list of directories each having config related to a particular interface
        for delem in self.intf_info:
            if any("profile" in key for key in delem):
                for sw in delem["switch"]:
                    intf_payload = self.dcnm_get_intf_payload(delem, sw)
                    if intf_payload["policy"] == "breakout_interface":
                        # Add to self.want_breakout if it's a breakout_interface and not already in self.want
                        if intf_payload not in self.want:
                            self.want_breakout.append(intf_payload)
                    else:
                        # Process non-breakout_interface policies
                        if intf_payload not in self.want:
                            intf = intf_payload["interfaces"][0]["ifName"]
                            is_valid_format, formatted_interface = self.dcnm_intf_breakout_format(intf)

                            # Add to self.want only if the interface does not match invalid breakout conditions
                            if not (is_valid_format and formatted_interface not in self.breakout):

                                self.want.append(intf_payload)

    def dcnm_intf_get_intf_info(self, ifName, serialNumber, ifType):

        # For VPC and AA_FEX interfaces the serialNumber will be a combined one. But GET on interface cannot
        # pass this combined serial number. We will have to pass individual ones

        if ifType == "INTERFACE_VPC" or ifType == "AA_FEX":
            sno = serialNumber.split("~")[0]
        else:
            sno = serialNumber

        path = self.paths["IF_WITH_SNO_IFNAME"].format(sno, ifName)

        retry_count = 0
        while retry_count < 3:
            retry_count += 1
            resp = dcnm_send(self.module, "GET", path)

            if resp == [] or resp["RETURN_CODE"] == 200:
                break
            time.sleep(1)

        if (
            resp
            and "DATA" in resp
            and resp["DATA"]
            and resp["RETURN_CODE"] == 200
        ):
            return resp["DATA"][0]
        else:
            return []

    def dcnm_intf_get_intf_info_from_dcnm(self, intf):

        return self.dcnm_intf_get_intf_info(
            intf["ifName"], intf["serialNumber"], intf["interfaceType"]
        )

    def dcnm_intf_get_have_all_with_sno(self, sno):

        if "~" in sno:
            sno = sno.split("~")[0]
        path = self.paths["IF_DETAIL_WITH_SNO"].format(sno)
        resp = dcnm_send(self.module, "GET", path)

        if resp and "DATA" in resp and resp["DATA"]:
            self.have_all.extend(resp["DATA"])

    def dcnm_intf_get_have_all(self, sw):

        # Check if you have already got the details for this switch
        if sw in self.have_all_list:
            return

        # Check if the serial number is a combined one which will be the case for vPC interfaces.
        # If combined, then split it up and pass one of the serial numbers and not the combined one.

        if "~" in self.ip_sn[sw]:
            sno = self.ip_sn[sw].split("~")[0]
        else:
            sno = self.ip_sn[sw]

        self.have_all_list.append(sw)
        self.dcnm_intf_get_have_all_with_sno(sno)

    def dcnm_intf_get_have(self):

        if not self.want:
            return

        # We have all the requested interface config in self.want. Interfaces are grouped together based on the
        # policy string and the interface name in a single dict entry.

        for elem in self.want:
            for intf in elem["interfaces"]:
                # For each interface present here, get the information that is already available
                # in DCNM. Based on this information, we will create the required payloads to be sent
                # to the DCNM controller.

                # Fetch the information from DCNM w.r.t to the interafce that we have in self.want
                intf_payload = self.dcnm_intf_get_intf_info_from_dcnm(intf)
                if intf_payload:
                    self.have.append(intf_payload)

    def dcnm_intf_translate_elements(self, ie1, ie2):

        if sys.version_info[0] >= 3:
            # Python version 3 onwards treats unicode as strings. No special treatment is required
            e1 = ie1
            e2 = ie2
        else:
            if isinstance(
                ie1, unicode  # noqa pylint: disable=undefined-variable
            ):
                e1 = ie1.encode("utf-8")
            else:
                e1 = ie1
            if isinstance(
                ie2, unicode  # noqa pylint: disable=undefined-variable
            ):
                e2 = ie2.encode("utf-8")
            else:
                e2 = ie2

        return e1, e2

    def dcnm_intf_merge_want_and_have(self, key, wvalue, hvalue):

        comb_key = ""
        e1, e2 = self.dcnm_intf_translate_elements(wvalue, hvalue)

        if "CONF" in key:
            if e1 == "":
                comb_key = e2
            elif e2 == "":
                comb_key = e1
            else:
                comb_key = e2 + "\n" + e1
        else:
            if e1 == "":
                comb_key = e2
            elif e2 == "":
                comb_key = e1
            else:
                comb_key = e2 + "," + e1
        return comb_key

    def dcnm_intf_compare_elements(
        self, name, sno, fabric, ie1, ie2, k, state
    ):

        # unicode encoded strings must be decoded to get proper strings which is required
        # for comparison purposes

        e1, e2 = self.dcnm_intf_translate_elements(ie1, ie2)

        # The keys in key_translate represent a concatenated string. We should split
        # these strings and then compare the values
        key_translate = [
            "MEMBER_INTERFACES",
            "CONF",
            "PEER1_MEMBER_INTERFACES",
            "PEER2_MEMBER_INTERFACES",
            "PEER1_PO_CONF",
            "PEER2_PO_CONF",
        ]

        merge = False

        # Some keys have values given as a list which is encoded into a
        # string. So split that up into list and then use 'set' to process
        # the same irrespective of the order of elements
        if k in key_translate:
            # CONF, PEER1_PO_CONF and PEER2_PO_CONF has '\n' joining the commands
            # MEMBER_INTERFACES, PEER1_MEMBER_INTERFACES, and PEER2_MEMBER_INTERFACES
            # have ',' joining differnet elements. So use a multi-delimiter split
            # to split with any delim
            t_e1 = sorted(re.split(r"[\n,]", e1.strip()))
            t_e2 = sorted(re.split(r"[\n,]", e2.strip()))

            # Merging of aggregate objects (refer objects in key_translate at the top) should happen only for "merged" state.
            if state == "merged":
                merge = True
        else:
            if isinstance(e1, str):
                t_e1 = e1.lower()
            else:
                t_e1 = e1
            if isinstance(e2, str):
                t_e2 = e2.lower()
            else:
                t_e2 = e2

        boolean_keys = [
            "ENABLE_ORPHAN_PORT",
            "DISABLE_LACP_SUSPEND",
            "ENABLE_LACP_VPC_CONV",
            "ENABLE_PFC",
            "ENABLE_MONITOR",
            "CDP_ENABLE"
        ]
        if k in boolean_keys:
            # This is a special case where the value is a boolean and we need to compare it as such
            t_e1 = str(t_e1).lower()
            t_e2 = str(t_e2).lower()

        if t_e1 != t_e2:

            if (state == "replaced") or (state == "overridden"):
                # Special handling is required for mode 'mpls' loopback interfaces.
                # They will contain either of the following two read_only properties.
                if k in ["DCI_ROUTING_PROTO", "DCI_ROUTING_TAG"]:
                    return "copy_and_add"

                return "add"
            elif state == "merged":
                # If the key is included in config, then use the value from want.
                # If the key is not included in config, then use the value from
                # have.

                # Match and find the corresponding PB input.

                match_pb = [
                    pb
                    for pb in self.pb_input
                    if (
                        (name.lower() == pb["ifname"].lower())
                        and (sno == pb["sno"])
                        and (fabric == pb["fabric"])
                    )
                ]

                pb_keys = list(match_pb[0].keys())
                if self.keymap[k] not in pb_keys:
                    # Copy the value from have, because for 'merged' state we
                    # should leave values that are not specified in config as is.
                    # We copy 'have' because, the validate input would have defaulted the
                    # values for non-mandatory objects.
                    return "copy_and_add"
                else:
                    if merge:
                        return "merge_and_add"
                    return "add"
        return "dont_add"

    def dcnm_intf_can_be_added(self, want):

        name = want["interfaces"][0]["ifName"]
        sno = want["interfaces"][0]["serialNumber"]
        fabric = want["interfaces"][0]["fabricName"]

        match_have = [
            have
            for have in self.have_all
            if (
                (name.lower() == have["ifName"].lower())
                and (sno == have["serialNo"])
                and (fabric == have["fabricName"])
            )
        ]
        if match_have:
            if (match_have[0]["complianceStatus"] != "In-Sync") and (
                match_have[0]["complianceStatus"] != "Pending"
            ):
                return match_have[0], True
            else:
                return match_have[0], False
        return [], True

    def dcnm_intf_replace_pc_members(self, want, have):
        """
        ### Summary
        Search ``self.want`` for any port-channel member interfaces that are also
        found in ``self.have`` and if found will replace the member interfaces in
        self.want with the correct policy and properties that can be managed.
        """
        method_name = inspect.stack()[0][3]
        msg = f"{self.class_name}.{method_name}: entered"
        self.log.debug(msg)

        # Get supported port-channel member policies
        member_policy_names = []
        for key in self.pol_pc_member_types[self.dcnm_version].keys():
            member_policy_names.append(self.pol_pc_member_types[self.dcnm_version][key])

        # List of keys in nvPairs to protect
        protected_keys = ["PO_ID", "PC_MODE", "INTF_NAME", "ALLOWED_VLANS", "DESC", "ADMIN_STATE", "CONF", "PRIMARY_INTF"]

        for have_int in have:
            if have_int["policy"] in member_policy_names:
                # We have a port-channel member interface. Find the corresponding port-channel
                # interface on the same device in want and replace the member interfaces
                have_pc_name = have_int["interfaces"][0]["ifName"]
                have_pc_serial = have_int["interfaces"][0]["serialNumber"]

                for want_int in want:
                    match_int = find_dict_in_list_by_key_value(search=want_int['interfaces'], key='ifName', value=have_pc_name)
                    if match_int and match_int['serialNumber'] == have_pc_serial:
                        msg = "\nHave Interface Info: "
                        msg += f"{json_pretty(have_int)}"
                        msg += "Want Interface Info Before Update: "
                        msg += f"{json_pretty(want_int)}"
                        self.log.debug(msg)
                        # Rewrite want nvPairs and policy with the correct information
                        want_int['interfaces'][0]['nvPairs']['PO_ID'] = have_int['interfaces'][0]['nvPairs']['PO_ID']
                        want_int['interfaces'][0]['nvPairs']['INTF_NAME'] = have_int['interfaces'][0]['nvPairs']['INTF_NAME']

                        # The following keys may or may not be present for PC member interfaces
                        for key in ['PC_MODE', 'ALLOWED_VLANS', 'PRIMARY_INTF']:
                            want_int['interfaces'][0]['nvPairs'][key] = have_int['interfaces'][0]['nvPairs'].get(key)
                            if want_int['interfaces'][0]['nvPairs'][key] is None and key in protected_keys:
                                protected_keys.remove(key)

                        # Delete unprotected keys from want_int nvPairs
                        for key in list(want_int['interfaces'][0]['nvPairs'].keys()):
                            if key not in protected_keys:
                                want_int['interfaces'][0]['nvPairs'].pop(key)

                        # Update want_int policy to be the same as have_int policy
                        want_int['policy'] = have_int['policy']

                        msg += "Want Interface Info After Update: "
                        msg += f"{json_pretty(want_int)}"
                        self.log.debug(msg)

        self.want = want
        self.have = have

    def dcnm_intf_compare_want_and_have(self, state):
        """
        ### Summary
        Compare want and have states for each interface
        """
        method_name = inspect.stack()[0][3]
        msg = f"{self.class_name}.{method_name}: entered"
        self.log.debug(msg)

        # Special Case Handling for PortChannnel (PC) and Virtual PortChannel (vPC) Member Interfaces.
        # Member interfaces are added to a PC or vPC when the PC or vPC is created and the
        # policy is applied to the member interface based on the type of PC or vPC.
        #
        # Once this policy is applied to the member interface, only the following properties
        # can be modified on the member interface:
        #   - Interface Description
        #   - Interface Admin State
        #   - Interface Freeform Configuration
        #
        # The following logic will search self.have for any member interfaces that are also
        # found in self.want and if found will replace the member interfaces in self.want
        # with the correct policy and properties that can be managed. After that we process
        # the new self.want as usual.
        have_member = {}
        msg = "Member Policy Types: "
        msg += f"{self.pol_pc_member_types[self.dcnm_version]}"
        self.log.debug(msg)
        for key in self.pol_pc_member_types[self.dcnm_version].keys():
            # Potential Keys:
            # [
            #   'pc_access_member',
            #   'pc_trunk_member',
            #   'vpc_peer_link_member',
            #   'vpc_access_member',
            #   'vpc_trunk_member',
            #   'l3_pc_member',
            #   'pc_dot1q_tunnel_member',
            # ]
            # NOTE: pvlan interface types are currently not supported by this module.
            policy_name = self.pol_pc_member_types[self.dcnm_version][key]
            have_member = find_dict_in_list_by_key_value(search=self.have, key='policy', value=policy_name)

            # If we find any member in self.have that matches a policy in self.pol_pc_member_types[self.dcnm_version].keys()
            # then call the self.dcnm_intf_replace_pc_members function to process all PC and vPC members.
            if have_member:
                self.dcnm_intf_replace_pc_members(self.want, self.have)
                break

        # --------------------------------------------------------------------------------------------------------------------

        # workflow to manage breakout interfaces
        # Append to self.diff_create_breakout to create breakout
        # Append to self.diff_delete_breakout to delete breakout
        if state != "deleted":
            for want_breakout in self.want_breakout:
                want_intf = want_breakout["interfaces"][0]["ifName"]
                match_create = False
                for have_intf in self.have_all:
                    is_valid, intf = self.dcnm_intf_breakout_format(have_intf['ifName'])
                    if is_valid and want_intf == intf:
                        match_create = True

                # If interface in want_breakout and interface e1/x/y not present
                # add to diff_create_breakout
                if not match_create:
                    want_breakout["interfaces"][0].pop("fabricName")
                    want_breakout["interfaces"][0].pop("interfaceType")
                    self.diff_create_breakout.append(want_breakout["interfaces"])

        if state == "deleted" or state == "overridden":
            for have in self.have_all:
                have_intf = have['ifName']
                if re.search(r"\d+\/\d+\/\d+", have_intf):
                    found, parent_type = self.dcnm_intf_get_parent(self.config, have_intf)
                    # If have not in want breakout and if match to E1/x/1 add to dict
                    # Else if match E1/x/2, etc. silently ignore, because we delete the breakout
                    # with the first sub if.
                    if re.search(r"\d+\/\d+\/1$", have_intf) and not found:
                        payload = {'serialNumber': have['serialNo'],
                                   'ifName': have['ifName']}
                        self.diff_delete_breakout.append(payload)

        for want in self.want:

            delem = {}
            action = ""
            name = want["interfaces"][0]["ifName"]
            sno = want["interfaces"][0]["serialNumber"]
            fabric = want["interfaces"][0]["fabricName"]
            deploy = want["deploy"]

            intf_changed = False

            want.pop("deploy")
            match_have = [
                d
                for d in self.have
                if (
                    (name.lower() == d["interfaces"][0]["ifName"].lower())
                    and (sno == d["interfaces"][0]["serialNumber"])
                )
            ]

            if not match_have:
                changed_dict = copy.deepcopy(want)

                if (
                    (state == "merged")
                    or (state == "replaced")
                    or (state == "overridden")
                ):
                    action = "add"
            else:

                wkeys = list(want.keys())
                if "skipResourceCheck" in wkeys:
                    wkeys.remove("skipResourceCheck")
                if "interfaceType" in wkeys:
                    wkeys.remove("interfaceType")

                for d in match_have:

                    changed_dict = copy.deepcopy(want)
                    if "skipResourceCheck" in changed_dict.keys():
                        changed_dict.pop("skipResourceCheck")

                    # First check if the policies are same for want and have. If they are different, we cannot compare
                    # the profiles because each profile will have different elements. As per PRD, if policies are different
                    # we should not merge the information. For now we will assume we will overwrite the same. Don't compare
                    # rest of the structure. Overwrite with whatever is in want

                    if want["policy"] != d["policy"]:
                        action = "update"
                        continue

                    for k in wkeys:
                        if k == "interfaces":
                            if_keys = list(want[k][0].keys())
                            if_keys.remove("interfaceType")
                            changed_dict[k][0].pop("interfaceType")

                            # 'have' will not contain the fabric name object. So do not try to compare that. This
                            # is especially true for Ethernet interfaces. Since a switch can belong to only one fabric
                            # the serial number should be unique across all fabrics
                            if_keys.remove("fabricName")
                            changed_dict[k][0].pop("fabricName")
                            for ik in if_keys:
                                if ik == "nvPairs":
                                    nv_keys = list(want[k][0][ik].keys())
                                    # List of keys to check and potentially remove from nv_keys
                                    # Some keys are not present in the first GET and must be removed
                                    keys_to_check = [
                                        "CDP_ENABLE",
                                        "DISABLE_LACP_SUSPEND",
                                        "ENABLE_LACP_VPC_CONV",
                                        "LACP_PORT_PRIO",
                                        "LACP_RATE",
                                        "ENABLE_MONITOR",
                                        "ENABLE_ORPHAN_PORT",
                                        "ENABLE_PFC",
                                        "NATIVE_VLAN",
                                        "PORT_DUPLEX_MODE",
                                        "SPEED"
                                    ]

                                    for key in keys_to_check:
                                        # Remove the key from nv_keys only if it exists and is not present in 'have'
                                        if key in nv_keys and d[k][index][ik].get(key, None) is None:
                                            nv_keys.remove(key)

                                    for nk in nv_keys:
                                        # HAVE may have an entry with a list # of interfaces. Check all the
                                        # interface entries for a match.  Even if one entry matches do not
                                        # add the interface
                                        for index in range(len(d[k])):
                                            res = self.dcnm_intf_compare_elements(
                                                name,
                                                sno,
                                                fabric,
                                                want[k][0][ik][nk],
                                                d[k][index][ik][nk],
                                                nk,
                                                state,
                                            )
                                            if res == "dont_add":
                                                break
                                        if res == "copy_and_add":
                                            want[k][0][ik][nk] = d[k][0][ik][
                                                nk
                                            ]
                                            continue
                                        if res == "merge_and_add":
                                            want[k][0][ik][
                                                nk
                                            ] = self.dcnm_intf_merge_want_and_have(
                                                nk,
                                                want[k][0][ik][nk],
                                                d[k][0][ik][nk],
                                            )
                                            changed_dict[k][0][ik][nk] = want[
                                                k
                                            ][0][ik][nk]
                                        if res != "dont_add":
                                            action = "update"
                                        else:
                                            # Keys and values match. Remove from changed_dict
                                            changed_dict[k][0][ik].pop(nk)
                                else:
                                    # HAVE may have an entry with a list # of interfaces. Check all the
                                    # interface entries for a match.  Even if one entry matches do not
                                    # add the interface
                                    for index in range(len(d[k])):
                                        res = self.dcnm_intf_compare_elements(
                                            name,
                                            sno,
                                            fabric,
                                            want[k][0][ik],
                                            d[k][0][ik],
                                            ik,
                                            state,
                                        )
                                        if res == "dont_add":
                                            break
                                    if res == "copy_and_add":
                                        want[k][0][ik] = d[k][0][ik]
                                        continue
                                    if res == "merge_and_add":
                                        want[k][0][
                                            ik
                                        ] = self.dcnm_intf_merge_want_and_have(
                                            ik, want[k][0][ik], d[k][0][ik]
                                        )
                                        changed_dict[k][0][ik] = want[k][0][ik]
                                    if res != "dont_add":
                                        action = "update"
                                    else:
                                        # Keys and values match. Remove from changed_dict
                                        if ik != "ifName":
                                            changed_dict[k][0].pop(ik)
                        else:
                            res = self.dcnm_intf_compare_elements(
                                name, sno, fabric, want[k], d[k], k, state
                            )

                            if res == "copy_and_add":
                                want[k] = d[k]
                                continue
                            if res == "merge_and_add":
                                want[k] = self.dcnm_intf_merge_want_and_have(
                                    k, want[k], d[k]
                                )
                                changed_dict[k] = want[k]
                            if res != "dont_add":
                                action = "update"
                            else:
                                # Keys and values match. Remove from changed_dict.
                                changed_dict.pop(k)

            if action == "add":
                # If E1/x/y do not create. Interface is created with breakout
                if re.search(r"\d+\/\d+\/\d+", name):
                    found, parent_type = self.dcnm_intf_get_parent(self.config, name)
                    if found and parent_type == "breakout":
                        if want.get("interfaceType", None) is not None:
                            want.pop("interfaceType")
                        self.diff_replace.append(want)
                        self.changed_dict[0][state].append(changed_dict)
                    continue
                self.dcnm_intf_merge_intf_info(want, self.diff_create)
                # Add the changed_dict to self.changed_dict
                self.changed_dict[0][state].append(changed_dict)
                intf_changed = True
            elif action == "update":
                # Remove the 'interfaceType' key from 'want'. It is not required for 'replace'
                if want.get("interfaceType", None) is not None:
                    want.pop("interfaceType")
                self.dcnm_intf_merge_intf_info(want, self.diff_replace)
                # Add the changed_dict to self.changed_dict
                self.changed_dict[0][state].append(changed_dict)
                intf_changed = True

            # if deploy flag is set to True, add the information so that this interface will be deployed
            if str(deploy).lower() == "true":
                # Add to diff_deploy,
                #   1. if intf_changed is True
                #   2. if intf_changed is Flase, then if 'complianceStatus is
                #      False then add to diff_deploy.
                #   3. Do not add otherwise

                if False is intf_changed:
                    match_intf, rc = self.dcnm_intf_can_be_added(want)
                else:
                    match_intf = []
                    rc = True

                if True is rc:
                    delem["serialNumber"] = sno
                    delem["ifName"] = name
                    delem["fabricName"] = self.fabric
                    self.diff_deploy.append(delem)
                    self.changed_dict[0]["deploy"].append(copy.deepcopy(delem))
                    if match_intf != []:
                        self.changed_dict[0]["debugs"].append(
                            {
                                "Name": name,
                                "SNO": sno,
                                "DeployStatus": match_intf["complianceStatus"],
                            }
                        )

    def dcnm_intf_get_diff_replaced(self):

        self.diff_create = []
        self.diff_delete = [[], [], [], [], [], [], [], []]
        self.diff_delete_deploy = [[], [], [], [], [], [], [], []]
        self.diff_deploy = []
        self.diff_replace = []

        for cfg in self.config:
            self.dcnm_intf_process_config(cfg)

        # Compare want[] and have[] and build a list of dicts containing interface information that
        # should be sent to DCNM for updation. The list can include information on interfaces which
        # are already presnt in self.have and which differ in the values for atleast one of the keys

        self.dcnm_intf_compare_want_and_have("replaced")

    def dcnm_intf_get_diff_merge(self):

        self.diff_create = []
        self.diff_delete_deploy = [[], [], [], [], [], [], [], []]
        self.diff_deploy = []
        self.diff_replace = []

        for cfg in self.config:
            self.dcnm_intf_process_config(cfg)

        # Compare want[] and have[] and build a list of dicts containing interface information that
        # should be sent to DCNM for updation. The list can include information on new interfaces or
        # information regarding interfaces which require an update i.e. if any new information is added
        # to existing information.
        # NOTE: merge_diff will be updated only if there is some new information that is not already
        #       existing. If existing information needs to be updated then use 'replace'.

        self.dcnm_intf_compare_want_and_have("merged")

    def dcnm_compare_default_payload(self, intf, have):

        if intf.get("policy") != have.get("policy"):
            return "DCNM_INTF_NOT_MATCH"

        intf_nv = intf.get("interfaces")[0].get("nvPairs")
        have_nv = have.get("interfaces")[0].get("nvPairs")

        if (
            str(intf_nv.get("SPEED")).lower()
            != str(have_nv.get("SPEED")).lower()
        ):
            return "DCNM_INTF_NOT_MATCH"
        if intf_nv.get("DESC") != have_nv.get("DESC"):
            return "DCNM_INTF_NOT_MATCH"
        if intf_nv.get("CONF") != have_nv.get("CONF"):
            return "DCNM_INTF_NOT_MATCH"
        if (
            str(intf_nv.get("ADMIN_STATE")).lower()
            != str(have_nv.get("ADMIN_STATE")).lower()
        ):
            return "DCNM_INTF_NOT_MATCH"
        if str(intf_nv.get("MTU")).lower() != str(have_nv.get("MTU")).lower():
            return "DCNM_INTF_NOT_MATCH"

        if intf.get("policy") == "int_routed_host":
            if intf_nv.get("INTF_VRF") != have_nv.get("INTF_VRF"):
                return "DCNM_INTF_NOT_MATCH"
            if (
                str(intf_nv.get("IP")).lower()
                != str(have_nv.get("IP")).lower()
            ):
                return "DCNM_INTF_NOT_MATCH"
            if (
                str(intf_nv.get("PREFIX")).lower()
                != str(have_nv.get("PREFIX")).lower()
            ):
                return "DCNM_INTF_NOT_MATCH"
            if (
                str(intf_nv.get("ROUTING_TAG")).lower()
                != str(have_nv.get("ROUTING_TAG")).lower()
            ):
                return "DCNM_INTF_NOT_MATCH"
        elif intf.get("policy") == "int_trunk_host":
            if (
                str(intf_nv.get("BPDUGUARD_ENABLED")).lower()
                != str(have_nv.get("BPDUGUARD_ENABLED")).lower()
            ):
                return "DCNM_INTF_NOT_MATCH"
            if (
                str(intf_nv.get("PORTTYPE_FAST_ENABLED")).lower()
                != str(have_nv.get("PORTTYPE_FAST_ENABLED")).lower()
            ):
                return "DCNM_INTF_NOT_MATCH"
            if (
                str(intf_nv.get("ALLOWED_VLANS")).lower()
                != str(have_nv.get("ALLOWED_VLANS")).lower()
            ):
                return "DCNM_INTF_NOT_MATCH"
            if (
                str(intf_nv.get("NATIVE_VLAN")).lower()
                != str(have_nv.get("NATIVE_VLAN")).lower()
            ):
                return "DCNM_INTF_NOT_MATCH"
        return "DCNM_INTF_MATCH"

    def dcnm_intf_get_default_eth_payload(self, ifname, sno, fabric):

        eth_payload = {
            "policy": "",
            "interfaces": [
                {
                    "interfaceType": "INTERFACE_ETHERNET",
                    "serialNumber": "",
                    "ifName": "",
                    "fabricName": "",
                    "nvPairs": {
                        "interfaceType": "INTERFACE_ETHERNET",
                        "MTU": "",
                        "SPEED": "",
                        "DESC": "",
                        "CONF": "",
                        "ADMIN_STATE": True,
                        "INTF_NAME": "",
                    },
                }
            ],
        }

        # Default payload depends on switch role. For switches with 'leaf' role the default policy must be
        # 'trunk'. For other roles it must be 'routed'.

        if self.sno_to_switch_role[sno] == "leaf":
            # default ehternet 'trunk' payload to be sent to DCNM for override case
            eth_payload["policy"] = self.pol_types[self.dcnm_version][
                "eth_trunk"
            ]
            eth_payload["interfaces"][0]["nvPairs"]["MTU"] = "jumbo"
            eth_payload["interfaces"][0]["nvPairs"]["SPEED"] = "Auto"
            eth_payload["interfaces"][0]["nvPairs"]["CONF"] = "no shutdown"
            eth_payload["interfaces"][0]["nvPairs"][
                "BPDUGUARD_ENABLED"
            ] = False
            eth_payload["interfaces"][0]["nvPairs"][
                "PORTTYPE_FAST_ENABLED"
            ] = True
            eth_payload["interfaces"][0]["nvPairs"]["ALLOWED_VLANS"] = "none"
            eth_payload["interfaces"][0]["nvPairs"]["NATIVE_VLAN"] = ""
            eth_payload["interfaces"][0]["nvPairs"]["INTF_NAME"] = ifname

            eth_payload["interfaces"][0]["ifName"] = ifname
            eth_payload["interfaces"][0]["serialNumber"] = sno
            eth_payload["interfaces"][0]["fabricName"] = fabric

        else:
            # default ehternet 'routed' payload to be sent to DCNM for override case
            eth_payload["policy"] = self.pol_types[self.dcnm_version][
                "eth_routed"
            ]
            eth_payload["interfaces"][0]["nvPairs"]["MTU"] = 9216
            eth_payload["interfaces"][0]["nvPairs"]["SPEED"] = "Auto"
            eth_payload["interfaces"][0]["nvPairs"]["CONF"] = "no shutdown"
            eth_payload["interfaces"][0]["nvPairs"]["INTF_NAME"] = ifname
            eth_payload["interfaces"][0]["nvPairs"]["INTF_VRF"] = ""
            eth_payload["interfaces"][0]["nvPairs"]["IP"] = ""
            eth_payload["interfaces"][0]["nvPairs"]["PREFIX"] = ""
            eth_payload["interfaces"][0]["nvPairs"]["ROUTING_TAG"] = ""

            eth_payload["interfaces"][0]["ifName"] = ifname
            eth_payload["interfaces"][0]["serialNumber"] = sno
            eth_payload["interfaces"][0]["fabricName"] = fabric

        return eth_payload

    def dcnm_intf_can_be_replaced(self, have):

        for item in self.pb_input:
            # For overridden state, we will not touch anything that is present in incoming config,
            # because those interfaces will anyway be modified in the current run
            if (self.module.params["state"] == "overridden") and (
                item["ifname"] == have["ifName"]
            ):
                return False, item["ifname"]
            if item.get("members"):
                if have["ifName"] in [
                    self.dcnm_intf_get_if_name(mem, "eth")[0]
                    for mem in item["members"]
                ]:
                    return False, item["ifname"]
            elif (item.get("peer1_members")) or (item.get("peer2_members")):
                if (
                    have["ifName"]
                    in [
                        self.dcnm_intf_get_if_name(mem, "eth")[0]
                        for mem in item["peer1_members"]
                    ]
                ) or (
                    have["ifName"]
                    in [
                        self.dcnm_intf_get_if_name(mem, "eth")[0]
                        for mem in item["peer2_members"]
                    ]
                ):
                    return False, item["ifname"]
        return True, None

    def dcnm_intf_process_config(self, cfg):

        processed = []

        if cfg.get("switch", None) is None:
            return
        for sw in cfg["switch"]:

            sno = self.ip_sn[sw]

            if sno not in processed:
                processed.append(sno)

                # If the switch is part of VPC pair, then a GET on any serial number will fetch details of
                # both the switches. So check before adding to have_all

                if not any(
                    d.get("serialNo", None) == self.ip_sn[sw]
                    for d in self.have_all
                ):
                    self.dcnm_intf_get_have_all(sw)

    def dcnm_intf_get_diff_overridden(self, cfg):

        deploy = False
        self.diff_create = []
        self.diff_delete = [[], [], [], [], [], [], [], [], []]
        self.diff_delete_deploy = [[], [], [], [], [], [], [], [], []]
        self.diff_deploy = []
        self.diff_replace = []

        # If no config is included, delete/default all interfaces
        if cfg == []:
            # Since there is no 'config' block, then the 'deploy' flag at top level will be
            # used to determine the deploy behaviour
            deploy = self.module.params["deploy"]
            for address in self.ip_sn.keys():
                # the given switch may be part of a VPC pair. In that case we
                # need to get interface information using one switch which returns interfaces
                # from both the switches

                if not any(
                    d.get("serialNo", None) == self.ip_sn[address]
                    for d in self.have_all
                ):
                    self.dcnm_intf_get_have_all(address)
        else:
            # compute have_all for every switch included in 'cfg'.
            # 'deploy' flag will be picked from 'cfg' in case of state 'deleted' and from
            # top level in case of state 'overridden'

            if self.module.params["state"] == "overridden":
                deploy = self.module.params["deploy"]
            if self.module.params["state"] == "deleted":
                # NOTE: in case of state 'deleted' 'cfg' will have a single entry only.
                deploy = cfg[0].get("deploy")
            for config in cfg:
                self.dcnm_intf_process_config(config)

        del_list = []
        defer_list = []

        for have in self.have_all:

            delem = {}
            name = have["ifName"]
            sno = have["serialNo"]
            fabric = have["fabricName"]

            # Check if this interface type is to be overridden.
            if self.module.params["override_intf_types"] != []:
                # Check if it is SUBINTERFACE. For sub-interfaces ifType will be retuened as INTERFACE_ETHERNET. So
                # for such interfaces, check if SUBINTERFACE is included in override list instead of have['ifType']
                if (have["ifType"] == "INTERFACE_ETHERNET") and (
                    (str(have["isPhysical"]).lower() == "none")
                    or (str(have["isPhysical"]).lower() == "false")
                ):
                    # This is a SUBINTERFACE.
                    if (
                        "SUBINTERFACE"
                        not in self.module.params["override_intf_types"]
                    ):
                        continue
                else:
                    if (
                        have["ifType"]
                        not in self.module.params["override_intf_types"]
                    ):
                        continue

            if (have["ifType"] == "INTERFACE_ETHERNET") and (
                (str(have["isPhysical"]).lower() != "none")
                and (str(have["isPhysical"]).lower() == "true")
            ):

                if have["alias"] != "" and have["deleteReason"] is not None:
                    self.changed_dict[0]["skipped"].append(
                        {
                            "Name": name,
                            "Alias": have["alias"],
                            "Delete Reason": have["deleteReason"],
                        }
                    )
                    continue

                if str(have["deletable"]).lower() == "false":
                    # Add this 'have to a deferred list. We will process this list once we have processed all the 'haves'
                    defer_list.append(have)
                    self.changed_dict[0]["deferred"].append(
                        {
                            "Name": name,
                            "Deletable": have["deletable"],
                            "Underlay Policies": have["underlayPolicies"],
                        }
                    )
                    continue

                uelem = self.dcnm_intf_get_default_eth_payload(
                    name, sno, fabric
                )
                # Before we add the interface to replace list, check if the default payload is same as
                # what is already present. If both are same, skip the interface.
                # So during idempotence, we may add the same interface again if we don't compare

                intf = self.dcnm_intf_get_intf_info(
                    have["ifName"], have["serialNo"], have["ifType"]
                )
                if intf == []:
                    # In case of LANClassic fabrics, a GET on policy details for Ethernet interfaces will return [] since
                    # these interfaces dont have any policies configured by default. In that case there is nothing to be done
                    continue

                if (
                    self.dcnm_compare_default_payload(uelem, intf)
                    == "DCNM_INTF_MATCH"
                ):
                    # In case of breakout, check if parent interface is in cfg
                    # If a match for Ethernet1/x/y is found, verify if the parent interface Ethernet1/x exists in cfg.
                    # If the parent doesn't exist or isn't of type "breakout", remove the breakout interface.
                    if re.search(r"\d+\/\d+\/\d+", name):
                        found, parent_type = self.dcnm_intf_get_parent(cfg, name)

                        if not (found and parent_type == "breakout"):
                            payload = {
                                "serialNumber": have["serialNo"],
                                "ifName": have["ifName"]
                            }
                            breakout_index = self.int_index[self.int_types["breakout"]]
                            self.diff_delete[breakout_index].append(payload)
                            self.changed_dict[0]["deleted"].append(copy.deepcopy(payload))
                    continue

                if uelem is not None:
                    # Before defaulting ethernet interfaces, check if they are
                    # member of any port-channel. If so, do not default that
                    rc, intf = self.dcnm_intf_can_be_replaced(have)
                    if rc is True:
                        self.dcnm_intf_merge_intf_info(
                            uelem, self.diff_replace
                        )
                        self.changed_dict[0]["replaced"].append(
                            copy.deepcopy(uelem)
                        )
                        delem["serialNumber"] = sno
                        delem["ifName"] = name
                        delem["fabricName"] = self.fabric
                        if str(deploy).lower() == "true":
                            # Do not create interface E1/x/y, interface is created with breakout
                            pattern = r'^Ethernet1/\d+/\d+$'
                            if_name = delem.get('ifName')

                            if not re.match(pattern, if_name):
                                self.diff_deploy.append(delem)
                                self.changed_dict[0]["deploy"].append(
                                    copy.deepcopy(delem)
                                )
            # Sub-interafces are returned as INTERFACE_ETHERNET in have_all. So do an
            # additional check to see if it is physical. If not assume it to be sub-interface
            # for now. We will have to re-visit this check if there are additional non-physical
            # interfaces which have the same ETHERNET interafce type. For e.g., FEX ports

            if (
                (have["ifType"] == "INTERFACE_PORT_CHANNEL")
                or (have["ifType"] == "INTERFACE_LOOPBACK")
                or (have["ifType"] == "SUBINTERFACE")
                or (have["ifType"] == "INTERFACE_VPC")
                or (have["ifType"] == "INTERFACE_VLAN")
                or (have["ifType"] == "STRAIGHT_TROUGH_FEX")
                or (have["ifType"] == "AA_FEX")
                or (
                    (have["ifType"] == "INTERFACE_ETHERNET")
                    and (
                        (str(have["isPhysical"]).lower() == "none")
                        or (str(have["isPhysical"]).lower() == "false")
                    )
                )
            ):
                # Certain interfaces cannot be deleted, so check before deleting. But if the interface has been marked for delete,
                # we still go in and check if need to deploy.
                if (
                    str(have["deletable"]).lower() == "true"
                    or str(have["markDeleted"]).lower() == "true"
                ):
                    # Port-channel which are created as part of VPC peer link should not be deleted
                    if have["ifType"] == "INTERFACE_PORT_CHANNEL":
                        if (
                            have["alias"] is not None
                            and "vpc-peer-link" in have["alias"]
                        ):
                            self.changed_dict[0]["skipped"].append(
                                {
                                    "Name": name,
                                    "Alias": have["alias"],
                                    "Underlay Policies": have[
                                        "underlayPolicies"
                                    ],
                                }
                            )
                            continue
                        else:
                            self.changed_dict[0]["debugs"].append(
                                {
                                    "Name": name,
                                    "Alias": have["alias"],
                                    "Underlay Policies": have[
                                        "underlayPolicies"
                                    ],
                                }
                            )

                    # Interfaces sometimes take time to get deleted from DCNM. Such interfaces will have
                    # underlayPolicies set to "None". Such interfaces need not be deleted again

                    if have["underlayPolicies"] is None:
                        self.changed_dict[0]["skipped"].append(
                            {
                                "Name": name,
                                "Alias": have["alias"],
                                "Underlay Policies": have["underlayPolicies"],
                            }
                        )
                        continue

                    # For interfaces that are matching, leave them alone. We will overwrite the config anyway
                    # For all other interfaces, if they are PC, vPC, SUBINT, LOOPBACK, delete them.

                    # Check if this interface is present in want. If yes, ignore the interface, because all
                    # configuration from want will be added to create anyway

                    match_want = [
                        d
                        for d in self.want
                        if (
                            (
                                name.lower()
                                == d["interfaces"][0]["ifName"].lower()
                            )
                            and (sno == d["interfaces"][0]["serialNumber"])
                            and (fabric == d["interfaces"][0]["fabricName"])
                        )
                    ]
                    if not match_want:

                        delem = {}

                        delem["interfaceDbId"] = 0
                        delem["interfaceType"] = have["ifType"]
                        delem["ifName"] = name
                        delem["serialNumber"] = sno
                        delem["fabricName"] = fabric

                        # have_all will include interfaces which are marked for DELETE too. Do not delete them again.
                        if str(have["markDeleted"]).lower() == "false":
                            self.diff_delete[
                                self.int_index[have["ifType"]]
                            ].append(delem)
                            self.changed_dict[0]["deleted"].append(
                                copy.deepcopy(delem)
                            )
                            del_list.append(have)

                        if str(deploy).lower() == "true":
                            if (have["complianceStatus"] == "In-Sync") or (
                                have["complianceStatus"] == "Pending"
                            ):
                                self.diff_delete_deploy[
                                    self.int_index[have["ifType"]]
                                ].append(delem)
                                self.changed_dict[0]["delete_deploy"].append(
                                    copy.deepcopy(delem)
                                )

        for intf in defer_list:
            # Check if the 'source' for the ethernet interface is one of the interfaces that is already deleted.
            # If so you can default/reset this ethernet interface also

            delem = {}
            sno = intf["serialNo"]
            fabric = intf["fabricName"]
            name = intf["underlayPolicies"][0]["source"]

            match = [
                d
                for d in del_list
                if (
                    (name.lower() == d["ifName"].lower())
                    and (sno in d["serialNo"])
                    and (fabric == d["fabricName"])
                )
            ]
            if match:

                uelem = self.dcnm_intf_get_default_eth_payload(
                    intf["ifName"], sno, fabric
                )

                self.dcnm_intf_merge_intf_info(uelem, self.diff_replace)
                self.changed_dict[0]["replaced"].append(copy.deepcopy(uelem))
                delem["serialNumber"] = sno
                delem["ifName"] = intf["ifName"]
                delem["fabricName"] = self.fabric

                # Deploy only if requested for
                if str(deploy).lower() == "true":
                    self.diff_deploy.append(delem)
                    self.changed_dict[0]["deploy"].append(copy.deepcopy(delem))

        self.dcnm_intf_compare_want_and_have("overridden")

    def dcnm_intf_get_diff_deleted(self):

        self.diff_create = []
        self.diff_delete = [[], [], [], [], [], [], [], [], []]
        self.diff_delete_deploy = [[], [], [], [], [], [], [], [], []]
        self.diff_deploy = []
        self.diff_replace = []

        if self.config == []:
            # Now that we have all the interface information we can run override
            # and delete or reset interfaces.
            self.dcnm_intf_get_diff_overridden(self.config)
        elif self.config:
            for cfg in self.config:
                if cfg.get("name", None) is not None and cfg.get("type") == "breakout":
                    self.dcnm_intf_get_have_all(cfg["switch"][0])

                    for have in self.have_all:
                        have_intf = have['ifName']
                        if re.search(r"\d+\/\d+\/\d+", have_intf):
                            found, parent_type = self.dcnm_intf_get_parent(self.config, have_intf)
                            # If have in want breakout and if match to E1/x/1 add to dict
                            # Else if match E1/x/2, etc. silently ignore, because we delete the breakout
                            # with the first sub if.
                            if re.search(r"\d+\/\d+\/1$", have_intf) and found:
                                payload = {'serialNumber': have['serialNo'],
                                           'ifName': have['ifName']}
                                self.diff_delete_breakout.append(payload)
                elif cfg.get("name", None) is not None:
                    processed = []
                    have_all = []

                    # If interface name alone is given, then delete or reset the
                    # interface on all switches in the fabric
                    switches = cfg.get("switch", None)

                    if switches is None:
                        switches = self.ip_sn.keys()
                    else:
                        switches = cfg["switch"]

                    for sw in switches:

                        intf = {}
                        delem = {}

                        if_name, if_type = self.dcnm_extract_if_name(cfg)

                        # Check if the interface is present in DCNM
                        intf["interfaceType"] = if_type
                        if if_type == "INTERFACE_VPC":
                            intf["serialNumber"] = self.vpc_ip_sn[sw]
                        else:
                            intf["serialNumber"] = self.ip_sn[sw]
                        intf["ifName"] = if_name

                        if intf["serialNumber"] not in processed:
                            processed.append(intf["serialNumber"])
                        else:
                            continue

                        # Ethernet interfaces cannot be deleted
                        if if_type == "INTERFACE_ETHERNET":

                            if sw not in have_all:
                                have_all.append(sw)
                                self.dcnm_intf_get_have_all(sw)

                            # Get the matching interface from have_all
                            match_have = [
                                have
                                for have in self.have_all
                                if (
                                    (
                                        intf["ifName"].lower()
                                        == have["ifName"].lower()
                                    )
                                    and (
                                        intf["serialNumber"]
                                        == have["serialNo"]
                                    )
                                )
                            ][0]
                            if (
                                match_have
                                and (
                                    str(match_have["isPhysical"]).lower()
                                    != "none"
                                )
                                and (
                                    str(match_have["isPhysical"]).lower()
                                    == "true"
                                )
                            ):

                                if (
                                    str(match_have["deletable"]).lower()
                                    == "false"
                                ):
                                    continue

                                uelem = self.dcnm_intf_get_default_eth_payload(
                                    intf["ifName"],
                                    intf["serialNumber"],
                                    self.fabric,
                                )
                                intf_payload = self.dcnm_intf_get_intf_info_from_dcnm(
                                    intf
                                )

                                # Before we add the interface to replace list, check if the default payload is same as
                                # what is already present. If both are same, skip the interface. This is required specifically
                                # for ethernet interfaces because they don't actually get deleted. they will only be defaulted.
                                # So during idempotence, we may add the same interface again if we don't compare
                                if intf_payload != []:
                                    if (
                                        self.dcnm_compare_default_payload(
                                            uelem, intf_payload
                                        )
                                        == "DCNM_INTF_MATCH"
                                    ):
                                        continue

                                if uelem is not None:
                                    # Before defaulting ethernet interfaces, check if they are
                                    # member of any port-channel. If so, do not default that
                                    rc, iface = self.dcnm_intf_can_be_replaced(
                                        match_have
                                    )
                                    if rc is True:
                                        self.dcnm_intf_merge_intf_info(
                                            uelem, self.diff_replace
                                        )
                                        self.changed_dict[0][
                                            "replaced"
                                        ].append(copy.deepcopy(uelem))
                                        if (
                                            str(
                                                cfg.get("deploy", "true")
                                            ).lower()
                                            == "true"
                                        ):
                                            delem["serialNumber"] = intf[
                                                "serialNumber"
                                            ]
                                            delem["ifName"] = if_name
                                            delem["fabricName"] = self.fabric
                                            self.diff_deploy.append(delem)
                        else:
                            intf_payload = self.dcnm_intf_get_intf_info_from_dcnm(
                                intf
                            )

                            if intf_payload != []:
                                delem["ifName"] = if_name
                                delem["serialNumber"] = intf["serialNumber"]

                                self.diff_delete[
                                    self.int_index[if_type]
                                ].append(delem)
                                self.changed_dict[0]["deleted"].append(
                                    copy.deepcopy(delem)
                                )

                                if "monitor" not in intf_payload["policy"]:
                                    if (
                                        str(cfg.get("deploy", "true")).lower()
                                        == "true"
                                    ):
                                        self.diff_delete_deploy[
                                            self.int_index[if_type]
                                        ].append(delem)
                                        self.changed_dict[0][
                                            "delete_deploy"
                                        ].append(copy.deepcopy(delem))
                            else:
                                # Get Interface details which will include even interfaces that are marked for delete.
                                if sw not in have_all:
                                    have_all.append(sw)
                                    self.dcnm_intf_get_have_all(sw)

                                # Get the matching interface from have_all
                                match_have = [
                                    have
                                    for have in self.have_all
                                    if (
                                        (
                                            intf["ifName"].lower()
                                            == have["ifName"].lower()
                                        )
                                        and (
                                            intf["serialNumber"]
                                            == have["serialNo"]
                                        )
                                    )
                                ]

                                if match_have:
                                    # Matching interface found. Check 'complianceStatus' and deploy if necessary
                                    if (
                                        match_have[0]["complianceStatus"]
                                        == "In-Sync"
                                    ) or (
                                        match_have[0]["complianceStatus"]
                                        == "Pending"
                                    ):
                                        if (
                                            str(
                                                cfg.get("deploy", "true")
                                            ).lower()
                                            == "true"
                                        ):
                                            delem["ifName"] = if_name
                                            delem["serialNumber"] = intf[
                                                "serialNumber"
                                            ]
                                            self.diff_delete_deploy[
                                                self.int_index[if_type]
                                            ].append(delem)
                                            self.changed_dict[0][
                                                "delete_deploy"
                                            ].append(copy.deepcopy(delem))
                else:
                    self.dcnm_intf_get_diff_overridden([cfg])

    def dcnm_extract_if_name(self, cfg):

        if cfg["name"][0:2].lower() == "po":
            if_name, port_id = self.dcnm_intf_get_if_name(cfg["name"], "pc")
            if_type = "INTERFACE_PORT_CHANNEL"
        elif cfg["name"][0:2].lower() == "lo":
            if_name, port_id = self.dcnm_intf_get_if_name(cfg["name"], "lo")
            if_type = "INTERFACE_LOOPBACK"
        elif cfg["name"][0:3].lower() == "eth":
            if "." not in cfg["name"]:
                if_name, port_id = self.dcnm_intf_get_if_name(
                    cfg["name"], "eth"
                )
                if_type = "INTERFACE_ETHERNET"
            else:
                if_name, port_id = self.dcnm_intf_get_if_name(
                    cfg["name"], "sub_int"
                )
                if_type = "SUBINTERFACE"
        elif cfg["name"][0:3].lower() == "vpc":
            if_name, port_id = self.dcnm_intf_get_if_name(cfg["name"], "vpc")
            if_type = "INTERFACE_VPC"
        elif cfg["name"][0:4].lower() == "vlan":
            if_name, port_id = self.dcnm_intf_get_if_name(cfg["name"], "svi")
            if_type = "INTERFACE_VLAN"
        else:
            if_name = ""
            if_type = ""
        return if_name, if_type

    def dcnm_intf_get_diff_query(self):

        for info in self.intf_info:
            sno = self.ip_sn[info["switch"][0]]
            if info["name"] == "":
                # GET all interfaces
                path = self.paths["IF_DETAIL_WITH_SNO"].format(sno)
            else:
                ifname, if_type = self.dcnm_extract_if_name(info)
                # GET a specific interface
                path = self.paths["IF_WITH_SNO_IFNAME"].format(sno, ifname)

            resp = dcnm_send(self.module, "GET", path)

            if "DATA" in resp and resp["DATA"]:
                self.diff_query.extend(resp["DATA"])
        self.changed_dict[0]["query"].extend(self.diff_query)
        self.result["response"].extend(self.diff_query)

    def dcnm_parse_response(self, resp):

        failed = False

        succ_resp = {
            "DATA": {},
            "MESSAGE": "OK",
            "METHOD": "POST",
            "REQUEST_PATH": "",
            "RETURN_CODE": 200,
        }

        # Get a list of entities from the deploy. We will have to check
        # all the responses before we declare changed as True or False

        entities = self.dcnm_intf_get_entities_list(self.diff_deploy)

        ent_resp = {}
        for ent in entities:

            ent_resp[ent] = "No Error"
            if isinstance(resp["DATA"], list):
                for data in resp["DATA"]:
                    host = data.get("entity")

                    if host:
                        host = host.split(":")[0]
                        if self.hn_sn.get(host) == ent:
                            ent_resp[ent] = data.get("message")
                    else:
                        ent_resp[ent] = "No Error"
            elif isinstance(resp["DATA"], str):
                ent_resp[ent] = resp["DATA"]

        succ_resp["ORIG_MSG"] = []
        for ent in entities:
            if ent_resp[ent] == "No Error":
                continue
            elif (
                ("No Commands to execute" in ent_resp[ent])
                or (ent_resp[ent] == "Failed to fetch policies")
                or (ent_resp[ent] == "Failed to fetch switch configuration")
                or (ent_resp[ent] == "In-Sync")
            ):
                # Consider this case as success.
                succ_resp["REQUEST_PATH"] = resp["REQUEST_PATH"]
                succ_resp["MESSAGE"] = "OK"
                succ_resp["METHOD"] = resp["METHOD"]
                succ_resp["ORIG_MSG"].append(ent_resp[ent])
                succ_resp["RETURN_CODE"] = 200
            else:
                failed = True
                break

        if failed:
            return resp, False
        else:
            return succ_resp, False

    def dcnm_intf_send_message_handle_retry(self, action, path, payload, cmd):

        count = 1
        while count < 20:

            resp = dcnm_send(self.module, action, path, payload)

            # No commands to execute is normal when you try to deploy/delete an
            # interface to switch and there is no change.
            # Consider that as success and mark the change flag as 'False; to indicate
            # nothinbg actually changed

            if (resp.get("MESSAGE") == "OK") and (
                resp.get("RETURN_CODE") == 200
            ):
                return resp, True

            presp, changed = self.dcnm_parse_response(resp)
            resp = presp

            count = count + 1
            time.sleep(0.1)

        return resp, False

    def dcnm_intf_get_entities_list(self, deploy):

        sn_list = []
        usno = []

        [
            [sn_list.append(v) for k, v in d.items() if k == "serialNumber"]
            for d in deploy
        ]

        # For vPC cases, serial numbers will be a combined one. But deploy responses from the DCNM
        # controller will be based on individual switches. So we will have to split up the serial
        # numbers into individual serial numbers and add to the list

        ulist = set(sn_list)

        vpc = False
        for num in ulist:
            if "~" in num:
                vpc = True
                slist = num.split("~")
                usno.append(slist[0])
                usno.append(slist[1])

        if vpc is True:
            ulist = usno
        return ulist

    def dcnm_intf_check_deployment_status(self, deploy_list):

        # Check for deployment status of all the configured objects only if the check_deploy flag is set.
        if self.module.params["check_deploy"] is False:
            return

        path = self.paths["GLOBAL_IF_DEPLOY"]

        resp = {}

        for item in deploy_list:
            retries = 0
            while retries < 60:
                retries += 1
                name = item["ifName"]
                sno = item["serialNumber"]

                match_have = [
                    have
                    for have in self.have_all
                    if (
                        (name.lower() == have["ifName"].lower())
                        and (sno == have["serialNo"])
                        and (self.fabric == have["fabricName"])
                    )
                ]
                if match_have:

                    if match_have[0]["complianceStatus"] == "In-Sync":
                        break

                    if retries == 10 or retries == 20:
                        json_payload = json.dumps(
                            {
                                "ifName": name,
                                "serialNumber": sno,
                                "fabricName": self.fabric,
                            }
                        )
                        resp = dcnm_send(
                            self.module, "POST", path, json_payload
                        )

                    time.sleep(5)
                    self.have_all = []
                    self.dcnm_intf_get_have_all_with_sno(sno)
                else:
                    # For merge state, the interfaces would have been created just now. Fetch them again before checking
                    self.have_all = []
                    self.dcnm_intf_get_have_all_with_sno(sno)
            if (
                match_have == []
                or match_have[0]["complianceStatus"] != "In-Sync"
            ):
                self.module.fail_json(
                    msg={
                        "FAILURE REASON": "Interafce "
                        + name
                        + " did not reach 'In-Sync' State",
                        "Compliance Status": match_have[0]["complianceStatus"],
                        # "CHANGED": self.changed_dict,
                        # "RESP": resp
                        "RESULT": self.result,
                    }
                )

    def dcnm_intf_send_message_to_dcnm(self):

        resp = None
        changed = False

        delete = False
        delete_deploy = False
        create = False
        deploy = False
        replace = False

        path = self.paths["IF_MARK_DELETE"]

        # First send deletes and then try create and update. This is because during override, the overriding
        # config may conflict with existing configuration.

        delete_index = 0
        for delem in self.diff_delete:

            if delem == []:
                delete_index = delete_index + 1
                continue

            # index 8 is used for breakout interface
            if delete_index == 8:
                path = "/appcenter/cisco/ndfc/api/v1/lan-fabric/rest/interface"

            json_payload = json.dumps(delem)

            resp = dcnm_send(self.module, "DELETE", path, json_payload)

            if resp.get("RETURN_CODE") != 200:
                if resp["DATA"]:
                    delete_failed = False
                else:
                    delete_failed = True
                for item in resp["DATA"]:
                    if "No Commands to execute" not in item["message"]:
                        delete_failed = True
                if delete_failed is False:
                    resp["RETURN_CODE"] = 200
                    resp["MESSAGE"] = "OK"

            if (resp.get("MESSAGE") != "OK") or (
                resp.get("RETURN_CODE") != 200
            ):

                # there may be cases which are not actual failures. retry the
                # action
                resp, rc = self.dcnm_intf_send_message_handle_retry(
                    "DELETE", path, json_payload, "DELETE"
                )

                # Even if one of the elements succeed, changed must be set to
                # True. Once changed becomes True, then it remains True
                if False is changed:
                    changed = rc

                if (
                    (resp.get("MESSAGE") != "OK")
                    and ("No Commands to execute" not in resp.get("MESSAGE"))
                ) or (resp.get("RETURN_CODE") != 200):
                    resp["CHANGED"] = self.changed_dict
                    self.module.fail_json(msg=resp)
            else:
                changed = True

            delete = changed
            self.result["response"].append(resp)
            delete_index = delete_index + 1
        resp = None

        path = self.paths["GLOBAL_IF_DEPLOY"]
        index = -1
        for delem in self.diff_delete_deploy:

            # index = index + 1
            if delem == []:
                continue

            json_payload = json.dumps(delem)

            resp = dcnm_send(self.module, "POST", path, json_payload)

            if resp.get("RETURN_CODE") != 200:
                if resp["DATA"]:
                    deploy_failed = False
                else:
                    deploy_failed = True
                for item in resp["DATA"]:
                    if (
                        "No Commands to execute" not in item["message"]
                        and "In-Sync" not in item["message"]
                    ):
                        deploy_failed = True
                if deploy_failed is False:
                    resp["RETURN_CODE"] = 200
                    resp["MESSAGE"] = "OK"
                    delete_deploy = True
            else:
                delete_deploy = True
            self.result["response"].append(resp)

        resp = None

        # Add Breakout creation from self.want_breakout
        path = self.paths["BREAKOUT"]
        for payload in self.diff_create_breakout:
            json_payload = json.dumps(payload)
            resp = dcnm_send(self.module, "POST", path, json_payload)
            self.result["response"].append(resp)
            if (resp.get("MESSAGE") != "OK") or (
                resp.get("RETURN_CODE") != 200
            ):
                resp["CHANGED"] = self.changed_dict
                self.module.fail_json(msg=resp)
            else:
                replace = True

        # Update interfaces
        path = self.paths["INTERFACE"]
        for payload in self.diff_replace:
            json_payload = json.dumps(payload)

            resp = dcnm_send(self.module, "PUT", path, json_payload)

            self.result["response"].append(resp)

            if (resp.get("MESSAGE") != "OK") or (
                resp.get("RETURN_CODE") != 200
            ):
                resp["CHANGED"] = self.changed_dict
                self.module.fail_json(msg=resp)
            else:
                replace = True

        resp = None

        # Delete Breakout interface
        if len(self.diff_delete_breakout) > 0:
            json_payload = json.dumps(self.diff_delete_breakout)
            resp = dcnm_send(self.module, "DELETE", path, json_payload)
            self.result["response"].append(resp)

            if (resp.get("MESSAGE") != "OK") or (
                resp.get("RETURN_CODE") != 200
            ):
                resp["CHANGED"] = self.changed_dict
                self.module.fail_json(msg=resp)
            else:
                replace = True

        resp = None
        path = self.paths["GLOBAL_IF"]
        for payload in self.diff_create:
            # Do not create interface E1/x/y directly.
            if re.search(r"\d+\/\d+\/\d+", payload['interfaces'][0]['ifName']):
                continue
            json_payload = json.dumps(payload)
            resp = dcnm_send(self.module, "POST", path, json_payload)

            self.result["response"].append(resp)

            if (resp.get("MESSAGE") != "OK") or (
                resp.get("RETURN_CODE") != 200
            ):
                resp["CHANGED"] = self.changed_dict
                self.module.fail_json(msg=resp)
            else:
                create = True

        resp = None

        path = self.paths["GLOBAL_IF_DEPLOY"]
        if self.diff_deploy:

            json_payload = json.dumps(self.diff_deploy)

            resp = dcnm_send(self.module, "POST", path, json_payload)

            if (resp.get("MESSAGE") != "OK") and (
                resp.get("RETURN_CODE") != 200
            ):
                resp, rc = self.dcnm_parse_response(resp)
                changed = rc
            else:
                changed = True

            deploy = changed

            self.result["response"].append(resp)

            # Continue further only if original deploy is success. Fail otherwise
            if (resp.get("MESSAGE") != "OK") and (
                resp.get("RETURN_CODE") != 200
            ):
                resp["CHANGED"] = self.changed_dict
                self.module.fail_json(msg=resp)

        resp = None

        if self.diff_deploy:
            # Do a second deploy. Sometimes even if interfaces are created, they are
            # not being deployed. A second deploy solves the same. Don't worry about
            # the return values

            resp = dcnm_send(self.module, "POST", path, json_payload)

            resp = None

        if self.diff_deploy:
            self.dcnm_intf_check_deployment_status(self.diff_deploy)

        # In overridden and deleted states, if no delete or create is happening and we have
        # only replace, then check the return message for deploy. If it says
        # "No Commands to execute", then the interfaces we are replacing are
        # already in the required state and so consider that a no change
        if (self.module.params["state"] == "overridden") or (
            self.module.params["state"] == "deleted"
        ):
            self.result["changed"] = (
                delete or create or replace or deploy or delete_deploy
            )
        else:
            if delete or create or replace or deploy or delete_deploy:
                self.result["changed"] = True
            else:
                self.result["changed"] = False

    def dcnm_intf_get_xlated_object(self, cfg, key):

        """
        Routine to translate individual vlans like 45, 55 to 44-44 and 55-55 format

        Parameters:
            cfg (dict): Config element that includes the object idebtified by key to be translated
            key (str): key identifying the object to be translated

        Returns:
            translated object
        """

        citems = cfg["profile"][key].split(",")

        for index in range(len(citems)):
            if (
                (citems[index].lower() == "none")
                or (citems[index].lower() == "all")
                or ("-" in citems[index])
            ):
                continue

            # Playbook config includes individual vlans in allowed_vlans object. Convert the elem to
            # appropriate format i.e. vlaues in the form of 4, 7 to 4-4 and 7-7
            citems[index] = citems[index].strip() + "-" + citems[index].strip()
        return citems

    def dcnm_intf_translate_allowed_vlans(self, cfg):

        """
        Routine to translate xxx_allowed_vlans object in the config. 'xxx_allowed_vlans' object will
        allow only 'none', 'all', or 'vlan-ranges like 1-5' values. It does not allow individual
        vlans to be included. To enable user to include individual vlans in the playbook config, this
        routine tranlates the individual vlans like 3, 5 etc to 3-3 and 5-5 format.

        Parameters:
            cfg (dict): Config element that needs to be translated

        Returns:
            None
        """

        if cfg.get("profile", None) is None:
            return

        if cfg["profile"].get("allowed_vlans", None) is not None:
            xlated_obj = self.dcnm_intf_get_xlated_object(cfg, "allowed_vlans")
            cfg["profile"]["allowed_vlans"] = ",".join(xlated_obj)
        if cfg["profile"].get("peer1_allowed_vlans", None) is not None:
            xlated_obj = self.dcnm_intf_get_xlated_object(
                cfg, "peer1_allowed_vlans"
            )
            cfg["profile"]["peer1_allowed_vlans"] = ",".join(xlated_obj)
        if cfg["profile"].get("peer2_allowed_vlans", None) is not None:
            xlated_obj = self.dcnm_intf_get_xlated_object(
                cfg, "peer2_allowed_vlans"
            )
            cfg["profile"]["peer2_allowed_vlans"] = ",".join(xlated_obj)

    def dcnm_intf_update_inventory_data(self):

        """
        Routine to update inventory data for all fabrics included in the playbook. This routine
        also updates ip_sn, sn_hn and hn_sn objetcs from the updated inventory data.

        Parameters:
            None

        Returns:
            None
        """

        inv_data = get_fabric_inventory_details(self.module, self.fabric)

        self.inventory_data.update(inv_data)

        if self.module.params["state"] != "query":

            # Get all switches which are managable. Changes must be avoided to all switches which are not part of this list
            managable_ip = [
                (key, self.inventory_data[key]["serialNumber"])
                for key in self.inventory_data
                if str(self.inventory_data[key]["managable"]).lower() == "true"
            ]
            managable_hosts = [
                (
                    self.inventory_data[key]["logicalName"],
                    self.inventory_data[key]["serialNumber"],
                )
                for key in self.inventory_data
                if str(self.inventory_data[key]["managable"]).lower() == "true"
            ]

            managable = dict(managable_ip + managable_hosts)

            # Build a mapping of serial numbers to switch roles. This will be required to build default ethernet
            # payload during overridden state. for switch role leaf the default policy for ethernet interface must
            # be 'trunk' and for other roles it must be 'routed'.
            self.sno_to_switch_role = {}
            for key in self.inventory_data:
                self.sno_to_switch_role.update(
                    {
                        self.inventory_data[key][
                            "serialNumber"
                        ]: self.inventory_data[key]["switchRole"]
                    }
                )

            # Get all switches which are managable. Deploy must be avoided to all switches which are not part of this list
            ronly_sw_list = []
            for cfg in self.config:
                # Check if there are any switches which are not managable in the config.
                if cfg.get("switch", None) is not None:
                    for sw in cfg["switch"]:
                        if sw not in managable:
                            if sw not in ronly_sw_list:
                                ronly_sw_list.append(sw)

            # Deploy must be avoided to fabrics which are in monitoring mode
            path = self.paths["FABRIC_ACCESS_MODE"].format(self.fabric)
            resp = dcnm_send(self.module, "GET", path)

            if resp and resp["RETURN_CODE"] == 200:
                if str(resp["DATA"]["readonly"]).lower() == "true":
                    self.monitoring.append(self.fabric)

            # Check if source fabric is in monitoring mode. If so return an error, since fabrics in monitoring mode do not allow
            # create/modify/delete and deploy operations.
            if self.fabric in self.monitoring:
                self.module.fail_json(
                    msg="Error: Source Fabric '{0}' is in Monitoring mode, No changes are allowed on the fabric\n".format(
                        self.fabric
                    )
                )

        # Based on the updated inventory_data, update ip_sn, hn_sn and sn_hn objects
        self.ip_sn, self.hn_sn = get_ip_sn_dict(self.inventory_data)

    def dcnm_translate_playbook_info(self, config, ip_sn, hn_sn):

        # Transalte override_intf_types to proper types that can be directly used in overridden state.

        for if_type in self.module.params["override_intf_types"][:]:
            self.module.params["override_intf_types"].append(
                self.int_types[if_type]
            )
            self.module.params["override_intf_types"].remove(if_type)
        for cfg in config:
            index = 0
            if cfg.get("switch", None) is None:
                continue
            for sw_elem in cfg["switch"][:]:
                if sw_elem in self.ip_sn or sw_elem in self.hn_sn:
                    addr_info = dcnm_get_ip_addr_info(
                        self.module, sw_elem, ip_sn, hn_sn
                    )
                    cfg["switch"][index] = addr_info

                    # Check if the VPC serial number information is already present. If not fetch that
                    if self.vpc_ip_sn.get(addr_info, None) is None:
                        sno = self.dcnm_intf_get_vpc_serial_number(addr_info)
                        if "~" in sno:
                            # This switch is part of VPC pair. Populate the VPC serial number DB
                            self.vpc_ip_sn[addr_info] = sno
                else:
                    cfg["switch"].remove(sw_elem)
                index = index + 1

            # 'allowed-vlans' in the case of trunk interfaces accepts 'all', 'none' and 'vlan-ranges' which
            # will be of the form 20-30 etc. There is not way to include individual vlans which are not contiguous.
            # To include individual vlans like 3,6,20 etc. user must input them in the form 3-3, 6-6, 20-20 which is
            # not very intuitive. To handle this scenario, we allow playbooks to include individual vlans and translate
            # them here appropriately.

            if cfg.get("profile", None) is not None:
                if (
                    (
                        cfg["profile"].get("peer1_allowed_vlans", None)
                        is not None
                    )
                    or (
                        cfg["profile"].get("peer2_allowed_vlans", None)
                        is not None
                    )
                    or (cfg["profile"].get("allowed_vlans", None) is not None)
                ):
                    self.dcnm_intf_translate_allowed_vlans(cfg)


def main():

    """main entry point for module execution"""
    element_spec = dict(
        fabric=dict(required=True, type="str"),
        config=dict(required=False, type="list", elements="dict", default=[]),
        deploy=dict(required=False, type="bool", default=True),
        state=dict(
            type="str",
            default="merged",
            choices=["merged", "replaced", "overridden", "deleted", "query"],
        ),
        override_intf_types=dict(
            required=False,
            type="list",
            elements="str",
            choices=[
                "pc",
                "vpc",
                "sub_int",
                "lo",
                "eth",
                "svi",
                "st_fex",
                "aa_fex",
                "breakout",
            ],
            default=[],
        ),
        check_deploy=dict(type="bool", default=False),
    )

    module = AnsibleModule(
        argument_spec=element_spec, supports_check_mode=True
    )

    # Logging setup
    try:
        log = Log()
        log.commit()
    except (TypeError, ValueError):
        pass

    dcnm_intf = DcnmIntf(module)

    state = module.params["state"]
    if not dcnm_intf.config:
        if state == "merged" or state == "replaced" or state == "query":
            module.fail_json(
                msg="'config' element is mandatory for state '{0}', given = '{1}'".format(
                    state, dcnm_intf.config
                )
            )

    dcnm_intf.dcnm_intf_update_inventory_data()

    if not dcnm_intf.ip_sn:
        dcnm_intf.result[
            "msg"
        ] = "Fabric {0} missing on DCNM or does not have any switches".format(
            dcnm_intf.fabric
        )
        module.fail_json(
            msg="Fabric {0} missing on DCNM or does not have any switches".format(
                dcnm_intf.fabric
            )
        )

    dcnm_intf.dcnm_translate_playbook_info(
        dcnm_intf.config, dcnm_intf.ip_sn, dcnm_intf.hn_sn
    )

    dcnm_intf.dcnm_intf_copy_config()

    dcnm_intf.dcnm_intf_validate_input()

    # state 'deleted' may not include all the information
    if (module.params["state"] != "query") and (
        module.params["state"] != "deleted"
    ):
        dcnm_intf.dcnm_intf_get_want()
        dcnm_intf.dcnm_intf_get_have()

    if module.params["state"] == "merged":
        dcnm_intf.dcnm_intf_get_diff_merge()

    if module.params["state"] == "replaced":
        dcnm_intf.dcnm_intf_get_diff_replaced()

    if module.params["state"] == "overridden":
        dcnm_intf.dcnm_intf_get_diff_overridden(dcnm_intf.config)

    if module.params["state"] == "deleted":
        dcnm_intf.dcnm_intf_get_diff_deleted()

    if module.params["state"] == "query":
        dcnm_intf.dcnm_intf_get_diff_query()

    dcnm_intf.result["diff"] = dcnm_intf.changed_dict

    if (
        dcnm_intf.diff_create
        or dcnm_intf.diff_replace
        or dcnm_intf.diff_deploy
        or dcnm_intf.diff_delete[dcnm_intf.int_index["INTERFACE_PORT_CHANNEL"]]
        or dcnm_intf.diff_delete[dcnm_intf.int_index["INTERFACE_VPC"]]
        or dcnm_intf.diff_delete[dcnm_intf.int_index["INTERFACE_ETHERNET"]]
        or dcnm_intf.diff_delete[dcnm_intf.int_index["SUBINTERFACE"]]
        or dcnm_intf.diff_delete[dcnm_intf.int_index["INTERFACE_LOOPBACK"]]
        or dcnm_intf.diff_delete[dcnm_intf.int_index["INTERFACE_VLAN"]]
        or dcnm_intf.diff_delete[dcnm_intf.int_index["STRAIGHT_TROUGH_FEX"]]
        or dcnm_intf.diff_delete[dcnm_intf.int_index["AA_FEX"]]
        or dcnm_intf.diff_delete_deploy
    ):
        dcnm_intf.result["changed"] = True
    else:
        module.exit_json(**dcnm_intf.result)

    if module.check_mode:
        dcnm_intf.result["changed"] = False
        module.exit_json(**dcnm_intf.result)

    dcnm_intf.dcnm_intf_send_message_to_dcnm()
    module.exit_json(**dcnm_intf.result)


if __name__ == "__main__":
    main()<|MERGE_RESOLUTION|>--- conflicted
+++ resolved
@@ -196,14 +196,12 @@
             - State of Switchport Monitor for SPAN/ERSPAN
             type: bool
             default: false
-<<<<<<< HEAD
           disable_lacp_suspend_individual:
             description:
             - If disabled, lacp will put the port to individual state and not suspend the port
               in case the port does not get LACP BPDU from the peer ports in the port-channel
             type: bool
             default: false
-=======
           lacp_port_priority:
             description:
             - <1-65535> Set LACP port priority on member interfaces, default is 32768
@@ -217,7 +215,6 @@
             type: str
             choices: ['normal', 'fast']
             default: normal
->>>>>>> ade81313
       profile_vpc:
         description:
         - Though the key shown here is 'profile_vpc' the actual key to be used in playbook
@@ -2357,12 +2354,9 @@
             enable_pfc=dict(type="bool", default=False),
             duplex=dict(
                 type="str", default="auto", choices=["auto", "full", "half"]),
-<<<<<<< HEAD
             disable_lacp_suspend_individual=dict(type="bool", default=False),
-=======
             lacp_port_priority=dict(type="int", default=32768, range_min=1, range_max=65535),
             lacp_rate=dict(type="str", default="normal"),
->>>>>>> ade81313
         )
 
         pc_prof_spec_access = dict(
@@ -2383,12 +2377,9 @@
             enable_pfc=dict(type="bool", default=False),
             duplex=dict(
                 type="str", default="auto", choices=["auto", "full", "half"]),
-<<<<<<< HEAD
             disable_lacp_suspend_individual=dict(type="bool", default=False),
-=======
             lacp_port_priority=dict(type="int", default=32768, range_min=1, range_max=65535),
             lacp_rate=dict(type="str", default="normal"),
->>>>>>> ade81313
         )
 
         pc_prof_spec_l3 = dict(
@@ -2963,12 +2954,10 @@
                 "ENABLE_MONITOR"] = delem[profile]["enable_monitor"]
             intf["interfaces"][0]["nvPairs"][
                 "PORT_DUPLEX_MODE"] = delem[profile]["duplex"]
-<<<<<<< HEAD
             if delem[profile].get("disable_lacp_suspend_individual"):
                 intf["interfaces"][0]["nvPairs"]["DISABLE_LACP_SUSPEND"] = delem[profile]["disable_lacp_suspend_individual"]
             else:
                 intf["interfaces"][0]["nvPairs"]["DISABLE_LACP_SUSPEND"] = False
-=======
             if delem[profile].get("lacp_port_priority"):
                 intf["interfaces"][0]["nvPairs"]["LACP_PORT_PRIO"] = delem[profile]["lacp_port_priority"]
             else:
@@ -2977,7 +2966,6 @@
                 intf["interfaces"][0]["nvPairs"]["LACP_RATE"] = delem[profile]["lacp_rate"]
             else:
                 intf["interfaces"][0]["nvPairs"]["LACP_RATE"] = "normal"
->>>>>>> ade81313
         if delem[profile]["mode"] == "access":
             if delem[profile]["members"] is None:
                 intf["interfaces"][0]["nvPairs"]["MEMBER_INTERFACES"] = ""
@@ -3011,12 +2999,10 @@
                 "ENABLE_MONITOR"] = delem[profile]["enable_monitor"]
             intf["interfaces"][0]["nvPairs"][
                 "PORT_DUPLEX_MODE"] = delem[profile]["duplex"]
-<<<<<<< HEAD
             if delem[profile].get("disable_lacp_suspend_individual"):
                 intf["interfaces"][0]["nvPairs"]["DISABLE_LACP_SUSPEND"] = delem[profile]["disable_lacp_suspend_individual"]
             else:
                 intf["interfaces"][0]["nvPairs"]["DISABLE_LACP_SUSPEND"] = False
-=======
             if delem[profile].get("lacp_port_priority"):
                 intf["interfaces"][0]["nvPairs"]["LACP_PORT_PRIO"] = delem[profile]["lacp_port_priority"]
             else:
@@ -3025,7 +3011,6 @@
                 intf["interfaces"][0]["nvPairs"]["LACP_RATE"] = delem[profile]["lacp_rate"]
             else:
                 intf["interfaces"][0]["nvPairs"]["LACP_RATE"] = "normal"
->>>>>>> ade81313
         if delem[profile]["mode"] == "l3":
             if delem[profile]["members"] is None:
                 intf["interfaces"][0]["nvPairs"]["MEMBER_INTERFACES"] = ""
