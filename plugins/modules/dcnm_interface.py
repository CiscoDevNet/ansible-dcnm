#!/usr/bin/python
#
# Copyright (c) 2020-2023 Cisco and/or its affiliates.
#
# Licensed under the Apache License, Version 2.0 (the "License");
# you may not use this file except in compliance with the License.
# You may obtain a copy of the License at
#
#     http://www.apache.org/licenses/LICENSE-2.0
#
# Unless required by applicable law or agreed to in writing, software
# distributed under the License is distributed on an "AS IS" BASIS,
# WITHOUT WARRANTIES OR CONDITIONS OF ANY KIND, either express or implied.
# See the License for the specific language governing permissions and
# limitations under the License.
from __future__ import absolute_import, division, print_function

__metaclass__ = type
__author__ = "Mallik Mudigonda, Mike Wiebe"

DOCUMENTATION = """
---
module: dcnm_interface
short_description: DCNM Ansible Module for managing interfaces.
version_added: "0.9.0"
description:
    - "DCNM Ansible Module for the following interface service operations"
    - "Create, Delete, Modify PortChannel, VPC, Loopback and Sub-Interfaces"
    - "Modify Ethernet Interfaces"
author: Mallik Mudigonda(@mmudigon)
options:
  check_deploy:
    description:
    - Deploy operations may take considerable time in certain cases based on the configuration included
      in the playbook. A success response from DCNM server does not guarantee the completion of deploy
      operation. This flag if set indicates that the module should verify if the configured state is in
      sync with what is requested in playbook. If not set the module will return without verifying the
      state.
    type: bool
    required: false
    default: false
  fabric:
    description:
    - Name of the target fabric for interface operations
    type: str
    required: true
  state:
    description:
    - The required state of the configuration after module completion.
    type: str
    choices: ['merged', 'replaced', 'overridden', 'deleted', 'query']
    default: merged
  deploy:
    description:
    - Flag indicating if the configuration must be pushed to the switch. This flag is used to decide the deploy behavior in
      'deleted' and 'overridden' states as mentioned below
    - In 'overridden' state this flag will be used to deploy deleted interfaces.
    - In 'deleted' state this flag will be used to deploy deleted interfaces when a specific 'config' block is not
      included.
    - The 'deploy' flags included with individual interface configuration elements under the 'config' block will take precedence
       over this global flag.
    type: bool
    default: true
  override_intf_types:
    description:
    - A list of interface types which will be deleted/defaulted in overridden/deleted state. If this list is empty, then during
      overridden/deleted state, all interface types will be defaulted/deleted. If this list includes specific interface types,
      then only those interface types that are included in the list will be deleted/defaulted.
    type: list
    required: false
    elements: str
    choices: ["pc", "vpc", "sub_int", "lo", "eth", "svi", "st_fex", "aa_fex", "breakout"]
    default: []
  config:
    description:
    - A dictionary of interface operations
    type: list
    elements: dict
    default: []
    suboptions:
      name:
        description:
        - Name of the interface. Example, po55, eth2/1, lo100, vpc25, eth1/1.1.
        type: str
        required: true
      switch:
        description:
        - IP address or DNS name of the management interface. All switches mentioned in this list
          will be deployed with the included configuration. For vPC interfaces
          this list object will contain elements each of which is a list of
          pair of switches
        type: list
        elements: str
        required: true
      type:
        description:
        - Interface type. Example, pc, vpc, sub_int, lo, eth, svi
        type: str
        required: true
        choices: ['pc', 'vpc', 'sub_int', 'lo', 'eth', 'svi', 'st-fex', 'aa-fex', 'breakout']
      deploy:
        description:
        - Flag indicating if the configuration must be pushed to the switch. If not included
          it is considered true by default
        type: bool
        default: true
      profile_pc:
        description:
        - Though the key shown here is 'profile_pc' the actual key to be used in playbook
          is 'profile'. The key 'profile_pc' is used here to logically segregate the interface objects applicable for this profile
        - Object profile which must be included for port channel interface configurations.
        suboptions:
          mode:
            description:
            - Interface mode
            choices: ['trunk', 'access', 'l3', 'dot1q', 'monitor']
            type: str
            required: true
          members:
            description:
            - Member interfaces that are part of this port channel
            type: list
            elements: str
            required: true
          access_vlan:
            description:
            - Vlan for the interface. This option is applicable only for interfaces whose 'mode' is 'access' or 'dot1q'
            type: str
            default: ""
          native_vlan:
            description:
            - Vlan used as native vlan.
              This option is applicable only for interfaces whose 'mode' is 'trunk'.
            type: str
            default: ""
          int_vrf:
            description:
            - Interface VRF name. This object is applicable only if the 'mode' is 'l3'
            type: str
            default: default
          ipv4_addr:
            description:
            - IPV4 address of the interface. This object is applicable only if the 'mode' is 'l3'
            type: str
            default: ""
          ipv4_mask_len:
            description:
            - IPV4 address mask length. This object is applicable only if the 'mode' is 'l3'
            - Minimum Value (1), Maximum Value (31)
            type: int
            default: 8
          route_tag:
            description:
            - Route tag associated with the interface IP. This object is applicable only if the 'mode' is 'l3'
            type: str
            default: ""
          cmds:
            description:
            - Commands to be included in the configuration under this interface
            type: list
            elements: str
            default: []
          description:
            description:
            - Description of the interface
            type: str
            default: ""
          admin_state:
            description:
            - Administrative state of the interface
            type: bool
            default: true
          duplex:
            description:
            - Duplex of the interface. Speed must be set to use duplex.
            type: str
            choices: ['auto', 'full', 'half']
            default: auto
      profile_vpc:
        description:
        - Though the key shown here is 'profile_vpc' the actual key to be used in playbook
          is 'profile'. The key 'profile_vpc' is used here to logically segregate the interface
          objects applicable for this profile
        - Object profile which must be included for virtual port channel inetrface configurations.
        suboptions:
          mode:
            description:
            -  Interface mode
            choices: ['trunk', 'access']
            type: str
            required: true
          peer1_pcid:
            description:
            - Port channel identifier of first peer. If this object is not included, then the value defaults to the
              vPC identifier. This value cannot be changed once vPC is created
            - Minimum Value (1), Maximum Value (4096)
            - Default value if not specified is the vPC port identifier
            type: int
          peer2_pcid:
            description:
            - Port channel identifier of second peer. If this object is not included, then the value defaults to the
              vPC identifier. This value cannot be changed once vPC is created
            - Minimum Value (1), Maximum Value (4096)
            - Default value if not specified is the vPC port identifier
            type: int
          peer1_members:
            description:
            - Member interfaces that are part of this port channel on first peer
            type: list
            elements: str
            required: true
          peer2_members:
            description:
            - Member interfaces that are part of this port channel on second peer
            type: list
            elements: str
            required: true
          pc_mode:
            description:
            - Port channel mode
            type: str
            choices: ['active', 'passive', 'on']
            default: active
          bpdu_guard:
            description:
            - Spanning-tree bpduguard
            type: str
            choices: ['true', 'false', 'no']
            default: 'true'
          port_type_fast:
            description:
            - Spanning-tree edge port behavior
            type: bool
            choices: [true, false]
            default: true
          mtu:
            description:
            - Interface MTU
            type: str
            choices: ['default', 'jumbo']
            default: jumbo
          peer1_allowed_vlans:
            description:
            - Vlans that are allowed on this interface of first peer.
              This option is applicable only for interfaces whose 'mode' is 'trunk'
            type: str
            choices: ['none', 'all', 'vlan-range(e.g., 1-2, 3-40)']
            default: none
          peer2_allowed_vlans:
            description:
            - Vlans that are allowed on this interface of second peer.
              This option is applicable only for interfaces whose 'mode' is 'trunk'
            type: str
            choices: ['none', 'all', 'vlan-range(e.g., 1-2, 3-40)']
            default: none
          peer1_native_vlan:
            description:
            - Vlan used as native vlan of first peer.
              This option is applicable only for interfaces whose 'mode' is 'trunk'
            type: str
            default: ""
          peer2_native_vlan:
            description:
            - Vlan used as native vlan of second peer.
              This option is applicable only for interfaces whose 'mode' is 'trunk'
            type: str
            default: ""
          peer1_access_vlan:
            description:
            - Vlan for the interface of first peer.
              This option is applicable only for interfaces whose 'mode' is 'access'
            type: str
            default: ''
          peer2_access_vlan:
            description:
            - Vlan for the interface of second peer.
              This option is applicable only for interfaces whose 'mode' is 'access'
            type: str
            default: ''
          peer1_cmds:
            description:
            - Commands to be included in the configuration under this interface of first peer
            type: list
            elements: str
            default: []
          peer2_cmds:
            description:
            - Commands to be included in the configuration under this interface of second peer
            type: list
            elements: str
            default: []
          peer1_description:
            description:
            - Description of the interface of first peer
            type: str
            default: ""
          peer2_description:
            description:
            - Description of the interface of second peer
            type: str
            default: ""
          admin_state:
            description:
            - Administrative state of the interface
            type: bool
            default: true
      profile_subint:
        description:
        - Though the key shown here is 'profile_subint' the actual key to be used in playbook
          is 'profile'. The key 'profile_subint' is used here to logically segregate the interface
          objects applicable for this profile
        - Object profile which must be included for sub-interface configurations.
        suboptions:
          mode:
            description:
            - Interface mode
            choices: ['subint']
            type: str
            required: true
          int_vrf:
            description:
            - Interface VRF name.
            type: str
            default: default
          ipv4_addr:
            description:
            - IPV4 address of the interface.
            type: str
            default: ""
          ipv4_mask_len:
            description:
            - IPV4 address mask length.
            - Minimum Value (8), Maximum Value (31)
            type: int
            default: 8
          ipv6_addr:
            description:
            - IPV6 address of the interface.
            type: str
            default: ""
          ipv6_mask_len:
            description:
            - IPV6 address mask length.
            - Minimum Value (1), Maximum Value (31)
            type: int
            default: 8
          mtu:
            description:
            - Interface MTU
            - Minimum Value (567), Maximum Value (9216)
            type: int
            default: 9216
          vlan:
            description:
            - DOT1Q vlan id for this interface
            - Minimum Value (2), Maximum Value (3967)
            type: int
            default: 0
          cmds:
            description:
            - Commands to be included in the configuration under this interface
            type: list
            elements: str
            default: []
          description:
            description:
            - Description of the interface
            type: str
            default: ""
          admin_state:
            description:
            - Administrative state of the interface
            type: bool
            default: true
      profile_lo:
        description:
        - Though the key shown here is 'profile_lo' the actual key to be used in playbook
          is 'profile'. The key 'profile_lo' is used here to logically segregate the interface
          objects applicable for this profile
        - Object profile which must be included for loopback interface configurations.
        suboptions:
          mode:
            choices: ['lo', 'fabric', 'mpls']
            description:
            - There are several modes for loopback interfaces.
            - Mode 'lo' is used to create, modify and delete non fabric loopback
              interfaces using policy 'int_loopback'.
            - Mode 'fabric' is used to modify loopbacks created when the fabric is first
              created using policy 'int_fabric_loopback_11_1'
            - Mode 'mpls' is used to modify loopbacks created when the fabric is first
              created using policy 'int_mpls_loopback'
            - Mode 'fabric' and 'mpls' interfaces can be modified but not created or deleted.
            type: str
            required: true
          int_vrf:
            description:
            - Interface VRF name.
            type: str
            default: default
          ipv4_addr:
            description:
            - IPv4 address of the interface.
            type: str
            default: ""
          secondary_ipv4_addr:
            description:
            - Secondary IP address of the nve interface loopback
            type: str
            default: ""
          ipv6_addr:
            description:
            - IPv6 address of the interface.
            type: str
            default: ""
          route_tag:
            description:
            - Route tag associated with the interface IP.
            type: str
            default: ""
          cmds:
            description:
            - Commands to be included in the configuration under this interface
            type: list
            elements: str
            default: []
          description:
            description:
            - Description of the interface
            type: str
            default: ""
          admin_state:
            description:
            - Administrative state of the interface
            type: bool
            default: true
      profile_eth:
        description:
        - Though the key shown here is 'profile_eth' the actual key to be used in playbook
          is 'profile'. The key 'profile_eth' is used here to logically segregate the interface
          objects applicable for this profile
        - Object profile which must be included for ethernet interface configurations.
        suboptions:
          mode:
            description:
            - Interface mode
            - When ethernet interface is a PortChannel or vPC member, mode is ignored.
              The only properties that can be managed for PortChannel or vPC member interfaces
              are 'admin_state', 'description' and 'cmds'. All other properties are ignored.
            choices: ['trunk', 'access', 'routed', 'monitor', 'epl_routed', 'dot1q']
            type: str
            required: true
          bpdu_guard:
            description:
            - Spanning-tree bpduguard
            type: str
            choices: ['true', 'false', 'no']
            default: 'true'
          port_type_fast:
            description:
            - Spanning-tree edge port behavior
            type: bool
            choices: [true, false]
            default: true
          mtu:
            description:
            - Interface MTU.
            - Can be specified either "default" or "jumbo" for access and
              trunk interface types. If not specified, it defaults to "jumbo"
            - Can be specified with any value within 576 and 9216 for routed interface
              types. If not specified, it defaults to 9216
            type: str
          allowed_vlans:
            description:
            - Vlans that are allowed on this interface.
              This option is applicable only for interfaces whose 'mode' is 'trunk'
            type: str
            choices: ['none', 'all', 'vlan-range(e.g., 1-2, 3-40)']
            default: none
          access_vlan:
            description:
            - Vlan for the interface. This option is applicable only for interfaces whose 'mode' is 'access' or 'dot1q'
            type: str
            default: ""
          native_vlan:
            description:
            - Vlan used as native vlan.
              This option is applicable only for interfaces whose 'mode' is 'trunk'.
            type: str
            default: ""
          speed:
            description:
            - Speed of the interface.
            type: str
            default: Auto
          duplex:
            description:
            - Duplex of the interface. Speed must be set to use duplex.
            type: str
            choices: ['auto', 'full', 'half']
            default: auto
          int_vrf:
            description:
            - Interface VRF name. This object is applicable only if the 'mode' is 'routed'
            type: str
            default: default
          ipv4_addr:
            description:
            - IPV4 address of the interface. This object is applicable only if the 'mode' is
              'routed' or 'epl_routed'
            type: str
            default: ""
          ipv4_mask_len:
            description:
            - IPV4 address mask length. This object is applicable only if the 'mode' is 'routed' or
              'epl_routed'
            - Minimum Value (1), Maximum Value (31)
            type: int
            default: 8
          ipv6_addr:
            description:
            - IPV6 address of the interface. This object is applicable only if the 'mode' is 'epl_routed'
            type: str
            default: ""
          ipv6_mask_len:
            description:
            - IPV6 address mask length. This object is applicable only if the 'mode' is 'epl_routed'
            - Minimum Value (1), Maximum Value (31)
            type: int
            default: 8
          route_tag:
            description:
            - Route tag associated with the interface IP. This object is applicable only if the 'mode' is
              'routed' or 'epl_routed'
            type: str
            default: ""
          cmds:
            description:
            - Commands to be included in the configuration under this interface
            type: list
            elements: str
            default: []
          description:
            description:
            - Description of the interface
            type: str
            default: ""
          admin_state:
            description:
            - Administrative state of the interface
            type: bool
            default: true
      profile_svi:
        description:
        - Though the key shown here is 'profile_svi' the actual key to be used in playbook
          is 'profile'. The key 'profile_svi' is used here to logically segregate the interface
          objects applicable for this profile
        - Object profile which must be included for SVI interface configurations.
        suboptions:
          mode:
            description:
            - Interface mode.
            choices: ['vlan']
            type: str
            required: true
          int_vrf:
            description:
            - Interface VRF name.
            type: str
            default: "default"
          ipv4_addr:
            description:
            - IPV4 address of the interface.
            type: str
            default: ""
          ipv4_mask_len:
            description:
            - IPV4 address mask length. This parameter is required if 'ipv4_addr' is included.
            - Minimum Value (1), Maximum Value (31)
            type: int
          cmds:
            description:
            - Commands to be included in the configuration under this interface.
            type: list
            elements: str
            default: []
          description:
            description:
            - Description of the interface.
            type: str
            default: ""
          admin_state:
            description:
            - Administrative state of the interface.
            type: bool
            required: true
          route_tag:
            description:
            - Route tag associated with the interface IP.
            type: str
            default: ""
          mtu:
            description:
            - Interface MTU.
            type: int
            default: 9216
          disable_ip_redirects:
            description:
            - Flag to enable/disable IP redirects.
            type: bool
            default: false
          enable_hsrp:
            description:
            - Flag to enable/disable HSRP on the interface.
            type: bool
            default: false
          hsrp_vip:
            description:
            - Virtual IP address for HSRP. This parameter is required if "enable_hsrp" is True.
            type: str
            default: ""
          hsrp_group:
            description:
            - HSRP group. This parameter is required if "enable_hsrp" is True.
            type: str
            default: ""
          hsrp_priority:
            description:
            - HSRP priority.
            type: str
            default: ""
          hsrp_vmac:
            description:
            - HSRP virtual MAC.
            type: str
            default: ""
          dhcp_server_addr1:
            description:
            - DHCP relay server address.
            type: str
            default: ""
          vrf_dhcp1:
            description:
            - VRF to reach DHCP server. This parameter is required if "dhcp_server_addr1" is included.
            type: str
            default: ""
          dhcp_server_addr2:
            description:
            - DHCP relay server address.
            type: str
            default: ""
          vrf_dhcp2:
            description:
            - VRF to reach DHCP server. This parameter is required if "dhcp_server_addr2" is included.
            type: str
            default: ""
          dhcp_server_addr3:
            description:
            - DHCP relay server address.
            type: str
            default: ""
          vrf_dhcp3:
            description:
            - VRF to reach DHCP server. This parameter is required if "dhcp_server_addr3" is included.
            type: str
            default: ""
          adv_subnet_in_underlay:
            description:
            - Flag to enable/disable advertisements of subnets into underlay.
            type: bool
            default: false
          enable_netflow:
            description:
            - Flag to enable netflow.
            type: bool
            default: false
          netflow_monitor:
            description:
            - Name of netflow monitor. This parameter is required if "enable_netflow" is True.
            type: str
            default: ""
          hsrp_version:
            description:
            - HSRP protocol version.
            type: int
            default: 1
            choices: [1,2]
          preempt:
            description:
            - Flag to enable/disable overthrow of low priority active routers. This parameter is valid only if "enable_hsrp" is True.
            type: bool
            default: false
      profile_st_fex:
        description:
        - Though the key shown here is 'profile_st_fex' the actual key to be used in playbook
          is 'profile'. The key 'profile_st_fex' is used here to logically segregate the interface objects applicable for this profile
        - Object profile which must be included for straigth-through FEX interface configurations.
        suboptions:
          mode:
            description:
            - Interface mode
            choices: ['port_channel_st']
            type: str
            required: true
          mtu:
            description:
            - Interface MTU.
            type: str
            choices: ['default', 'jumbo']
            default: 'jumbo'
          members:
            description:
            - Member interfaces that are part of this FEX
            type: list
            elements: str
            required: true
          cmds:
            description:
            - Commands to be included in the configuration under this interface
            type: list
            elements: str
            default: []
          description:
            description:
            - Description of the FEX interface
            type: str
            default: ""
          po_description:
            description:
            - Description of the port-channel which is part of the FEX interface
            type: str
            default: ""
          admin_state:
            description:
            - Administrative state of the interface
            type: bool
            default: true
          enable_netflow:
            description:
            - Flag to enable netflow.
            type: bool
            default: false
          netflow_monitor:
            description:
            - Name of netflow monitor. This parameter is required if "enable_netflow" is True.
            type: str
            default: ""
      profile_aa_fex:
        description:
        - Though the key shown here is 'profile_aa_fex' the actual key to be used in playbook
          is 'profile'. The key 'profile_aa_fex' is used here to logically segregate the interface
          objects applicable for this profile
        - Object profile which must be included for active-active FEX inetrface configurations.
        suboptions:
          description:
            description:
            - Description of the FEX interface
            type: str
            default: ""
          mode:
            description:
            -  Interface mode
            choices: ['port_channel_aa']
            type: str
            required: true
          peer1_members:
            description:
            - Member interfaces that are part of this port channel on first peer
            type: list
            elements: str
            required: true
          peer2_members:
            description:
            - Member interfaces that are part of this port channel on second peer
            type: list
            elements: str
            required: true
          mtu:
            description:
            - Interface MTU
            type: str
            choices: ['default', 'jumbo']
            default: 'jumbo'
          peer1_cmds:
            description:
            - Commands to be included in the configuration under this interface of first peer
            type: list
            elements: str
            default: []
          peer2_cmds:
            description:
            - Commands to be included in the configuration under this interface of second peer
            type: list
            elements: str
            default: []
          peer1_po_description:
            description:
            - Description of the port-channel interface of first peer
            type: str
            default: ""
          peer2_po_description:
            description:
            - Description of the port-channel interface of second peer
            type: str
            default: ""
          admin_state:
            description:
            - Administrative state of the interface
            type: bool
            default: true
          enable_netflow:
            description:
            - Flag to enable netflow.
            type: bool
            default: false
          netflow_monitor:
            description:
            - Name of netflow monitor. This parameter is required if "enable_netflow" is True.
            type: str
            default: ""
      profile_breakout:
        description:
        - Though the key shown here is 'profile_breakout' the actual key to be used in playbook
          is 'profile'. The key 'profile_breakout' is used here to logically segregate the interface
          objects applicable for this profile
        - "Interface must be parent interface. Ex: Ethernet1/49. Short name is not supported."
        suboptions:
          map:
            description:
            - type of breakout
            type: str
            required: true
            choices: ["10g-4x", "25g-4x", "50g-2x", "50g-4x", "100g-2x", "100g-4x", "200g-2x"]
"""

EXAMPLES = """

# States:
# This module supports the following states:
#
# Merged:
#   Interfaces defined in the playbook will be merged into the target fabric.
#
#   The interfaces listed in the playbook will be created if not already present on the DCNM
#   server. If the interface is already present and the configuration information included
#   in the playbook is either different or not present in DCNM, then the corresponding
#   information is added to the interface on DCNM. If an interface mentioned in playbook
#   is already present on DCNM and there is no difference in configuration, no operation
#   will be performed for such interface.
#
# Replaced:
#   Interfaces defined in the playbook will be replaced in the target fabric.
#
#   The state of the interfaces listed in the playbook will serve as source of truth for the
#   same interfaces present on the DCNM under the fabric mentioned. Additions and updations
#   will be done to bring the DCNM interfaces to the state listed in the playbook.
#   Note: Replace will only work on the interfaces mentioned in the playbook.
#
# Overridden:
#   Interfaces defined in the playbook will be overridden in the target fabric.
#
#   The state of the interfaces listed in the playbook will serve as source of truth for all
#   the interfaces under the fabric mentioned. Additions and deletions will be done to bring
#   the DCNM interfaces to the state listed in the playbook. All interfaces other than the
#   ones mentioned in the playbook will either be deleted or reset to default state.
#   Note: Override will work on the all the interfaces present in the DCNM Fabric.
#
# Deleted:
#   Interfaces defined in the playbook will be deleted in the target fabric.
#
#   Deletes the list of interfaces specified in the playbook.  If the playbook does not include
#   any switches or interface information, then all interfaces from all switches in the
#   fabric will either be deleted or put to default state. If configuuration includes information
#   pertaining to any particular switch, then interfaces belonging to that switch will either be
#   deleted or put to default. If configuration includes both interface and switch information,
#   then the specified interfaces will either be deleted or reset on all the seitches specified
#
# Query:
#   Returns the current DCNM state for the interfaces listed in the playbook.

# LOOPBACK INTERFACE

- name: Create loopback interfaces
  cisco.dcnm.dcnm_interface: &lo_merge
    fabric: mmudigon-fabric
    state: merged                         # only choose from [merged, replaced, deleted, overridden, query]
    config:
      - name: lo100                       # should be of the form lo<port-id>
        type: lo                          # choose from this list [pc, vpc, sub_int, lo, eth]
        switch:
          - "192.172.1.1"                 # provide the switch where to deploy the config
        deploy: true                      # choose from [true, false]
        profile:
          admin_state: true               # choose from [true, false]
          mode: lo                        # choose from [lo]
          int_vrf: ""                     # VRF name
          ipv4_addr: 192.169.10.1         # ipv4 address for the loopback interface
          ipv6_addr: fd01::0201           # ipV6 address for the loopback interface
          route_tag: ""                   # Routing Tag for the interface
          cmds:                           # Freeform config
            - no shutdown
          description: "loopback interface 100 configuration"

- name: Replace loopback interfaces
  cisco.dcnm.dcnm_interface:
    fabric: mmudigon-fabric
    state: replaced                       # only choose from [merged, replaced, deleted, overridden. query]
    config:
      - name: lo100                       # should be of the form lo<port-id>
        type: lo                          # choose from this list [pc, vpc, sub_int, lo, eth]
        switch:
          - "192.172.1.1"                 # provide the switch where to deploy the config
        deploy: true                      ## choose from [true, false]
        profile:
          admin_state: false              ## choose from [true, false]
          mode: lo                        # choose from [lo]
          int_vrf: ""                     # VRF name
          ipv4_addr: 192.169.12.1         ## ipv4 address for the loopback interface
          ipv6_addr: fd01:0203            # ipV6 address for the loopback interface
          route_tag: "100"                ## Routing Tag for the interface
          cmds:                           # Freeform config
            - no shutdown
          description: "loopback interface 100 configuration - replaced"

## Loopback Interfaces Created During Fabric Creation
- name: Mange Fabric loopback interfaces
  cisco.dcnm.dcnm_interface:
    fabric: mmudigon-fabric
    state: merged
    config:
      - name: lo1                           # This is usually lo0 or lo1 created during fabric creation
        type: lo
        switch:
          - "192.172.1.1"                   # provide the switch where to deploy the config
        deploy: true                        # choose from [true, false]
        profile:
          admin_state: false                # choose from [true, false]
          mode: fabric                      # This must be set to 'fabric' for fabric loopback interfaces
          secondary_ipv4_addr: 172.16.5.1   # secondary ipv4 address for loopback interface
          route_tag: "100"                  # Routing Tag for the interface
          cmds:                             # Freeform config
            - no shutdown
          description: "Fabric interface managed by Ansible"

# To delete or reset all interfaces on all switches in the fabric
- name: Delete loopback interfaces
  cisco.dcnm.dcnm_interface:
    fabric: mmudigon-fabric
    state: deleted                        # only choose from [merged, replaced, deleted, overridden, query]

# To delete or reset all interfaces on a specific switch in the fabric
- name: Delete loopback interfaces
  cisco.dcnm.dcnm_interface:
    fabric: mmudigon-fabric
    state: deleted                        # only choose from [merged, replaced, deleted, overridden, query]
    config:
      - switch:
          - "192.172.1.1"                 # provide the switch where to deploy the config

# To delete or reset a particular interface on all switches in the fabric
- name: Delete loopback interfaces
  cisco.dcnm.dcnm_interface:
    fabric: mmudigon-fabric
    state: deleted                        # only choose from [merged, replaced, deleted, overridden, query]
    config:
      - name: lo100                       # should be of the form lo<port-id>

# To delete or reset a particular interface on a specific switch in the fabric
- name: Delete loopback interfaces
  cisco.dcnm.dcnm_interface:
    fabric: mmudigon-fabric
    state: deleted                        # only choose from [merged, replaced, deleted, overridden, query]
    config:
      - name: lo100                       # should be of the form lo<port-id>
        switch:
          - "192.172.1.1"                 # provide the switch where to deploy the config

# To override with a particular interface configuration
- name: Override loopback interfaces
  cisco.dcnm.dcnm_interface:
    fabric: mmudigon-fabric
    state: overridden                     # only choose from [merged, replaced, deleted, overridden, query]
    config:
      - name: lo103                       # should be of the form lo<port-id>
        type: lo                          # choose from this list [pc, vpc, sub_int, lo, eth]
        switch:
          - "192.172.1.1"                 # provide the switch where to deploy the config
        deploy: true                      # choose from [true, false]
        profile:
          admin_state: true               # choose from [true, false]
          mode: lo                        # choose from [lo]
          int_vrf: ""                     # VRF name
          ipv4_addr: 192.169.14.1         # ipv4 address for the loopback interface
          ipv6_addr: fd01::0205           # ipV6 address for the loopback interface
          route_tag: ""                   # Routing Tag for the interface
          cmds:                           # Freeform config
            - no shutdown
          description: "loopback interface 103 configuration - overridden"

# To override all interface on all switches in the fabric
- name: Override loopback interfaces
  cisco.dcnm.dcnm_interface:
    fabric: mmudigon-fabric
    state: overridden                     # only choose from [merged, replaced, deleted, overridden, query]

# To override all interfaces on a particular switche in the fabric
- name: Override loopback interfaces
  cisco.dcnm.dcnm_interface:
    fabric: mmudigon-fabric
    state: overridden                     # only choose from [merged, replaced, deleted, overridden, query]
    config:
      - switch:
          - "192.172.1.1"                 # provide the switch where to deploy the config

# PORTCHANNEL INTERFACE

- name: Create port channel interfaces
  cisco.dcnm.dcnm_interface: &pc_merge
    fabric: mmudigon-fabric
    state: merged                         # only choose from [merged, replaced, deleted, overridden, query]
    config:
      - name: po300                       # should be of the form po<port-id>
        type: pc                          # choose from this list [pc, vpc, sub_int, lo, eth]
        switch:
          - "192.172.1.1"                 # provide the switch information where the config is to be deployed
        deploy: true                      # choose from [true, false]
        profile:
          admin_state: true               # choose from [true, false]
          mode: trunk                     # choose from [trunk, access, l3, monitor]
          members:                        # member interfaces
            - e1/10
          pc_mode: 'on'                   # choose from ['on', 'active', 'passive']
          bpdu_guard: true                # choose from [true, false, no]
          port_type_fast: true            # choose from [true, false]
          mtu: jumbo                      # choose from [default, jumbo]
          allowed_vlans: none             # choose from [none, all, vlan range]
          cmds:                           # Freeform config
            - no shutdown
          description: "port channel acting as trunk"

      - name: po301                       # should be of the form po<port-id>
        type: pc                          # choose from this list [pc, vpc, sub_int, lo, eth]
        switch:
          - "192.172.1.1"                 # provide the switch information where the config is to be deployed
        deploy: true                      # choose from [true, false]
        profile:
          admin_state: false              # choose from [true, false]
          mode: access                    # choose from [trunk, access, l3, monitor]
          members:                        # member interfaces
            - e1/11
          pc_mode: 'on'                   # choose from ['on', 'active', 'passive']
          bpdu_guard: true                # choose from [true, false, no]
          port_type_fast: true            # choose from [true, false]
          mtu: default                    # choose from [default, jumbo]
          access_vlan: 301                #
          cmds:                           # Freeform config
            - no shutdown
          description: "port channel acting as access"

- name: Replace port channel interfaces
  cisco.dcnm.dcnm_interface:
    fabric: mmudigon-fabric
    state: replaced                       # only choose from [merged, replaced, deleted, overridden, query]
    config:
      - name: po300                       # should be of the form po<port-id>
        type: pc                          # choose from this list [pc, vpc, sub_int, lo, eth]
        switch:
          - "192.172.1.1"                 # provide the switch information where the config is to be deployed
        deploy: true                      # choose from [true, false]
        profile:
          admin_state: false              ## choose from [true, false]
          mode: trunk                     # choose from [trunk, access, l3, monitor]
          members:                        # member interfaces
            - e1/10
          pc_mode: 'active'               ## choose from ['on', 'active', 'passive']
          bpdu_guard: false               ## choose from [true, false, no]
          port_type_fast: false           ## choose from [true, false]
          mtu: default                    ## choose from [default, jumbo]
          allowed_vlans: all              ## choose from [none, all, vlan range]
          cmds:                           # Freeform config
            - no shutdown
          description: "port channel acting as trunk - replace"

# To delete or reset a particular interface on a specific switch in the fabric
- name: Delete port channel interfaces
  cisco.dcnm.dcnm_interface:
    fabric: mmudigon-fabric
    state: deleted                        # only choose from [merged, replaced, deleted, overridden, query]
    config:
      - name: po300                       # should be of the form po<port-id>
        switch:
          - "192.172.1.1"                 # provide the switch information where the config is to be deployed

# To delete or reset all interfaces on all switches in the fabric
- name: Delete port channel interfaces
  cisco.dcnm.dcnm_interface:
    fabric: mmudigon-fabric
    state: deleted                        # only choose from [merged, replaced, deleted, overridden, query]

# To delete or reset a particular interface on all switches in the fabric
- name: Delete port-channel interfaces
  cisco.dcnm.dcnm_interface:
    fabric: mmudigon-fabric
    state: deleted                        # only choose from [merged, replaced, deleted, overridden, query]
    config:
      - name: po300                       # should be of the form po<port-id>

# To delete or reset all interfaces on a specific switch in the fabric
- name: Delete port channel interfaces
  cisco.dcnm.dcnm_interface:
    fabric: mmudigon-fabric
    state: deleted                        # only choose from [merged, replaced, deleted, overridden, query]
    config:
      - switch:
          - "192.172.1.1"                 # provide the switch information where the config is to be deployed

- name: Override port channel interfaces
  cisco.dcnm.dcnm_interface:
    fabric: mmudigon-fabric
    state: overridden                     # only choose from [merged, replaced, deleted, overridden, query]
    config:
      - name: po320                       # should be of the form po<port-id>
        type: pc                          # choose from this list [pc, vpc, sub_int, lo, eth]
        switch:
          - "192.172.1.1"                 # provide the switch information where the config is to be deployed
        deploy: true                      # choose from [true, false]
        profile:
          admin_state: true               # choose from [true, false]
          mode: trunk                     # choose from [trunk, access, l3, monitor]
          members:                        # member interfaces
            - e1/10
          pc_mode: 'on'                   # choose from ['on', 'active', 'passive']
          bpdu_guard: true                # choose from [true, false, no]
          port_type_fast: true            # choose from [true, false]
          mtu: jumbo                      # choose from [default, jumbo]
          allowed_vlans: none             # choose from [none, all, vlan range]
          cmds:                           # Freeform config
            - no shutdown
          description: "port channel acting as trunk"

# SUB-INTERFACE

- name: Create sub-interfaces
  cisco.dcnm.dcnm_interface: &sub_merge
    fabric: mmudigon-fabric
    state: merged                         # only choose from [merged, replaced, deleted, overridden, query]
    config:
      - name: eth1/1.1                    # should be of the form eth<port-num>.<port-id>
        type: sub_int                     # choose from this list [pc, vpc, sub_int, lo, eth]
        switch:
          - "192.172.1.1"                 # provide the switch information where the config is to be deployed
        deploy: true                      # choose from [true, false]
        profile:
          admin_state: true               # choose from [true, false]
          mode: subint                    # choose from [subint]
          vlan: 100                       # vlan ID [min:2, max:3967]
          int_vrf: ""                     # VRF name
          ipv4_addr: 192.168.30.1         # ipv4 address for the sub-interface
          ipv4_mask_len: 24               # choose between [min:8, max:31]
          ipv6_addr: fd01::0401           # ipV6 address for the sub-interface
          ipv6_mask_len: 64               # choose between [min:64, max:127]
          mtu: 9216                       # choose between [min:576, max:9216]
          cmds:                           # Freeform config
            - no shutdown
          description: "sub interface eth1/1.1 configuration"

- name: Replace sub-interfaces
  cisco.dcnm.dcnm_interface:
    fabric: mmudigon-fabric
    state: replaced                       # only choose from [merged, replaced, deleted, overridden, query]
    config:
      - name: eth1/1.1                    # should be of the form eth<port-num>.<port-id>
        type: sub_int                     # choose from this list [pc, vpc, sub_int, lo, eth]
        switch:
          - "192.172.1.1"                 # provide the switch information where the config is to be deployed
        deploy: true                      # choose from [true, false]
        profile:
          admin_state: false              ## choose from [true, false]
          mode: subint                    # choose from [subint]
          vlan: 200                       ## vlan ID [min:2, max:3967]
          int_vrf: ""                     # VRF name
          ipv4_addr: 192.168.32.1         ## ipv4 address for the sub-interface
          ipv4_mask_len: 20               # choose between [min:8, max:31]
          ipv6_addr: fd01::0403           # ipV6 address for the sub-interface
          ipv6_mask_len: 64               # choose between [min:64, max:127]
          mtu: 1500                       ## choose between [min:576, max:9216]
          cmds:                           # Freeform config
            - no shutdown
          description: "sub interface eth1/1.1 configuration - replace"

# To delete or reset all interfaces on all switches in the fabric
- name: Delete sub-interfaces
  cisco.dcnm.dcnm_interface:
    fabric: mmudigon-fabric
    state: deleted                        # only choose from [merged, replaced, deleted, overridden, query]

# To delete or reset a particular interface on all switches in the fabric
- name: Delete port-channel interfaces
  cisco.dcnm.dcnm_interface:
    fabric: mmudigon-fabric
    state: deleted                        # only choose from [merged, replaced, deleted, overridden, query]
    config:
      - name: eth1/1.1                    # should be of the form eth<port-num>.<port-id>

- name: Override sub-interfaces
  cisco.dcnm.dcnm_interface:
    fabric: mmudigon-fabric
    state: overridden                     # only choose from [merged, replaced, deleted, overridden, query]
    config:
      - name: eth1/1.3                    # should be of the form eth<port-num>.<port-id>
        type: sub_int                     # choose from this list [pc, vpc, sub_int, lo, eth]
        switch:
          - "192.172.1.1"                 # provide the switch information where the config is to be deployed
        deploy: true                      # choose from [true, false]
        profile:
          admin_state: true               # choose from [true, false]
          mode: subint                    # choose from [subint]
          vlan: 103                       # vlan ID [min:2, max:3967]
          int_vrf: ""                     # VRF name
          ipv4_addr: 192.168.35.1         # ipv4 address for the sub-interface
          ipv4_mask_len: 24               # choose between [min:8, max:31]
          ipv6_addr: fd01::0405           # ipV6 address for the sub-interface
          ipv6_mask_len: 64               # choose between [min:64, max:127]
          mtu: 9216                       # choose between [min:576, max:9216]
          cmds:                           # Freeform config
            - no shutdown
          description: "sub interface eth1/1.3 configuration - override"

# VPC INTERFACE

- name: Create vPC interfaces
  cisco.dcnm.dcnm_interface: &vpc_merge
    fabric: mmudigon-fabric
    state: merged                         # only choose from [merged, replaced, deleted, overridden, query]
    config:
      - name: vpc750                      # should be of the form vpc<port-id>
        type: vpc                         # choose from this list [pc, vpc, sub_int, lo, eth]
        switch:                           # provide switches of vPC pair
          - ["192.172.1.1",
             "192.172.1.2"]
        deploy: true                      # choose from [true, false]
        profile:
          admin_state: true               # choose from [true, false]
          mode: trunk                     # choose from [trunk, access]
          peer1_pcid: 100                 # choose between [Min:1, Max:4096], if not given, will be VPC port-id
          peer2_pcid: 100                 # choose between [Min:1, Max:4096], if not given, will be VPC port-id
          peer1_members:                  # member interfaces on peer 1
            - e1/24
          peer2_members:                  # member interfaces on peer 2
            - e1/24
          pc_mode: 'active'               # choose from ['on', 'active', 'passive']
          bpdu_guard: true                # choose from [true, false, 'no']
          port_type_fast: true            # choose from [true, false]
          mtu: jumbo                      # choose from [default, jumbo]
          peer1_allowed_vlans: none       # choose from [none, all, vlan range]
          peer2_allowed_vlans: none       # choose from [none, all, vlan range]
          peer1_description: "VPC acting as trunk peer1"
          peer2_description: "VPC acting as trunk peer2"


- name: Replace vPC interfaces
  cisco.dcnm.dcnm_interface:
    fabric: mmudigon-fabric
    state: replaced                         # only choose from [merged, replaced, deleted, overridden, query]
    config:
      - name: vpc750                      # should be of the form vpc<port-id>
        type: vpc                         # choose from this list [pc, vpc, sub_int, lo, eth]
        switch:                           # provide switches of vPC pair
          - ["192.172.1.1",
             "192.172.1.2"]
        deploy: true                      # choose from [true, false]
        profile:
          admin_state: false              ## choose from [true, false]
          mode: trunk                     # choose from [trunk, access]
          peer1_pcid: 100                 # choose between [Min:1, Max:4096], if not given, will be VPC port-id
          peer2_pcid: 100                 # choose between [Min:1, Max:4096], if not given, will be VPC port-id
          peer1_members:                  ## member interfaces on peer 1
            - e1/26
          peer2_members:                  ## member interfaces on peer 2
            - e1/26
          pc_mode: 'active'               ## choose from ['on', 'active', 'passive']
          bpdu_guard: false               ## choose from [true, false, 'no']
          port_type_fast: false           ## choose from [true, false]
          mtu: default                    ## choose from [default, jumbo]
          peer1_allowed_vlans: all        ## choose from [none, all, vlan range]
          peer2_allowed_vlans: all        ## choose from [none, all, vlan range]
          peer1_description: "VPC acting as trunk peer1 - modified"
          peer2_description: "VPC acting as trunk peer2 - modified"
          peer1_cmds:                     # Freeform config
              - no shutdown
          peer2_cmds:                     # Freeform config
              - no shutdown

# To delete or reset a particular interface on a specific switch in the fabric
- name: Delete vPC interfaces
  cisco.dcnm.dcnm_interface:
    fabric: mmudigon-fabric
    state: deleted                         # only choose from [merged, replaced, deleted, overridden, query]
    config:
      - name: vpc750                      # should be of the form vpc<port-id>
        switch:                           # provide switches of vPC pair
          - ["192.172.1.1",
             "192.172.1.2"]

- name: Override vPC interfaces
  cisco.dcnm.dcnm_interface:
    fabric: mmudigon-fabric
    state: overridden                         # only choose from [merged, replaced, deleted, overridden, query]
    config:
      - name: vpc752                      # should be of the form vpc<port-id>
        type: vpc                         # choose from this list [pc, vpc, sub_int, lo, eth]
        switch:                           # provide switches of vPC pair
          - ["192.172.1.1",
             "192.172.1.2"]
        deploy: true                      # choose from [true, false]
        profile:
          admin_state: true               # choose from [true, false]
          mode: trunk                     # choose from [trunk, access]
          peer1_pcid: 752                 # choose between [Min:1, Max:4096], if not given, will be VPC port-id
          #peer2_pcid: 1                  # choose between [Min:1, Max:4096], if not given, will be VPC port-id
          peer1_members:                  # member interfaces on peer 1
            - e1/26
          peer2_members:                  # member interfaces on peer 2
            - e1/27
          pc_mode: 'on'                   # choose from ['on', 'active', 'passive']
          bpdu_guard: true                # choose from [true, false, no]
          port_type_fast: true            # choose from [true, false]
          mtu: jumbo                      # choose from [default, jumbo]
          peer1_allowed_vlans: none       # choose from [none, all, vlan range]
          peer2_allowed_vlans: none       # choose from [none, all, vlan range]
          peer1_description: "VPC acting as trunk peer1"
          peer2_description: "VPC acting as trunk peer2"
          peer1_cmds:                     # Freeform config
              - no shutdown
              - no shutdown
          peer2_cmds:                     # Freeform config
              - no shutdown
              - no shutdown

# SVI INTERFACES

- name: Create SVI interfaces including optional parameters
  cisco.dcnm.dcnm_interface:
    check_deploy: true
    fabric: "{{ ansible_svi_fabric }}"
    state: merged                                   # only choose form [merged, replaced, deleted, overridden, query]
    config:
      - name: vlan1001                              # should be of the form vlan<vlan-id>
        type: svi                                   # choose from this list [pc, vpc, sub_int, lo, eth, svi]
        switch:
          - "{{ ansible_switch1 }}"                 # provide the switch information where the config is to be deployed
        deploy: true                                # choose from [true, false]
        profile:
          int_vrf: blue                             # optional, Interface VRF name, default is "default"
          ipv4_addr: 192.168.2.1                    # optional, Interfae IP, default is ""
          ipv4_mask_len: 24                         # optional, IP mask length, default is ""
          mtu: 9216                                 # optional, MTU default is ""
          route_tag: 1001                           # optional, Routing TAG, default is ""
          disable_ip_redirects: true                # optional, flag to enable/disable IP redirects, default is "false"
          cmds:                                     # Freeform config
            - no shutdown
          admin_state: true                         # Flag to enable/disable Vlan interaface
          enable_hsrp: true                         # optional, flag to enable/disable HSRP on the interface, default is "false"
          hsrp_vip: 192.168.2.100                   # optional, Virtual IP address for HSRP, default is ""
          hsrp_group: 10                            # optional, HSRP group, default is ""
          hsrp_priority: 5                          # optional, HSRP priority, default is ""
          hsrp_vmac: 0000.0101.ac0a                 # optional, HSRP virtual MAC, default is ""
          dhcp_server_addr1: 192.200.1.1            # optional, DHCP relay server address, default is ""
          vrf_dhcp1: blue                           # optional, VRF to reach DHCP server. default is ""
          dhcp_server_addr2: 192.200.1.2            # optional, DHCP relay server address, default is ""
          vrf_dhcp2: blue                           # optional, VRF to reach DHCP server. default is ""
          dhcp_server_addr3: 192.200.1.3            # optional, DHCP relay server address, default is ""
          vrf_dhcp3: blue                           # optional, VRF to reach DHCP server. default is ""
          adv_subnet_in_underlay: true              # optional, flag to enable/disable advertisements of subnets into underlay, default is "false"
          enable_netflow: false                     # optional, flag to enable netflow, default is "false"
          netflow_monitor: svi1001                  # optional, name of netflow monitor, default is ""
          hsrp_version: 1                           # optional, HSRP protocol version, default is 1
          preempt: true                             # optional, flag to enable/disable overthrow of low priority active routers, optional is "false"
          mode: vlan                                # choose from [vlan, vlan_admin_state], default is "vlan"
          description: Switched vlan interface 1001 # optional, Interface description, default is ""

- name: Replace SVI interface
  cisco.dcnm.dcnm_interface:
    check_deploy: true
    fabric: "{{ ansible_svi_fabric }}"
    state: replaced                                       # only choose form [merged, replaced, deleted, overridden, query]
    config:
      - name: vlan1001                                    # should be of the form vlan<vlan-id>
        type: svi                                         # choose from this list [pc, vpc, sub_int, lo, eth, svi]
        switch:
          - "{{ ansible_switch1 }}"                       # provide the switch information where the config is to be deployed
        deploy: true                                      # choose from [true, false]
        profile:
          int_vrf: red                                    # optional, Interface VRF name, default is "default"
          ipv4_addr: 192.169.2.1                          # optional, Interfae IP, default is ""
          ipv4_mask_len: 20                               # optional, IP mask length, default is ""
          mtu: 9210                                       # optional, MTU default is ""
          route_tag: 1002                                 # optional, Routing TAG, default is ""
          disable_ip_redirects: false                     # optional, flag to enable/disable IP redirects, default is "false"
          cmds:                                           # Freeform config
            - no shutdown
          admin_state: false                              # Flag to enable/disable Vlan interaface
          enable_hsrp: true                               # optional, flag to enable/disable HSRP on the interface, default is "false"
          hsrp_vip: 192.169.2.100                         # optional, Virtual IP address for HSRP, default is ""
          hsrp_group: 11                                  # optional, HSRP group, default is ""
          hsrp_priority: 5                                # optional, HSRP priority, default is ""
          hsrp_vmac: 0000.0102.ac0a                       # optional, HSRP virtual MAC, default is ""
          dhcp_server_addr1: 193.200.1.1                  # optional, DHCP relay server address, default is ""
          vrf_dhcp1: green                                # optional, VRF to reach DHCP server. default is ""
          dhcp_server_addr2: 193.200.1.2                  # optional, DHCP relay server address, default is ""
          vrf_dhcp2: green                                # optional, VRF to reach DHCP server. default is ""
          dhcp_server_addr3: 193.200.1.3                  # optional, DHCP relay server address, default is ""
          vrf_dhcp3: green                                # optional, VRF to reach DHCP server. default is ""
          adv_subnet_in_underlay: false                   # optional, flag to enable/disable advertisements of subnets into underlay, default is "false"
          enable_netflow: false                           # optional, flag to enable netflow, default is "false"
          netflow_monitor: svi1002                        # optional, name of netflow monitor, default is ""
          hsrp_version: 2                                 # optional, HSRP protocol version, default is 1
          preempt: false                                  # optional, flag to enable/disable overthrow of low priority active routers, optional is "false"
          mode: vlan                                      # choose from [vlan, vlan_admin_state], default is "vlan"
          description: Switched vlan interface 1001 - Rep # optional, Interface description, default is ""

- name: Delete SVI interfaces
  cisco.dcnm.dcnm_interface:
    check_deploy: True
    fabric: "{{ ansible_svi_fabric }}"
    state: deleted                        # only choose form [merged, replaced, deleted, overridden, query]
    config:
      - name: vlan1000                    # should be of the form vlan<vlan-id>
        type: svi                         # choose from this list [pc, vpc, sub_int, lo, eth, svi]
        switch:
          - "{{ ansible_switch1 }}"       # provide the switch where to deploy the config

      - name: vlan1001                    # should be of the form vlan<vlan-id>
        type: svi                         # choose from this list [pc, vpc, sub_int, lo, eth, svi]
        switch:
          - "{{ ansible_switch1 }}"       # provide the switch where to deploy the config

- name: Override SVI interface
  cisco.dcnm.dcnm_interface:
    check_deploy: true
    fabric: "{{ ansible_svi_fabric }}"
    state: overridden                                     # only choose form [merged, replaced, deleted, overridden, query]
    config:
      - name: vlan1002                                    # should be of the form vlan<vlan-id>
        type: svi                                         # choose from this list [pc, vpc, sub_int, lo, eth, svi]
        switch:
          - "{{ ansible_switch1 }}"                       # provide the switch information where the config is to be deployed
        deploy: true                                      # choose from [true, false]
        profile:
          admin_state: true                               # Flag to enable/disable Vlan interaface
          mode: vlan                                      # choose from [vlan, vlan_admin_state], default is "vlan"

# AA FEX INTERFACES

- name: Create AA FEX interfaces including optional parameters
  cisco.dcnm.dcnm_interface:
    check_deploy: True
    fabric: "{{ ansible_svi_fabric }}"
    state: merged                                   # only choose form [merged, replaced, deleted, overridden, query]
    config:
      - name: vpc151                                # should be of the form vpc<id>
        type: aa_fex                                # choose from this list [pc, vpc, sub_int, lo, eth, svi, st_fex, aa_fex]
        switch:
          - "{{ ansible_switch1 }}"                 # provide the switch information where the config is to be deployed
        deploy: true                                # choose from [true, false]
        profile:
          description: "AA FEX interface 151"       # optional, description of FEX interface, default is ""
          peer1_members:                            # optional, member interfaces, default is []
            - e1/10
          peer2_members:                            # optional, member interfaces, default is []
            - e1/10
          mtu: "jumbo"                              # optional, MTU for the interface, default is "jumbo"
          peer1_po_description: "PC 151 for AA FEX" # optional, description of PC interface, default is ""
          peer2_po_description: "PC 151 for AA FEX" # optional, description of PC interface, default is ""
          peer1_cmds:                               # optional, freeform config, default is []
            - no shutdown
          peer2_cmds:                               # optional, freeform config, default is []
            - no shutdown
          admin_state: true                         # Flag to enable/disable FEX interface.
          enable_netflow: false                     # optional, flag to enable netflow, default is false
          mode: port_channel_aa                     # choose from [port_channel_aa], default is "port_channel_aa"

- name: Replace AA FEX interface
  cisco.dcnm.dcnm_interface:
    check_deploy: true
    fabric: "{{ ansible_svi_fabric }}"
    state: replaced                                 # only choose form [merged, replaced, deleted, overridden, query]
    config:
      - name: vpc150                                # should be of the form vpc<id>
        type: aa_fex                                # choose from this list [pc, vpc, sub_int, lo, eth, svi, st_fex, aa_fex]
        switch:
          - "{{ ansible_switch1 }}"                 # provide the switch information where the config is to be deployed
        deploy: true                                # choose from [true, false]
        profile:
          peer1_members:                            # optional, member interfaces, default is []
            - e1/11
          peer2_members:                            # optional, member interfaces, default is []
            - e1/11
          mtu: "default"                            # optional, MTU for the interface, default is "jumbo"
          peer1_po_description: "PC 150 for AA FEX - REP" # optional, description of PC interface, default is ""
          peer2_po_description: "PC 150 for AA FEX - REP" # optional, description of PC interface, default is ""
          admin_state: false                        # Flag to enable/disable FEX interface.
          enable_netflow: false                     # optional, flag to enable netflow, default is false
          mode: port_channel_aa                     # choose from [port_channel_aa], default is "port_channel_aa"

          peer1_cmds:                               # optional, freeform config, default is []
            - ip arp inspection trust
          peer2_cmds:                               # optional, freeform config, default is []
            - ip arp inspection trust

- name: Delete AA FEX interfaces
  cisco.dcnm.dcnm_interface:
    check_deploy: True
    fabric: "{{ ansible_svi_fabric }}"
    state: deleted                        # only choose form [merged, replaced, deleted, overridden, query]
    config:
      - name: vpc151                      # should be of the form vpc<id>
        switch:
          - "{{ ansible_switch1 }}"       # provide the switch where to deploy the config


- name: Overide AA FEX interface with a new one
  cisco.dcnm.dcnm_interface:
    check_deploy: true
    fabric: "{{ ansible_svi_fabric }}"
    state: overridden                               # only choose form [merged, replaced, deleted, overridden, query]
    config:
      - name: vpc151                                # should be of the form vpc<id>
        type: aa_fex                                # choose from this list [pc, vpc, sub_int, lo, eth, svi, st_fex, aa_fex]
        switch:
          - "{{ ansible_switch1 }}"                 # provide the switch information where the config is to be deployed
        deploy: true                                # choose from [true, false]
        profile:
          description: "AA FEX interface 151"       # optional, description of FEX interface, default is ""
          peer1_members:                            # optional, member interfaces, default is []
            - e1/10
          peer2_members:                            # optional, member interfaces, default is []
            - e1/10
          mtu: "jumbo"                              # optional, MTU for the interface, default is "jumbo"
          peer1_po_description: "PC 151 for AA FEX" # optional, description of PC interface, default is ""
          peer2_po_description: "PC 151 for AA FEX" # optional, description of PC interface, default is ""
          peer1_cmds:                               # optional, freeform config, default is []
            - no shutdown
          peer2_cmds:                               # optional, freeform config, default is []
            - no shutdown
          admin_state: true                         # Flag to enable/disable FEX interface.
          enable_netflow: false                     # optional, flag to enable netflow, default is false
          mode: port_channel_aa                     # choose from [port_channel_aa], default is "port_channel_aa"

# STRAIGHT-THROUGH FEX INTERFACES

- name: Create ST FEX interfaces including optional parameters
  cisco.dcnm.dcnm_interface:
    check_deploy: true
    fabric: "{{ ansible_svi_fabric }}"
    state: merged                                   # only choose form [merged, replaced, deleted, overridden, query]
    config:
      - name: po151                                 # should be of the form po<po-id>
        type: st_fex                                # choose from this list [pc, vpc, sub_int, lo, eth, svi, st_fex, aa_fex]
        switch:
          - "{{ ansible_switch1 }}"                 # provide the switch information where the config is to be deployed
        deploy: true                                # choose from [true, false]
        profile:
          description: "ST FEX interface 151"       # optional, description of FEX interface, default is ""
          members:                                  # optional, member interfaces, default is []
            - e1/10
          mtu: "jumbo"                              # optional, MTU for the interface, default is "jumbo"
          po_description: "PC 151 for ST FEX"       # optional, description of PC interface, default is ""
          cmds:                                     # optional, freeform config, default is []
            - no shutdown
          admin_state: true                         # Flag to enable/disable FEX interface.
          enable_netflow: false                     # optional, flag to enable netflow, default is false
          mode: port_channel_st                     # choose from [port_channel_st], default is "port_channel_st"

- name: Replace ST FEX interface
  cisco.dcnm.dcnm_interface:
    check_deploy: true
    fabric: "{{ ansible_svi_fabric }}"
    state: replaced                                 # only choose form [merged, replaced, deleted, overridden, query]
    config:
      - name: po160                                 # should be of the form po<po-id>
        type: st_fex                                # choose from this list [pc, vpc, sub_int, lo, eth, svi, st_fex, aa_fex]
        switch:
          - "{{ ansible_switch1 }}"                 # provide the switch information where the config is to be deployed
          - "{{ ansible_switch2 }}"                 # provide the switch information where the config is to be deployed
        deploy: true                                # choose from [true, false]
        profile:
          members:                                  # optional, member interfaces, default is []
            - e1/11
          mtu: "default"                            # optional, MTU for the interface, default is "jumbo"
          po_description: "PC 160 for ST FEX - REP" # optional, description of PC interface, default is ""
          cmds:                                     # optional, freeform config, default is []
            - ip arp inspection trust
          admin_state: false                        # Flag to enable/disable FEX interface.
          enable_netflow: false                     # optional, flag to enable netflow, default is false
          mode: port_channel_st                     # choose from [port_channel_st], default is "port_channel_st"

- name: Delete ST FEX interfaces
  cisco.dcnm.dcnm_interface:
    check_deploy: True
    fabric: "{{ ansible_svi_fabric }}"
    state: deleted                        # only choose form [merged, replaced, deleted, overridden, query]
    config:
      - name: po159                       # should be of the form po<po-id>
        switch:
          - "{{ ansible_switch1 }}"       # provide the switch where to deploy the config
          - "{{ ansible_switch2 }}"       # provide the switch where to deploy the config

- name: Overide ST FEX interface with a new one
  cisco.dcnm.dcnm_interface:
    check_deploy: true
    fabric: "{{ ansible_svi_fabric }}"
    state: overridden                               # only choose form [merged, replaced, deleted, overridden, query]
    config:
      - name: po151                                 # should be of the form po<po-id>
        type: st_fex                                # choose from this list [pc, vpc, sub_int, lo, eth, svi, st_fex, aa_fex]
        switch:
          - "{{ ansible_switch1 }}"                 # provide the switch information where the config is to be deployed
        deploy: true                                # choose from [true, false]
        profile:
          description: "ST FEX interface 151"       # optional, description of FEX interface, default is ""
          members:                                  # optional, member interfaces, default is []
            - e1/10
          mtu: "jumbo"                              # optional, MTU for the interface, default is "jumbo"
          po_description: "PC 151 for ST FEX"       # optional, description of PC interface, default is ""
          cmds:                                     # optional, freeform config, default is []
            - no shutdown
          admin_state: true                         # Flag to enable/disable FEX interface.
          enable_netflow: false                     # optional, flag to enable netflow, default is false
          mode: port_channel_st                     # choose from [port_channel_st], default is "port_channel_st"

# Dot1q Tunnel host

- name: Configure dot1q on interface E1/12
  cisco.dcnm.dcnm_interface:
    fabric: "{{ ansible_fabric }}"
    state: merged
    config:
      - name: eth1/12
        type: eth
        switch:
          - "{{ ansible_switch1 }}"
        deploy: true
        profile:
        admin_state: true
        mode: dot1q
        access_vlan: 41
        description: "ETH 1/12 Dot1q Tunnel"

# Breakout interfaces

- name: Configure breakout interface
  cisco.dcnm.dcnm_interface:
    fabric: "{{ ansible_svi_fabric }}"
    state: merged
    config:
      - name: ethernet1/100
        type: breakout
        switch:
          - "{{ ansible_switch1 }}"
        deploy: true
        profile:
          map: 10g-4x
      - name: ethernet1/101
        type: breakout
        switch:
          - "{{ ansible_switch1 }}"
        deploy: true
        profile:
          map: 10g-4x
      - name: ethernet1/102
        type: breakout
        switch:
          - "{{ ansible_switch1 }}"
        deploy: true
        profile:
          map: 10g-4x

- name: Configure breakout interface
  cisco.dcnm.dcnm_interface:
    fabric: "{{ ansible_svi_fabric }}"
    state: deleted
    config:
      - name: ethernet1/100
        type: breakout
        switch:
          - "{{ ansible_switch1 }}"
      - name: ethernet1/101
        type: breakout
        switch:
          - "{{ ansible_switch1 }}"
      - name: ethernet1/102
        type: breakout
        switch:
          - "{{ ansible_switch1 }}"

# QUERY

- name: Query interface details
  cisco.dcnm.dcnm_interface:
    fabric: mmudigon-fabric
    state: query            # only choose from [merged, replaced, deleted, overridden, query]
    config:
      - switch:
          - "192.172.1.1"
      - name: po350
        switch:
          - "192.172.1.1"
      - name: lo450
        switch:
          - "192.172.1.1"
      - name: eth1/1
        switch:
          - "192.172.1.1"
      - name: eth1/15.2
        switch:
          - "192.172.1.1"
      - name: vpc750
        switch:
          - "192.172.1.1"

"""

import copy
import inspect
import json
import logging
import re
import sys
import time


from ansible.module_utils.basic import AnsibleModule
from ansible_collections.cisco.dcnm.plugins.module_utils.network.dcnm.dcnm import (
    dcnm_send,
    get_fabric_inventory_details,
    dcnm_get_ip_addr_info,
    validate_list_of_dicts,
    get_ip_sn_dict,
    dcnm_version_supported,
    find_dict_in_list_by_key_value,
)
from ..module_utils.common.log_v2 import Log


def json_pretty(msg):
    """
    Return a pretty-printed JSON string for logging messages
    """
    return json.dumps(msg, indent=4, sort_keys=True)


class DcnmIntf:
    """
    Dcnm Interface methods, properties, and resources for all states.
    """

    dcnm_intf_paths = {
        11: {
            "VPC_SNO": "/rest/interface/vpcpair_serial_number?serial_number={}",
            "IF_WITH_SNO_IFNAME": "/rest/interface?serialNumber={}&ifName={}",
            "IF_DETAIL_WITH_SNO": "/rest/interface/detail?serialNumber={}",
            "GLOBAL_IF": "/rest/globalInterface",
            "GLOBAL_IF_DEPLOY": "/rest/globalInterface/deploy",
            "INTERFACE": "/rest/interface",
            "IF_MARK_DELETE": "/rest/interface/markdelete",
            "FABRIC_ACCESS_MODE": "/rest/control/fabrics/{}/accessmode",
        },
        12: {
            "VPC_SNO": "/appcenter/cisco/ndfc/api/v1/lan-fabric/rest/interface/vpcpair_serial_number?serial_number={}",
            "IF_WITH_SNO_IFNAME": "/appcenter/cisco/ndfc/api/v1/lan-fabric/rest/interface?serialNumber={}&ifName={}",
            "IF_DETAIL_WITH_SNO": "/appcenter/cisco/ndfc/api/v1/lan-fabric/rest/interface/detail?serialNumber={}",
            "GLOBAL_IF": "/appcenter/cisco/ndfc/api/v1/lan-fabric/rest/globalInterface",
            "GLOBAL_IF_DEPLOY": "/appcenter/cisco/ndfc/api/v1/lan-fabric/rest/globalInterface/deploy",
            "INTERFACE": "/appcenter/cisco/ndfc/api/v1/lan-fabric/rest/interface",
            "IF_MARK_DELETE": "/appcenter/cisco/ndfc/api/v1/lan-fabric/rest/interface/markdelete",
            "FABRIC_ACCESS_MODE": "/appcenter/cisco/ndfc/api/v1/lan-fabric/rest/control/fabrics/{}/accessmode",
            "BREAKOUT": "/appcenter/cisco/ndfc/api/v1/lan-fabric/rest/interface/breakout",
        },
    }

    def __init__(self, module):
        self.class_name = self.__class__.__name__
        self.log = logging.getLogger(f"dcnm.{self.class_name}")

        self.module = module
        self.params = module.params
        self.fabric = module.params["fabric"]
        self.config = copy.deepcopy(module.params.get("config"))
        self.pb_input = []
        self.check_mode = False
        self.intf_info = []
        self.want = []
        self.have = []
        self.have_all = []
        self.have_all_list = []
        self.diff_create = []
        self.diff_replace = []
        self.diff_delete = [[], [], [], [], [], [], [], [], []]
        self.diff_delete_deploy = [[], [], [], [], [], [], [], [], []]
        self.diff_deploy = []
        self.diff_query = []
        self.fd = None
        self.vpc_ip_sn = {}
        self.ip_sn = {}
        self.hn_sn = {}
        self.monitoring = []

        self.changed_dict = [
            {
                "merged": [],
                "deleted": [],
                "replaced": [],
                "overridden": [],
                "deploy": [],
                "query": [],
                "debugs": [],
                "delete_deploy": [],
                "skipped": [],
                "deferred": [],
            }
        ]

        self.dcnm_version = dcnm_version_supported(self.module)

        self.inventory_data = {}

        self.paths = self.dcnm_intf_paths[self.dcnm_version]

        self.dcnm_intf_facts = {
            "fabric": module.params["fabric"],
            "config": module.params["config"],
        }

        self.result = dict(changed=False, diff=[], response=[])

        # New Interfaces
        # To map keys from self.have to keys from config
        self.keymap = {
            "DISABLE_IP_REDIRECTS": "disable_ip_redirects",
            "ENABLE_HSRP": "enable_hsrp",
            "HSRP_VIP": "hsrp_vip",
            "HSRP_GROUP": "hsrp_group",
            "PREEMPT": "preempt",
            "HSRP_VERSION": "hsrp_version",
            "HSRP_PRIORITY": "hsrp_priority",
            "MAC": "hsrp_vmac",
            "dhcpServerAddr1": "dhcp_server_addr1",
            "dhcpServerAddr2": "dhcp_server_addr2",
            "dhcpServerAddr3": "dhcp_server_addr3",
            "vrfDhcp1": "vrf_dhcp1",
            "vrfDhcp2": "vrf_dhcp2",
            "vrfDhcp3": "vrf_dhcp3",
            "advSubnetInUnderlay": "adv_subnet_in_unbderlay",
            "ENABLE_NETFLOW": "enable_netflow",
            "NETFLOW_MONITOR": "netflow_monitor",
            "policy": "policy",
            "ifName": "ifname",
            "serialNumber": "sno",
            "fabricName": "fabric",
            "IP": "ipv4_addr",
            "SECONDARY_IP": "secondary_ipv4_addr",
            "INTF_VRF": "int_vrf",
            "V6IP": "ipv6_addr",
            "IPv6": "ipv6_addr",
            "PREFIX": "ipv4_mask_len",
            "IPv6_PREFIX": "ipv6_mask_len",
            "ROUTING_TAG": "route_tag",
            "ROUTE_MAP_TAG": "route_tag",
            "CONF": "cmds",
            "DESC": "description",
            "VLAN": "vlan",
            "ADMIN_STATE": "admin_state",
            "MEMBER_INTERFACES": "members",
            "PC_MODE": "pc_mode",
            "BPDUGUARD_ENABLED": "bpdu_guard",
            "PORTTYPE_FAST_ENABLED": "port_type_fast",
            "MTU": "mtu",
            "SPEED": "speed",
            "PORT_DUPLEX_MODE": "duplex",
            "ALLOWED_VLANS": "allowed_vlans",
            "NATIVE_VLAN": "native_vlan",
            "ACCESS_VLAN": "access_vlan",
            "INTF_NAME": "ifname",
            "PO_ID": "ifname",
            "PEER1_PCID": "peer1_pcid",
            "PEER2_PCID": "peer2_pcid",
            "PEER1_MEMBER_INTERFACES": "peer1_members",
            "PEER2_MEMBER_INTERFACES": "peer2_members",
            "PEER1_ALLOWED_VLANS": "peer1_allowed_vlans",
            "PEER2_ALLOWED_VLANS": "peer2_allowed_vlans",
            "PEER1_NATIVE_VLAN": "peer1_native_vlan",
            "PEER2_NATIVE_VLAN": "peer2_native_vlan",
            "PO_DESC": "po_description",
            "PEER1_PO_DESC": "peer1_description",
            "PEER2_PO_DESC": "peer2_description",
            "PEER1_PO_CONF": "peer1_cmds",
            "PEER2_PO_CONF": "peer2_cmds",
            "PEER1_ACCESS_VLAN": "peer1_access_vlan",
            "PEER2_ACCESS_VLAN": "peer2_access_vlan",
            "DCI_ROUTING_PROTO": "dci_routing_proto",
            "DCI_ROUTING_TAG": "dci_routing_tag",
        }

        # New Interfaces
        self.pol_types = {
            11: {
                "pc_monitor": "int_monitor_port_channel_11_1",
                "pc_trunk": "int_port_channel_trunk_host_11_1",
                "pc_access": "int_port_channel_access_host_11_1",
                "pc_l3": "int_l3_port_channel",
                "sub_int_subint": "int_subif_11_1",
                "lo_lo": "int_loopback_11_1",
                "eth_trunk": "int_trunk_host_11_1",
                "eth_access": "int_access_host_11_1",
                "eth_routed": "int_routed_host_11_1",
                "eth_monitor": "int_monitor_ethernet_11_1",
                "eth_epl_routed": "epl_routed_intf",
                "vpc_trunk": "int_vpc_trunk_host_11_1",
                "vpc_access": "int_vpc_access_host_11_1",
                "svi_vlan": "int_vlan",
                "svi_vlan_admin_state": "int_vlan_admin_state",
                "st_fex_port_channel_st": "int_port_channel_fex_11_1",
                "aa_fex_port_channel_aa": "int_port_channel_aa_fex_11_1",
            },
            12: {
                "pc_monitor": "int_monitor_port_channel",
                "pc_trunk": "int_port_channel_trunk_host",
                "pc_access": "int_port_channel_access_host",
                "pc_l3": "int_l3_port_channel",
                "pc_dot1q": "int_port_channel_dot1q_tunnel_host",
                "sub_int_subint": "int_subif",
                "lo_lo": "int_loopback",
                "lo_fabric": "int_fabric_loopback_11_1",
                "lo_mpls": "int_mpls_loopback",
                "eth_trunk": "int_trunk_host",
                "eth_access": "int_access_host",
                "eth_routed": "int_routed_host",
                "eth_monitor": "int_monitor_ethernet",
                "eth_epl_routed": "epl_routed_intf",
                "eth_dot1q": "int_dot1q_tunnel_host",
                "vpc_trunk": "int_vpc_trunk_host",
                "vpc_access": "int_vpc_access_host",
                "svi_vlan": "int_vlan",
                "svi_vlan_admin_state": "int_vlan_admin_state",
                "st_fex_port_channel_st": "int_port_channel_fex",
                "aa_fex_port_channel_aa": "int_port_channel_aa_fex",
                "breakout": "breakout_interface",
            },
        }

        self.pol_pc_member_types = {
            11: {
                "pc_access_member": "int_port_channel_access_member_11_1",
                "pc_trunk_member": "int_port_channel_trunk_member_11_1",
                "pc_dot1q_tunnel_member": "int_port_channel_dot1q_tunnel_member_11_1",
                "vpc_peer_link_member": "int_vpc_peer_link_po_member_11_1",
                "vpc_access_member": "int_vpc_access_po_member_11_1",
                "vpc_trunk_member": "int_vpc_trunk_po_member_11_1",
                "vpc_dot1q_tunnel_member": "int_vpc_dot1q_tunnel_po_member_11_1",
                "l3_pc_member": "int_l3_port_channel_member",
            },
            12: {
                "pc_access_member": "int_port_channel_access_member_11_1",
                "pc_trunk_member": "int_port_channel_trunk_member_11_1",
                "pc_dot1q_tunnel_member": "int_port_channel_dot1q_tunnel_member_11_1",
                "vpc_peer_link_member": "int_vpc_peer_link_po_member_11_1",
                "vpc_access_member": "int_vpc_access_po_member_11_1",
                "vpc_trunk_member": "int_vpc_trunk_po_member_11_1",
                "vpc_dot1q_tunnel_member": "int_vpc_dot1q_tunnel_po_member_11_1",
                "l3_pc_member": "int_l3_port_channel_member",
            },
        }

        # New Interfaces
        self.int_types = {
            "pc": "INTERFACE_PORT_CHANNEL",
            "vpc": "INTERFACE_VPC",
            "sub_int": "SUBINTERFACE",
            "lo": "INTERFACE_LOOPBACK",
            "eth": "INTERFACE_ETHERNET",
            "svi": "INTERFACE_VLAN",
            "st_fex": "STRAIGHT_TROUGH_FEX",
            "aa_fex": "AA_FEX",
            "breakout": "BREAKOUT",
        }

        # New Interfaces
        self.int_index = {
            "INTERFACE_PORT_CHANNEL": 0,
            "INTERFACE_VPC": 1,
            "INTERFACE_ETHERNET": 2,
            "INTERFACE_LOOPBACK": 3,
            "SUBINTERFACE": 4,
            "INTERFACE_VLAN": 5,
            "STRAIGHT_TROUGH_FEX": 6,
            "AA_FEX": 7,
            "BREAKOUT": 8,
        }

        msg = "ENTERED DcnmIntf: "
        self.log.debug(msg)

    def dcnm_intf_dump_have_all(self):

        lhave_all = []
        for have in self.have_all:
            lhave_all.append(
                {
                    "COMPLIANCE": have["complianceStatus"],
                    "FABRIC": have["fabricName"],
                    "IF_NAME": have["ifName"],
                    "IF_TYPE": have["ifType"],
                    "IP": have["ipAddress"],
                    "SNO": have["serialNo"],
                    "SYS NAME": have["sysName"],
                    "DELETABLE": have["deletable"],
                    "MARKED DELETE": have["markDeleted"],
                    "ALIAS": have["alias"],
                    "IS PHYSICAL": have["isPhysical"],
                    "UNDERLAY POLICIES": have["underlayPolicies"],
                }
            )
        msg = "HAVE ALL = "
        msg += f"{json_pretty(lhave_all)}"
        self.log.debug(msg)

    def dcnm_intf_xlate_speed(self, speed):

        # Controllers accept speed value in a particular format i.e. 1Gb, 100Gb etc. To make the playbook input
        # case insensitive for speed, this routine translates  the incoming speed to appropriate format.

        if speed == "":
            return ""

        if speed.lower() == "auto":
            return "auto".capitalize()
        else:
            comp = re.compile("([0-9]+)([a-zA-Z]+)")
            match = comp.match(speed)
            return str(match.group(1)) + match.group(2).capitalize()

    # New Interfaces
    def dcnm_intf_get_if_name(self, name, if_type):

        if "pc" == if_type:
            port_id = re.findall(r"\d+", name)
            return ("Port-channel" + str(port_id[0]), port_id[0])
        if "vpc" == if_type:
            port_id = re.findall(r"\d+", name)
            return ("vPC" + str(port_id[0]), port_id[0])
        if "sub_int" == if_type:
            if re.findall(r"\d+\/\d+.\d+", name):
                port_id = re.findall(r"\d+\/\d+.\d+", name)
                return ("Ethernet" + str(port_id[0]), port_id[0])
            if re.findall(r"\d+.\d+", name):
                port_id = re.findall(r"\d+\.\d+", name)
                return ("Port-channel" + str(port_id[0]), port_id[0])
        if "lo" == if_type:
            port_id = re.findall(r"\d+", name)
            return ("Loopback" + str(port_id[0]), port_id[0])
        if "eth" == if_type:
            # add regex for breakout Ex: Ethernet1/49/1
            if re.findall(r"\d+\/\d+\/\d+", name):
                port_id = re.findall(r"\d+\/\d+\/\d+", name)
                return ("Ethernet" + str(port_id[0]), port_id[0])
            if re.findall(r"\d+\/\d+", name):
                port_id = re.findall(r"\d+\/\d+", name)
                return ("Ethernet" + str(port_id[0]), port_id[0])
        if "svi" == if_type:
            port_id = re.findall(r"\d+", name)
            return ("vlan" + str(port_id[0]), port_id[0])
        if "st_fex" == if_type:
            port_id = re.findall(r"\d+", name)
            return ("Port-channel" + str(port_id[0]), port_id[0])
        if "aa_fex" == if_type:
            port_id = re.findall(r"\d+", name)
            return ("vPC" + str(port_id[0]), port_id[0])
        if "breakout" == if_type:
            port_id = re.findall(r"\d+\/\d+", name)
            return ("Ethernet" + str(port_id[0]), port_id[0])

    def dcnm_intf_get_vpc_serial_number(self, sw):

        path = self.paths["VPC_SNO"].format(self.ip_sn[sw])
        resp = dcnm_send(self.module, "GET", path)

        if resp and resp["RETURN_CODE"] == 200:
            return resp["DATA"]["vpc_pair_sn"]
        else:
            return ""

    # Flatten the incoming config database and have the required fields updated.
    # This modified config DB will be used while creating payloads. To avoid
    # messing up the incoming config make a copy of it.
    def dcnm_intf_copy_config(self):

        for cfg in self.config:

            if cfg.get("switch", None) is None:
                continue
            for sw in cfg["switch"]:

                c = copy.deepcopy(cfg)

                # Add type of interface
                ckeys = list(cfg.keys())
                for ck in ckeys:
                    if ck.startswith("profile"):

                        if "type" not in cfg:
                            self.module.fail_json(
                                msg="<type> element, which is mandatory is missing in config"
                            )

                        c[ck]["fabric"] = self.dcnm_intf_facts["fabric"]
                        if cfg["type"] == "vpc" or cfg["type"] == "aa_fex":
                            if self.vpc_ip_sn.get(sw, None) is None:
                                self.module.fail_json(
                                    msg="Switch '{0}' is not part of VPC pair, but given I/F '{1}' is of type VPC".format(
                                        sw, c["name"]
                                    )
                                )
                            else:
                                c[ck]["sno"] = self.vpc_ip_sn[sw]
                        else:
                            c[ck]["sno"] = self.ip_sn[sw]

                        ifname, port_id = self.dcnm_intf_get_if_name(
                            c["name"], c["type"]
                        )
                        # No need to copy when we break interface, because parent interface will be removed
                        if "breakout" in cfg["type"]:
                            continue
                        if "mode" not in cfg["profile"]:
                            self.module.fail_json(
                                msg="Invalid parameters in playbook: while processing interface "
                                + ifname
                                + ", mode : Required parameter not found"
                            )
                        pol_ind_str = (
                            cfg["type"] + "_" + cfg["profile"]["mode"]
                        )

                        c[ck]["ifname"] = ifname
                        c[ck]["policy"] = self.pol_types[self.dcnm_version][
                            pol_ind_str
                        ]
                        self.pb_input.append(c[ck])

    def dcnm_intf_validate_interface_input(
        self, config, common_spec, prof_spec
    ):

        plist = []

        intf_info, invalid_params = validate_list_of_dicts(config, common_spec)
        if invalid_params:
            mesg = "Invalid parameters in playbook: {0}".format(
                "while processing interface "
                + config[0]["name"]
                + "\n"
                + "\n".join(invalid_params)
            )
            self.module.fail_json(msg=mesg)

        self.intf_info.extend(intf_info)

        if prof_spec is not None:

            for item in intf_info:

                plist.append(item["profile"])
                intf_profile, invalid_params = validate_list_of_dicts(
                    plist, prof_spec
                )

                # Merge the info from the intf_profile into the intf_info to have a single dict to be used for building
                # payloads
                item["profile"].update(intf_profile[0])

                plist.remove(item["profile"])

                if invalid_params:
                    mesg = "Invalid parameters in playbook: {0}".format(
                        "while processing interface "
                        + config[0]["name"]
                        + ", "
                        + ", ".join(invalid_params)
                    )
                    self.module.fail_json(msg=mesg)

    def dcnm_intf_validate_port_channel_input(self, config):

        pc_spec = dict(
            name=dict(required=True, type="str"),
            switch=dict(required=True, type="list", elements="str"),
            type=dict(required=True, type="str"),
            deploy=dict(type="bool", default=True),
            profile=dict(required=True, type="dict"),
        )

        pc_prof_spec_trunk = dict(
            mode=dict(required=True, type="str"),
            members=dict(type="list"),
            pc_mode=dict(type="str", default="active"),
            bpdu_guard=dict(type="str", default="true"),
            port_type_fast=dict(type="bool", default=True),
            mtu=dict(type="str", default="jumbo"),
            speed=dict(type="str", default="Auto"),
            allowed_vlans=dict(type="str", default="none"),
            native_vlan=dict(type="str", default=""),
            cmds=dict(type="list", elements="str"),
            description=dict(type="str", default=""),
            admin_state=dict(type="bool", default=True),
            duplex=dict(
                type="str", default="auto", choices=["auto", "full", "half"]),
        )

        pc_prof_spec_access = dict(
            mode=dict(required=True, type="str"),
            members=dict(type="list"),
            pc_mode=dict(type="str", default="active"),
            bpdu_guard=dict(type="str", default="true"),
            port_type_fast=dict(type="bool", default=True),
            mtu=dict(type="str", default="jumbo"),
            speed=dict(type="str", default="Auto"),
            access_vlan=dict(type="str", default=""),
            cmds=dict(type="list", elements="str"),
            description=dict(type="str", default=""),
            admin_state=dict(type="bool", default=True),
            duplex=dict(
                type="str", default="auto", choices=["auto", "full", "half"]),
        )

        pc_prof_spec_l3 = dict(
            mode=dict(required=True, type="str"),
            members=dict(type="list"),
            pc_mode=dict(type="str", default="active"),
            int_vrf=dict(type="str", default="default"),
            ipv4_addr=dict(type="ipv4", default=""),
            ipv4_mask_len=dict(type="int", default=8),
            route_tag=dict(type="str", default=""),
            mtu=dict(type="int", default=9216, range_min=576, range_max=9216),
            speed=dict(type="str", default="Auto"),
            cmds=dict(type="list", elements="str"),
            description=dict(type="str", default=""),
            admin_state=dict(type="bool", default=True),
        )

        pc_prof_spec_dot1q = dict(
            mode=dict(required=True, type="str"),
            members=dict(type="list"),
            pc_mode=dict(type="str", default="active"),
            bpdu_guard=dict(type="str", default="true"),
            port_type_fast=dict(type="bool", default=True),
            mtu=dict(type="str", default="jumbo"),
            speed=dict(type="str", default="Auto"),
            access_vlan=dict(type="str", default=""),
            cmds=dict(type="list", elements="str"),
            description=dict(type="str", default=""),
            admin_state=dict(type="bool", default=True),
        )

        if "trunk" == config[0]["profile"]["mode"]:
            self.dcnm_intf_validate_interface_input(
                config, pc_spec, pc_prof_spec_trunk
            )
        if "access" == config[0]["profile"]["mode"]:
            self.dcnm_intf_validate_interface_input(
                config, pc_spec, pc_prof_spec_access
            )
        if "l3" == config[0]["profile"]["mode"]:
            self.dcnm_intf_validate_interface_input(
                config, pc_spec, pc_prof_spec_l3
            )
        if "dot1q" == config[0]["profile"]["mode"]:
            self.dcnm_intf_validate_interface_input(
                config, pc_spec, pc_prof_spec_dot1q
            )
        if "monitor" == config[0]["profile"]["mode"]:
            self.dcnm_intf_validate_interface_input(config, pc_spec, None)

    def dcnm_intf_validate_virtual_port_channel_input(self, cfg):

        vpc_spec = dict(
            name=dict(required=True, type="str"),
            switch=dict(required=True, type="list"),
            type=dict(required=True, type="str"),
            deploy=dict(type="str", default=True),
            profile=dict(required=True, type="dict"),
        )

        vpc_prof_spec_trunk = dict(
            mode=dict(required=True, type="str"),
            peer1_pcid=dict(
                type="int", default=0, range_min=1, range_max=4096
            ),
            peer2_pcid=dict(
                type="int", default=0, range_min=1, range_max=4096
            ),
            peer1_members=dict(type="list"),
            peer2_members=dict(type="list"),
            pc_mode=dict(type="str", default="active"),
            bpdu_guard=dict(type="str", default="true"),
            port_type_fast=dict(type="bool", default=True),
            mtu=dict(type="str", default="jumbo"),
            speed=dict(type="str", default="Auto"),
            peer1_allowed_vlans=dict(type="str", default="none"),
            peer2_allowed_vlans=dict(type="str", default="none"),
            peer1_native_vlan=dict(type="str", default=""),
            peer2_native_vlan=dict(type="str", default=""),
            peer1_cmds=dict(type="list"),
            peer2_cmds=dict(type="list"),
            peer1_description=dict(type="str", default=""),
            peer2_description=dict(type="str", default=""),
            admin_state=dict(type="bool", default=True),
        )

        vpc_prof_spec_access = dict(
            mode=dict(required=True, type="str"),
            peer1_pcid=dict(
                type="int", default=0, range_min=1, range_max=4096
            ),
            peer2_pcid=dict(
                type="int", default=0, range_min=1, range_max=4096
            ),
            peer1_members=dict(type="list"),
            peer2_members=dict(type="list"),
            pc_mode=dict(type="str", default="active"),
            bpdu_guard=dict(type="str", default="true"),
            port_type_fast=dict(type="bool", default=True),
            mtu=dict(type="str", default="jumbo"),
            speed=dict(type="str", default="Auto"),
            peer1_access_vlan=dict(type="str", default=""),
            peer2_access_vlan=dict(type="str", default=""),
            peer1_cmds=dict(type="list"),
            peer2_cmds=dict(type="list"),
            peer1_description=dict(type="str", default=""),
            peer2_description=dict(type="str", default=""),
            admin_state=dict(type="bool", default=True),
        )

        if "trunk" == cfg[0]["profile"]["mode"]:
            self.dcnm_intf_validate_interface_input(
                cfg, vpc_spec, vpc_prof_spec_trunk
            )
        if "access" == cfg[0]["profile"]["mode"]:
            self.dcnm_intf_validate_interface_input(
                cfg, vpc_spec, vpc_prof_spec_access
            )

    def dcnm_intf_validate_sub_interface_input(self, cfg):

        sub_spec = dict(
            name=dict(required=True, type="str"),
            switch=dict(required=True, type="list"),
            type=dict(required=True, type="str"),
            deploy=dict(type="str", default=True),
            profile=dict(required=True, type="dict"),
        )

        sub_prof_spec = dict(
            mode=dict(required=True, type="str"),
            vlan=dict(required=True, type="int", range_min=2, range_max=3967),
            ipv4_addr=dict(required=True, type="ipv4"),
            ipv4_mask_len=dict(
                required=True, type="int", range_min=8, range_max=31
            ),
            int_vrf=dict(type="str", default="default"),
            ipv6_addr=dict(type="ipv6", default=""),
            ipv6_mask_len=dict(
                type="int", range_min=64, range_max=127, default=64
            ),
            mtu=dict(type="int", range_min=576, range_max=9216, default=9216),
            speed=dict(type="str", default="Auto"),
            cmds=dict(type="list", elements="str"),
            description=dict(type="str", default=""),
            admin_state=dict(type="bool", default=True),
        )

        self.dcnm_intf_validate_interface_input(cfg, sub_spec, sub_prof_spec)

    def dcnm_intf_validate_loopback_interface_input(self, cfg):

        lo_spec = dict(
            name=dict(required=True, type="str"),
            switch=dict(required=True, type="list"),
            type=dict(required=True, type="str"),
            deploy=dict(type="str", default=True),
            profile=dict(required=True, type="dict"),
        )

        lo_prof_spec = dict(
            mode=dict(required=True, type="str"),
            ipv4_addr=dict(required=True, type="ipv4"),
            secondary_ipv4_addr=dict(type="ipv4", default=""),
            int_vrf=dict(type="str", default="default"),
            ipv6_addr=dict(type="ipv6", default=""),
            route_tag=dict(type="str", default=""),
            speed=dict(type="str", default="Auto"),
            cmds=dict(type="list", elements="str"),
            description=dict(type="str", default=""),
            admin_state=dict(type="bool", default=True),
        )

        self.dcnm_intf_validate_interface_input(cfg, lo_spec, lo_prof_spec)

    def dcnm_intf_validate_ethernet_interface_input(self, cfg):

        eth_spec = dict(
            name=dict(required=True, type="str"),
            switch=dict(required=True, type="list", elements="str"),
            type=dict(required=True, type="str"),
            deploy=dict(type="str", default=True),
            profile=dict(required=True, type="dict"),
        )

        eth_prof_spec_trunk = dict(
            mode=dict(required=True, type="str"),
            bpdu_guard=dict(type="str", default="true"),
            port_type_fast=dict(type="bool", default=True),
            mtu=dict(
                type="str", default="jumbo", choices=["jumbo", "default"]
            ),
            speed=dict(type="str", default="Auto"),
            allowed_vlans=dict(type="str", default="none"),
            native_vlan=dict(type="str", default=""),
            cmds=dict(type="list", elements="str"),
            description=dict(type="str", default=""),
            admin_state=dict(type="bool", default=True),
            duplex=dict(
                type="str", default="auto", choices=["auto", "full", "half"]),
        )

        eth_prof_spec_access = dict(
            mode=dict(required=True, type="str"),
            bpdu_guard=dict(type="str", default="true"),
            port_type_fast=dict(type="bool", default=True),
            mtu=dict(
                type="str", default="jumbo", choices=["jumbo", "default"]
            ),
            speed=dict(type="str", default="Auto"),
            access_vlan=dict(type="str", default=""),
            cmds=dict(type="list", elements="str"),
            description=dict(type="str", default=""),
            admin_state=dict(type="bool", default=True),
            duplex=dict(
                type="str", default="auto", choices=["auto", "full", "half"]),
        )

        eth_prof_spec_routed_host = dict(
            int_vrf=dict(type="str", default="default"),
            ipv4_addr=dict(type="ipv4", default=""),
            ipv4_mask_len=dict(type="int", default=8),
            route_tag=dict(type="str", default=""),
            mtu=dict(type="int", default=9216, range_min=576, range_max=9216),
            speed=dict(type="str", default="Auto"),
            cmds=dict(type="list", elements="str"),
            description=dict(type="str", default=""),
            admin_state=dict(type="bool", default=True),
        )

        eth_prof_spec_epl_routed_host = dict(
            mode=dict(required=True, type="str"),
            ipv4_addr=dict(required=True, type="ipv4"),
            ipv4_mask_len=dict(type="int", default=8),
            ipv6_addr=dict(type="ipv6", default=""),
            ipv6_mask_len=dict(
                type="int", range_min=64, range_max=127, default=64
            ),
            route_tag=dict(type="str", default=""),
            mtu=dict(type="int", default=1500, range_max=9216),
            speed=dict(type="str", default="Auto"),
            cmds=dict(type="list", elements="str"),
            description=dict(type="str", default=""),
            admin_state=dict(type="bool", default=True),
        )

        eth_prof_spec_dot1q_tunnel_host = dict(
            mode=dict(required=True, type="str"),
            bpdu_guard=dict(type="str", default="true"),
            port_type_fast=dict(type="bool", default=True),
            mtu=dict(
                type="str", default="jumbo", choices=["jumbo", "default"]
            ),
            speed=dict(type="str", default="Auto"),
            access_vlan=dict(type="str", default=""),
            cmds=dict(type="list", elements="str"),
            description=dict(type="str", default=""),
            admin_state=dict(type="bool", default=True),
        )

        if "trunk" == cfg[0]["profile"]["mode"]:
            self.dcnm_intf_validate_interface_input(
                cfg, eth_spec, eth_prof_spec_trunk
            )
        if "access" == cfg[0]["profile"]["mode"]:
            self.dcnm_intf_validate_interface_input(
                cfg, eth_spec, eth_prof_spec_access
            )
        if "routed" == cfg[0]["profile"]["mode"]:
            self.dcnm_intf_validate_interface_input(
                cfg, eth_spec, eth_prof_spec_routed_host
            )
        if "monitor" == cfg[0]["profile"]["mode"]:
            self.dcnm_intf_validate_interface_input(cfg, eth_spec, None)
        if "epl_routed" == cfg[0]["profile"]["mode"]:
            self.dcnm_intf_validate_interface_input(
                cfg, eth_spec, eth_prof_spec_epl_routed_host
            )
        if "dot1q" == cfg[0]["profile"]["mode"]:
            self.dcnm_intf_validate_interface_input(
                cfg, eth_spec, eth_prof_spec_dot1q_tunnel_host
            )

    def dcnm_intf_validate_vlan_interface_input(self, cfg):

        svi_spec = dict(
            name=dict(required=True, type="str"),
            switch=dict(required=True, type="list", elements="str"),
            type=dict(required=True, type="str"),
            deploy=dict(type="str", default=True),
            profile=dict(required=True, type="dict"),
        )

        svi_prof_spec = dict(
            mode=dict(required=True, type="str"),
            ipv4_addr=dict(type="ipv4", default=""),
            int_vrf=dict(type="str", default="default"),
            mtu=dict(type="int", range_min=68, range_max=9216, default=9216),
            cmds=dict(type="list", default="", elements="str"),
            description=dict(type="str", default=""),
            admin_state=dict(required=True, type="bool", default=True),
            route_tag=dict(type=str, default=""),
            disable_ip_redirects=dict(type="bool", default=True),
            dhcp_server_addr1=dict(type="ipv4", default=""),
            dhcp_server_addr2=dict(type="ipv4", default=""),
            dhcp_server_addr3=dict(type="ipv4", default=""),
            adv_subnet_in_underlay=dict(type="bool", default=False),
            enable_hsrp=dict(type="bool", default=False),
            enable_netflow=dict(type="bool", default=False),
        )

        if cfg[0]["profile"].get("dhcp_server_addr1", "") != "":
            svi_prof_spec["vrf_dhcp1"] = dict(required=True, type="str")
        else:
            svi_prof_spec["vrf_dhcp1"] = dict(type="str", default="")

        if cfg[0]["profile"].get("dhcp_server_addr2", "") != "":
            svi_prof_spec["vrf_dhcp2"] = dict(required=True, type="str")
        else:
            svi_prof_spec["vrf_dhcp2"] = dict(type="str", default="")

        if cfg[0]["profile"].get("dhcp_server_addr3", "") != "":
            svi_prof_spec["vrf_dhcp3"] = dict(required=True, type="str")
        else:
            svi_prof_spec["vrf_dhcp3"] = dict(type="str", default="")

        if cfg[0]["profile"].get("ipv4_addr", False) is not False:
            svi_prof_spec["ipv4_mask_len"] = dict(
                required=True, type="int", range_min=1, range_max=31
            )
        else:
            svi_prof_spec["ipv4_mask_len"] = dict(
                type="int", range_min=1, range_max=31, default=""
            )

        if cfg[0]["profile"].get("enable_hsrp", False) is True:
            svi_prof_spec["hsrp_vip"] = dict(required=True, type="ipv4")
            svi_prof_spec["hsrp_group"] = dict(required=True, type="int")
            svi_prof_spec["preempt"] = dict(type="bool", default=False)
        else:
            svi_prof_spec["hsrp_vip"] = dict(type="ipv4", default="")
            svi_prof_spec["hsrp_group"] = dict(type="int", default="")
            if cfg[0]["profile"].get("preempt", False) is not False:
                self.module.fail_json(
                    msg="Invalid parameters in playbook: while processing interface "
                    + cfg[0]["name"]
                    + ", preempt : Not a valid parameter"
                )
        svi_prof_spec["hsrp_priority"] = dict(
            type="int", range_min=0, range_max=255, default=""
        )
        svi_prof_spec["hsrp_vmac"] = dict(type="str", default="")
        svi_prof_spec["hsrp_version"] = dict(
            type="int", range_min=1, range_max=2, default=""
        )

        if cfg[0]["profile"].get("enable_netflow", False) is True:
            svi_prof_spec["netflow_monitor"] = dict(required=True, type="str")

        self.dcnm_intf_validate_interface_input(cfg, svi_spec, svi_prof_spec)

    def dcnm_intf_validate_aa_fex_interface_input(self, cfg):

        fex_spec = dict(
            name=dict(required=True, type="str"),
            switch=dict(required=True, type="list"),
            type=dict(required=True, type="str"),
            deploy=dict(type="str", default=True),
            profile=dict(required=True, type="dict"),
        )

        fex_prof_spec = dict(
            mode=dict(required=True, type="str"),
            description=dict(type="str", default=""),
            peer1_members=dict(type="list", default=[], elements="str"),
            peer2_members=dict(type="list", default=[], elements="str"),
            mtu=dict(type="str", default="jumbo"),
            peer1_cmds=dict(type="list", default=[], elements="str"),
            peer2_cmds=dict(type="list", default=[], elements="str"),
            peer1_description=dict(type="str", default=""),
            peer2_description=dict(type="str", default=""),
            admin_state=dict(required=True, type="bool", default=True),
            enable_netflow=dict(type="bool", default=False),
        )

        if cfg[0]["profile"].get("enable_netflow", False) is True:
            fex_prof_spec["netflow_monitor"] = dict(required=True, type="str")

        self.dcnm_intf_validate_interface_input(cfg, fex_spec, fex_prof_spec)

    def dcnm_intf_validate_st_fex_interface_input(self, cfg):

        fex_spec = dict(
            name=dict(required=True, type="str"),
            switch=dict(required=True, type="list"),
            type=dict(required=True, type="str"),
            deploy=dict(type="str", default=True),
            profile=dict(required=True, type="dict"),
        )

        fex_prof_spec = dict(
            mode=dict(required=True, type="str"),
            description=dict(type="str", default=""),
            members=dict(type="list", default=[], elements="str"),
            mtu=dict(type="str", default="jumbo"),
            cmds=dict(type="list", default=[], elements="str"),
            po_description=dict(type="str", default=""),
            admin_state=dict(required=True, type="bool", default=True),
            enable_netflow=dict(type="bool", default=False),
        )

        if cfg[0]["profile"].get("enable_netflow", False) is True:
            fex_prof_spec["netflow_monitor"] = dict(required=True, type="str")

        self.dcnm_intf_validate_interface_input(cfg, fex_spec, fex_prof_spec)

    def dcnm_intf_validate_breakout_interface_input(self, cfg):
        breakout_spec = dict(
            name=dict(required=True, type="str"),
            switch=dict(required=True, type="list"),
            type=dict(required=True, type="str"),
            deploy=dict(type="str", default=True),
            profile=dict(required=True, type="dict"),
        )

        breakout_prof_spec = dict(
            map=dict(required=True, type="str",
                     default="",
                     choices=["10g-4x", "25g-4x", "50g-2x", "50g-4x", "100g-2x", "100g-4x", "200g-2x"]),
        )
        self.dcnm_intf_validate_interface_input(cfg, breakout_spec, breakout_prof_spec)

    def dcnm_intf_validate_delete_state_input(self, cfg):

        del_spec = dict(
            name=dict(required=False, type="str"),
            switch=dict(required=False, type="list", elements="str"),
            deploy=dict(required=False, type="bool", default=True),
        )

        self.dcnm_intf_validate_interface_input(cfg, del_spec, None)

    def dcnm_intf_validate_query_state_input(self, cfg):

        query_spec = dict(
            name=dict(type="str", default=""),
            switch=dict(required=True, type="list", elements="str"),
        )

        self.dcnm_intf_validate_interface_input(cfg, query_spec, None)

    def dcnm_intf_validate_overridden_state_input(self, cfg):

        overridden_spec = dict(
            name=dict(required=False, type="str", default=""),
            switch=dict(required=False, type="list", elements="str"),
        )

        self.dcnm_intf_validate_interface_input(cfg, overridden_spec, None)

    # New Interfaces
    def dcnm_intf_validate_input(self):
        """Parse the playbook values, validate to param specs."""

        # Inputs will vary for each type of interface and for each state. Make specific checks
        # for each case.

        cfg = []
        for item in self.config:

            citem = copy.deepcopy(item)

            cfg.append(citem)

            if self.module.params["state"] == "deleted":
                # config for delete state is different for all interfaces. It may not have the profile
                # construct. So validate deleted state differently
                self.dcnm_intf_validate_delete_state_input(cfg)
            elif self.module.params["state"] == "query":
                # config for query state is different for all interfaces. It may not have the profile
                # construct. So validate query state differently
                self.dcnm_intf_validate_query_state_input(cfg)
            elif (self.module.params["state"] == "overridden") and not (
                any("profile" in key for key in item)
            ):
                # config for overridden state is different for all interfaces. It may not have the profile
                # construct. So validate overridden state differently
                self.dcnm_intf_validate_overridden_state_input(cfg)
            else:
                if "type" not in item:
                    mesg = "Invalid parameters in playbook: {0}".format(
                        "while processing interface " + item["name"] + "\n"
                        'mandatory object "type" missing'
                    )
                    self.module.fail_json(msg=mesg)

                if item["type"] == "pc":
                    self.dcnm_intf_validate_port_channel_input(cfg)
                if item["type"] == "vpc":
                    self.dcnm_intf_validate_virtual_port_channel_input(cfg)
                if item["type"] == "sub_int":
                    self.dcnm_intf_validate_sub_interface_input(cfg)
                if item["type"] == "lo":
                    self.dcnm_intf_validate_loopback_interface_input(cfg)
                if item["type"] == "eth":
                    self.dcnm_intf_validate_ethernet_interface_input(cfg)
                if item["type"] == "svi":
                    self.dcnm_intf_validate_vlan_interface_input(cfg)
                if item["type"] == "st_fex":
                    self.dcnm_intf_validate_st_fex_interface_input(cfg)
                if item["type"] == "aa_fex":
                    self.dcnm_intf_validate_aa_fex_interface_input(cfg)
                if item["type"] == "breakout":
                    self.dcnm_intf_validate_breakout_interface_input(cfg)
            cfg.remove(citem)

    def dcnm_intf_get_pc_payload(self, delem, intf, profile):

        # Extract port id from the given name, which is of the form 'po300'

        ifname, port_id = self.dcnm_intf_get_if_name(
            delem["name"], delem["type"]
        )
        intf["interfaces"][0].update({"ifName": ifname})

        if delem[profile]["mode"] == "trunk":
            if delem[profile]["members"] is None:
                intf["interfaces"][0]["nvPairs"]["MEMBER_INTERFACES"] = ""
            else:
                intf["interfaces"][0]["nvPairs"][
                    "MEMBER_INTERFACES"
                ] = ",".join(delem[profile]["members"])
            intf["interfaces"][0]["nvPairs"]["PC_MODE"] = delem[profile][
                "pc_mode"
            ]
            intf["interfaces"][0]["nvPairs"]["BPDUGUARD_ENABLED"] = delem[
                profile
            ]["bpdu_guard"].lower()
            intf["interfaces"][0]["nvPairs"]["PORTTYPE_FAST_ENABLED"] = str(
                delem[profile]["port_type_fast"]
            ).lower()
            intf["interfaces"][0]["nvPairs"]["MTU"] = str(
                delem[profile]["mtu"]
            )
            intf["interfaces"][0]["nvPairs"]["ALLOWED_VLANS"] = delem[profile][
                "allowed_vlans"
            ]
            intf["interfaces"][0]["nvPairs"]["NATIVE_VLAN"] = delem[profile][
                "native_vlan"
            ]
            intf["interfaces"][0]["nvPairs"]["PO_ID"] = ifname
<<<<<<< HEAD
            intf["interfaces"][0]["nvPairs"][
                "PORT_DUPLEX_MODE"] = delem[profile]["duplex"]
=======

>>>>>>> 33a993f1
        if delem[profile]["mode"] == "access":
            if delem[profile]["members"] is None:
                intf["interfaces"][0]["nvPairs"]["MEMBER_INTERFACES"] = ""
            else:
                intf["interfaces"][0]["nvPairs"][
                    "MEMBER_INTERFACES"
                ] = ",".join(delem[profile]["members"])
            intf["interfaces"][0]["nvPairs"]["PC_MODE"] = delem[profile][
                "pc_mode"
            ]
            intf["interfaces"][0]["nvPairs"]["BPDUGUARD_ENABLED"] = delem[
                profile
            ]["bpdu_guard"].lower()
            intf["interfaces"][0]["nvPairs"]["PORTTYPE_FAST_ENABLED"] = str(
                delem[profile]["port_type_fast"]
            ).lower()
            intf["interfaces"][0]["nvPairs"]["MTU"] = str(
                delem[profile]["mtu"]
            )
            intf["interfaces"][0]["nvPairs"]["ACCESS_VLAN"] = delem[profile][
                "access_vlan"
            ]
            intf["interfaces"][0]["nvPairs"]["PO_ID"] = ifname
<<<<<<< HEAD
            intf["interfaces"][0]["nvPairs"][
                "PORT_DUPLEX_MODE"] = delem[profile]["duplex"]
=======

>>>>>>> 33a993f1
        if delem[profile]["mode"] == "l3":
            if delem[profile]["members"] is None:
                intf["interfaces"][0]["nvPairs"]["MEMBER_INTERFACES"] = ""
            else:
                intf["interfaces"][0]["nvPairs"][
                    "MEMBER_INTERFACES"
                ] = ",".join(delem[profile]["members"])
            intf["interfaces"][0]["nvPairs"]["PC_MODE"] = delem[profile][
                "pc_mode"
            ]
            intf["interfaces"][0]["nvPairs"]["INTF_VRF"] = delem[profile][
                "int_vrf"
            ]
            intf["interfaces"][0]["nvPairs"]["IP"] = str(
                delem[profile]["ipv4_addr"]
            )
            if delem[profile]["ipv4_addr"] != "":
                intf["interfaces"][0]["nvPairs"]["PREFIX"] = str(
                    delem[profile]["ipv4_mask_len"]
                )
            else:
                intf["interfaces"][0]["nvPairs"]["PREFIX"] = ""
            intf["interfaces"][0]["nvPairs"]["ROUTING_TAG"] = delem[profile][
                "route_tag"
            ]
            intf["interfaces"][0]["nvPairs"]["PO_ID"] = ifname
            intf["interfaces"][0]["nvPairs"]["MTU"] = str(
                delem[profile]["mtu"]
            )

        if delem[profile]["mode"] == "dot1q":
            if delem[profile]["members"] is None:
                intf["interfaces"][0]["nvPairs"]["MEMBER_INTERFACES"] = ""
            else:
                intf["interfaces"][0]["nvPairs"][
                    "MEMBER_INTERFACES"
                ] = ",".join(delem[profile]["members"])
            intf["interfaces"][0]["nvPairs"]["PC_MODE"] = delem[profile][
                "pc_mode"
            ]
            intf["interfaces"][0]["nvPairs"]["BPDUGUARD_ENABLED"] = delem[
                profile
            ]["bpdu_guard"].lower()
            intf["interfaces"][0]["nvPairs"]["PORTTYPE_FAST_ENABLED"] = str(
                delem[profile]["port_type_fast"]
            ).lower()
            intf["interfaces"][0]["nvPairs"]["MTU"] = str(
                delem[profile]["mtu"]
            )
            intf["interfaces"][0]["nvPairs"]["ACCESS_VLAN"] = delem[profile][
                "access_vlan"
            ]
            intf["interfaces"][0]["nvPairs"]["PO_ID"] = ifname

        if delem[profile]["mode"] == "monitor":
            intf["interfaces"][0]["nvPairs"]["INTF_NAME"] = ifname

        if delem[profile]["mode"] != "monitor":
            intf["interfaces"][0]["nvPairs"]["DESC"] = delem[profile][
                "description"
            ]
            if delem[profile]["cmds"] is None:
                intf["interfaces"][0]["nvPairs"]["CONF"] = ""
            else:
                intf["interfaces"][0]["nvPairs"]["CONF"] = "\n".join(
                    delem[profile]["cmds"]
                )
            intf["interfaces"][0]["nvPairs"]["ADMIN_STATE"] = str(
                delem[profile]["admin_state"]
            ).lower()
            intf["interfaces"][0]["nvPairs"][
                "SPEED"
            ] = self.dcnm_intf_xlate_speed(
                str(delem[profile].get("speed", ""))
            )

    def dcnm_intf_get_vpc_payload(self, delem, intf, profile):

        # Extract port id from the given name, which is of the form 'vpc300'

        ifname, port_id = self.dcnm_intf_get_if_name(
            delem["name"], delem["type"]
        )
        intf["interfaces"][0].update({"ifName": ifname})

        if delem[profile]["mode"] == "trunk":

            if delem[profile]["peer1_members"] is None:
                intf["interfaces"][0]["nvPairs"][
                    "PEER1_MEMBER_INTERFACES"
                ] = ""
            else:
                intf["interfaces"][0]["nvPairs"][
                    "PEER1_MEMBER_INTERFACES"
                ] = ",".join(delem[profile]["peer1_members"])

            if delem[profile]["peer2_members"] is None:
                intf["interfaces"][0]["nvPairs"][
                    "PEER2_MEMBER_INTERFACES"
                ] = ""
            else:
                intf["interfaces"][0]["nvPairs"][
                    "PEER2_MEMBER_INTERFACES"
                ] = ",".join(delem[profile]["peer2_members"])

            intf["interfaces"][0]["nvPairs"]["PC_MODE"] = delem[profile][
                "pc_mode"
            ]
            intf["interfaces"][0]["nvPairs"]["BPDUGUARD_ENABLED"] = delem[
                profile
            ]["bpdu_guard"].lower()
            intf["interfaces"][0]["nvPairs"]["PORTTYPE_FAST_ENABLED"] = str(
                delem[profile]["port_type_fast"]
            ).lower()
            intf["interfaces"][0]["nvPairs"]["MTU"] = str(
                delem[profile]["mtu"]
            )
            intf["interfaces"][0]["nvPairs"]["PEER1_ALLOWED_VLANS"] = delem[
                profile
            ]["peer1_allowed_vlans"]
            intf["interfaces"][0]["nvPairs"]["PEER2_ALLOWED_VLANS"] = delem[
                profile
            ]["peer2_allowed_vlans"]
            intf["interfaces"][0]["nvPairs"]["PEER1_NATIVE_VLAN"] = delem[
                profile
            ]["peer1_native_vlan"]
            intf["interfaces"][0]["nvPairs"]["PEER2_NATIVE_VLAN"] = delem[
                profile
            ]["peer2_native_vlan"]
            if delem[profile]["peer1_pcid"] == 0:
                intf["interfaces"][0]["nvPairs"]["PEER1_PCID"] = str(port_id)
            else:
                intf["interfaces"][0]["nvPairs"]["PEER1_PCID"] = str(
                    delem[profile]["peer1_pcid"]
                )

            if delem[profile]["peer2_pcid"] == 0:
                intf["interfaces"][0]["nvPairs"]["PEER2_PCID"] = str(port_id)
            else:
                intf["interfaces"][0]["nvPairs"]["PEER2_PCID"] = str(
                    delem[profile]["peer2_pcid"]
                )

        if delem[profile]["mode"] == "access":

            if delem[profile]["peer1_members"] is None:
                intf["interfaces"][0]["nvPairs"][
                    "PEER1_MEMBER_INTERFACES"
                ] = ""
            else:
                intf["interfaces"][0]["nvPairs"][
                    "PEER1_MEMBER_INTERFACES"
                ] = ",".join(delem[profile]["peer1_members"])

            if delem[profile]["peer2_members"] is None:
                intf["interfaces"][0]["nvPairs"][
                    "PEER2_MEMBER_INTERFACES"
                ] = ""
            else:
                intf["interfaces"][0]["nvPairs"][
                    "PEER2_MEMBER_INTERFACES"
                ] = ",".join(delem[profile]["peer2_members"])

            intf["interfaces"][0]["nvPairs"]["PC_MODE"] = delem[profile][
                "pc_mode"
            ]
            intf["interfaces"][0]["nvPairs"]["BPDUGUARD_ENABLED"] = delem[
                profile
            ]["bpdu_guard"].lower()
            intf["interfaces"][0]["nvPairs"]["PORTTYPE_FAST_ENABLED"] = str(
                delem[profile]["port_type_fast"]
            ).lower()
            intf["interfaces"][0]["nvPairs"]["MTU"] = str(
                delem[profile]["mtu"]
            )
            intf["interfaces"][0]["nvPairs"]["PEER1_ACCESS_VLAN"] = delem[
                profile
            ]["peer1_access_vlan"]
            intf["interfaces"][0]["nvPairs"]["PEER2_ACCESS_VLAN"] = delem[
                profile
            ]["peer2_access_vlan"]

            if delem[profile]["peer1_pcid"] == 0:
                intf["interfaces"][0]["nvPairs"]["PEER1_PCID"] = str(port_id)
            else:
                intf["interfaces"][0]["nvPairs"]["PEER1_PCID"] = str(
                    delem[profile]["peer1_pcid"]
                )

            if delem[profile]["peer2_pcid"] == 0:
                intf["interfaces"][0]["nvPairs"]["PEER2_PCID"] = str(port_id)
            else:
                intf["interfaces"][0]["nvPairs"]["PEER2_PCID"] = str(
                    delem[profile]["peer2_pcid"]
                )

        intf["interfaces"][0]["nvPairs"]["PEER1_PO_DESC"] = delem[profile][
            "peer1_description"
        ]
        intf["interfaces"][0]["nvPairs"]["PEER2_PO_DESC"] = delem[profile][
            "peer2_description"
        ]
        if delem[profile]["peer1_cmds"] is None:
            intf["interfaces"][0]["nvPairs"]["PEER1_PO_CONF"] = ""
        else:
            intf["interfaces"][0]["nvPairs"]["PEER1_PO_CONF"] = "\n".join(
                delem[profile]["peer1_cmds"]
            )
        if delem[profile]["peer2_cmds"] is None:
            intf["interfaces"][0]["nvPairs"]["PEER2_PO_CONF"] = ""
        else:
            intf["interfaces"][0]["nvPairs"]["PEER2_PO_CONF"] = "\n".join(
                delem[profile]["peer2_cmds"]
            )
        intf["interfaces"][0]["nvPairs"]["ADMIN_STATE"] = str(
            delem[profile]["admin_state"]
        ).lower()
        intf["interfaces"][0]["nvPairs"]["INTF_NAME"] = ifname
        intf["interfaces"][0]["nvPairs"]["SPEED"] = self.dcnm_intf_xlate_speed(
            str(delem[profile].get("speed", ""))
        )

    def dcnm_intf_get_sub_intf_payload(self, delem, intf, profile):

        # Extract port id from the given name, which is of the form 'po300'

        ifname, port_id = self.dcnm_intf_get_if_name(
            delem["name"], delem["type"]
        )
        intf["interfaces"][0].update({"ifName": ifname})

        intf["interfaces"][0]["nvPairs"]["VLAN"] = str(delem[profile]["vlan"])
        intf["interfaces"][0]["nvPairs"]["INTF_VRF"] = delem[profile][
            "int_vrf"
        ]
        intf["interfaces"][0]["nvPairs"]["IP"] = str(
            delem[profile]["ipv4_addr"]
        )
        intf["interfaces"][0]["nvPairs"]["PREFIX"] = str(
            delem[profile]["ipv4_mask_len"]
        )
        if delem[profile]["ipv6_addr"]:
            intf["interfaces"][0]["nvPairs"]["IPv6"] = str(
                delem[profile]["ipv6_addr"]
            )
            intf["interfaces"][0]["nvPairs"]["IPv6_PREFIX"] = str(
                delem[profile]["ipv6_mask_len"]
            )
        else:
            intf["interfaces"][0]["nvPairs"]["IPv6"] = ""
            intf["interfaces"][0]["nvPairs"]["IPv6_PREFIX"] = ""
        intf["interfaces"][0]["nvPairs"]["MTU"] = str(delem[profile]["mtu"])
        intf["interfaces"][0]["nvPairs"]["INTF_NAME"] = ifname
        intf["interfaces"][0]["nvPairs"]["DESC"] = delem[profile][
            "description"
        ]
        if delem[profile]["cmds"] is None:
            intf["interfaces"][0]["nvPairs"]["CONF"] = ""
        else:
            intf["interfaces"][0]["nvPairs"]["CONF"] = "\n".join(
                delem[profile]["cmds"]
            )
        intf["interfaces"][0]["nvPairs"]["ADMIN_STATE"] = str(
            delem[profile]["admin_state"]
        ).lower()
        intf["interfaces"][0]["nvPairs"]["SPEED"] = self.dcnm_intf_xlate_speed(
            str(delem[profile].get("speed", ""))
        )

    def dcnm_intf_get_loopback_payload(self, delem, intf, profile):

        # Properties common for all loopback interface modes
        ifname, port_id = self.dcnm_intf_get_if_name(
            delem["name"], delem["type"]
        )
        intf["interfaces"][0].update({"ifName": ifname})

        intf["interfaces"][0]["nvPairs"]["IP"] = str(
            delem[profile]["ipv4_addr"]
        )
        intf["interfaces"][0]["nvPairs"]["INTF_NAME"] = ifname
        intf["interfaces"][0]["nvPairs"]["DESC"] = delem[profile][
            "description"
        ]
        if delem[profile]["cmds"] is None:
            intf["interfaces"][0]["nvPairs"]["CONF"] = ""
        else:
            intf["interfaces"][0]["nvPairs"]["CONF"] = "\n".join(
                delem[profile]["cmds"]
            )
        intf["interfaces"][0]["nvPairs"]["ADMIN_STATE"] = str(
            delem[profile]["admin_state"]
        ).lower()

        intf["interfaces"][0]["nvPairs"]["SPEED"] = self.dcnm_intf_xlate_speed(
            str(delem[profile].get("speed", ""))
        )

        # Properties for mode 'lo' Loopback Interfaces
        if delem[profile]["mode"] == "lo":

            intf["interfaces"][0]["nvPairs"]["INTF_VRF"] = delem[profile][
                "int_vrf"
            ]
            intf["interfaces"][0]["nvPairs"]["V6IP"] = str(
                delem[profile]["ipv6_addr"]
            )
            intf["interfaces"][0]["nvPairs"]["ROUTE_MAP_TAG"] = delem[profile][
                "route_tag"
            ]

        # Properties for mode 'fabric' Loopback Interfaces
        if delem[profile]["mode"] == "fabric":

            intf["interfaces"][0]["nvPairs"]["SECONDARY_IP"] = delem[profile][
                "secondary_ipv4_addr"
            ]
            intf["interfaces"][0]["nvPairs"]["V6IP"] = str(
                delem[profile]["ipv6_addr"]
            )
            intf["interfaces"][0]["nvPairs"]["ROUTE_MAP_TAG"] = delem[profile][
                "route_tag"
            ]

        # Properties for mode 'mpls' Loopback Interfaces
        if delem[profile]["mode"] == "mpls":

            # These properties are read_only properties and are not exposed as
            # properties that can be modified.  They will be updated from the
            # self.have dictionary to reflect the actual values later in the
            # code workflow that walks the want values and compares to have values.
            intf["interfaces"][0]["nvPairs"][
                "DCI_ROUTING_PROTO"
            ] = "PLACE_HOLDER"
            intf["interfaces"][0]["nvPairs"][
                "DCI_ROUTING_TAG"
            ] = "PLACE_HOLDER"

    def dcnm_intf_get_eth_payload(self, delem, intf, profile):

        # Extract port id from the given name, which is of the form 'po300'

        ifname, port_id = self.dcnm_intf_get_if_name(
            delem["name"], delem["type"]
        )
        intf["interfaces"][0].update({"ifName": ifname})

        if delem[profile]["mode"] == "trunk":
            intf["interfaces"][0]["nvPairs"]["BPDUGUARD_ENABLED"] = delem[
                profile
            ]["bpdu_guard"].lower()
            intf["interfaces"][0]["nvPairs"]["PORTTYPE_FAST_ENABLED"] = str(
                delem[profile]["port_type_fast"]
            ).lower()
            intf["interfaces"][0]["nvPairs"]["MTU"] = str(
                delem[profile]["mtu"]
            )
            intf["interfaces"][0]["nvPairs"]["ALLOWED_VLANS"] = delem[profile][
                "allowed_vlans"
            ]
            intf["interfaces"][0]["nvPairs"]["NATIVE_VLAN"] = delem[profile][
                "native_vlan"
            ]
            intf["interfaces"][0]["nvPairs"]["INTF_NAME"] = ifname
            intf["interfaces"][0]["nvPairs"][
                "PORT_DUPLEX_MODE"] = delem[profile]["duplex"]
        if delem[profile]["mode"] == "access":
            intf["interfaces"][0]["nvPairs"]["BPDUGUARD_ENABLED"] = delem[
                profile
            ]["bpdu_guard"].lower()
            intf["interfaces"][0]["nvPairs"]["PORTTYPE_FAST_ENABLED"] = str(
                delem[profile]["port_type_fast"]
            ).lower()
            intf["interfaces"][0]["nvPairs"]["MTU"] = str(
                delem[profile]["mtu"]
            )
            intf["interfaces"][0]["nvPairs"]["ACCESS_VLAN"] = delem[profile][
                "access_vlan"
            ]
            intf["interfaces"][0]["nvPairs"]["INTF_NAME"] = ifname
            intf["interfaces"][0]["nvPairs"][
                "PORT_DUPLEX_MODE"] = delem[profile]["duplex"]
        if delem[profile]["mode"] == "routed":
            intf["interfaces"][0]["nvPairs"]["INTF_VRF"] = delem[profile][
                "int_vrf"
            ]
            intf["interfaces"][0]["nvPairs"]["IP"] = str(
                delem[profile]["ipv4_addr"]
            )
            if delem[profile]["ipv4_addr"] != "":
                intf["interfaces"][0]["nvPairs"]["PREFIX"] = str(
                    delem[profile]["ipv4_mask_len"]
                )
            else:
                intf["interfaces"][0]["nvPairs"]["PREFIX"] = ""
            intf["interfaces"][0]["nvPairs"]["ROUTING_TAG"] = delem[profile][
                "route_tag"
            ]
            intf["interfaces"][0]["nvPairs"]["MTU"] = str(
                delem[profile]["mtu"]
            )
            intf["interfaces"][0]["nvPairs"]["INTF_NAME"] = ifname
        if delem[profile]["mode"] == "monitor":
            intf["interfaces"][0]["nvPairs"]["INTF_NAME"] = ifname
        if delem[profile]["mode"] == "epl_routed":
            intf["interfaces"][0]["nvPairs"]["IP"] = str(
                delem[profile]["ipv4_addr"]
            )
            intf["interfaces"][0]["nvPairs"]["PREFIX"] = str(
                delem[profile]["ipv4_mask_len"]
            )
            intf["interfaces"][0]["nvPairs"]["IPv6"] = str(
                delem[profile]["ipv6_addr"]
            )
            intf["interfaces"][0]["nvPairs"]["IPv6_PREFIX"] = str(
                delem[profile]["ipv6_mask_len"]
            )
            intf["interfaces"][0]["nvPairs"]["ROUTING_TAG"] = delem[profile][
                "route_tag"
            ]
            intf["interfaces"][0]["nvPairs"]["MTU"] = str(
                delem[profile]["mtu"]
            )
            intf["interfaces"][0]["nvPairs"]["INTF_NAME"] = ifname

        if delem[profile]["mode"] != "monitor":
            intf["interfaces"][0]["nvPairs"]["DESC"] = delem[profile][
                "description"
            ]
            if delem[profile]["cmds"] is None:
                intf["interfaces"][0]["nvPairs"]["CONF"] = ""
            else:
                intf["interfaces"][0]["nvPairs"]["CONF"] = "\n".join(
                    delem[profile]["cmds"]
                )
            intf["interfaces"][0]["nvPairs"]["ADMIN_STATE"] = str(
                delem[profile]["admin_state"]
            ).lower()
            intf["interfaces"][0]["nvPairs"][
                "SPEED"
            ] = self.dcnm_intf_xlate_speed(
                str(delem[profile].get("speed", ""))
            )
        if delem[profile]["mode"] == "dot1q":
            intf["interfaces"][0]["nvPairs"]["BPDUGUARD_ENABLED"] = delem[
                profile
            ]["bpdu_guard"].lower()
            intf["interfaces"][0]["nvPairs"]["PORTTYPE_FAST_ENABLED"] = str(
                delem[profile]["port_type_fast"]
            ).lower()
            intf["interfaces"][0]["nvPairs"]["MTU"] = str(
                delem[profile]["mtu"]
            )
            intf["interfaces"][0]["nvPairs"]["ACCESS_VLAN"] = delem[profile][
                "access_vlan"
            ]
            intf["interfaces"][0]["nvPairs"]["INTF_NAME"] = ifname

    def dcnm_intf_get_st_fex_payload(self, delem, intf, profile):

        # Extract port id from the given name, which is of the form 'po300'

        ifname, port_id = self.dcnm_intf_get_if_name(
            delem["name"], delem["type"]
        )
        intf["interfaces"][0].update({"ifName": ifname})

        if delem[profile]["members"] is None:
            intf["interfaces"][0]["nvPairs"]["MEMBER_INTERFACES"] = ""
        else:
            intf["interfaces"][0]["nvPairs"]["MEMBER_INTERFACES"] = ",".join(
                delem[profile]["members"]
            )

        intf["interfaces"][0]["nvPairs"]["MTU"] = str(delem[profile]["mtu"])
        intf["interfaces"][0]["nvPairs"]["PO_ID"] = ifname
        intf["interfaces"][0]["nvPairs"]["FEX_ID"] = port_id
        intf["interfaces"][0]["nvPairs"]["DESC"] = delem["profile"][
            "description"
        ]
        intf["interfaces"][0]["nvPairs"]["PO_DESC"] = delem["profile"][
            "po_description"
        ]
        if delem[profile]["cmds"] is None:
            intf["interfaces"][0]["nvPairs"]["CONF"] = ""
        else:
            intf["interfaces"][0]["nvPairs"]["CONF"] = "\n".join(
                delem[profile]["cmds"]
            )
        intf["interfaces"][0]["nvPairs"]["ADMIN_STATE"] = str(
            delem[profile]["admin_state"]
        ).lower()

        intf["interfaces"][0]["nvPairs"]["ENABLE_NETFLOW"] = str(
            delem[profile]["enable_netflow"]
        ).lower()

        if str(delem[profile]["enable_netflow"]).lower() == "true":
            intf["interfaces"][0]["nvPairs"]["NETFLOW_MONITOR"] = str(
                delem[profile]["netflow_monitor"]
            )

        intf["interfaces"][0]["nvPairs"]["SPEED"] = self.dcnm_intf_xlate_speed(
            str(delem[profile].get("speed", ""))
        )

    def dcnm_intf_get_aa_fex_payload(self, delem, intf, profile):

        # Extract port id from the given name, which is of the form 'vPC300'

        ifname, port_id = self.dcnm_intf_get_if_name(
            delem["name"], delem["type"]
        )
        intf["interfaces"][0].update({"ifName": ifname})

        if delem[profile]["peer1_members"] is None:
            intf["interfaces"][0]["nvPairs"]["PEER1_MEMBER_INTERFACES"] = ""
        else:
            intf["interfaces"][0]["nvPairs"][
                "PEER1_MEMBER_INTERFACES"
            ] = ",".join(delem[profile]["peer1_members"])

        if delem[profile]["peer2_members"] is None:
            intf["interfaces"][0]["nvPairs"]["PEER2_MEMBER_INTERFACES"] = ""
        else:
            intf["interfaces"][0]["nvPairs"][
                "PEER2_MEMBER_INTERFACES"
            ] = ",".join(delem[profile]["peer2_members"])

        intf["interfaces"][0]["nvPairs"]["MTU"] = str(delem[profile]["mtu"])
        intf["interfaces"][0]["nvPairs"]["PEER1_PCID"] = port_id
        intf["interfaces"][0]["nvPairs"]["PEER2_PCID"] = port_id
        intf["interfaces"][0]["nvPairs"]["FEX_ID"] = port_id
        intf["interfaces"][0]["nvPairs"]["DESC"] = delem["profile"][
            "description"
        ]
        intf["interfaces"][0]["nvPairs"]["PEER1_PO_DESC"] = delem["profile"][
            "peer1_description"
        ]
        intf["interfaces"][0]["nvPairs"]["PEER2_PO_DESC"] = delem["profile"][
            "peer2_description"
        ]

        if delem[profile]["peer1_cmds"] is None:
            intf["interfaces"][0]["nvPairs"]["PEER1_PO_CONF"] = ""
        else:
            intf["interfaces"][0]["nvPairs"]["PEER1_PO_CONF"] = "\n".join(
                delem[profile]["peer1_cmds"]
            )

        if delem[profile]["peer2_cmds"] is None:
            intf["interfaces"][0]["nvPairs"]["PEER2_PO_CONF"] = ""
        else:
            intf["interfaces"][0]["nvPairs"]["PEER2_PO_CONF"] = "\n".join(
                delem[profile]["peer2_cmds"]
            )

        intf["interfaces"][0]["nvPairs"]["ADMIN_STATE"] = str(
            delem[profile]["admin_state"]
        ).lower()

        intf["interfaces"][0]["nvPairs"]["ENABLE_NETFLOW"] = str(
            delem[profile]["enable_netflow"]
        ).lower()

        if str(delem[profile]["enable_netflow"]).lower() == "true":
            intf["interfaces"][0]["nvPairs"]["NETFLOW_MONITOR"] = str(
                delem[profile]["netflow_monitor"]
            )

        intf["interfaces"][0]["nvPairs"]["INTF_NAME"] = ifname

        intf["interfaces"][0]["nvPairs"]["SPEED"] = self.dcnm_intf_xlate_speed(
            str(delem[profile].get("speed", ""))
        )

    def dcnm_intf_get_svi_payload(self, delem, intf, profile):

        # Extract port id from the given name, which is of the form 'vlan300'

        ifname, port_id = self.dcnm_intf_get_if_name(
            delem["name"], delem["type"]
        )
        intf["interfaces"][0].update({"ifName": ifname})

        if delem[profile]["mode"] == "vlan":
            intf["interfaces"][0]["nvPairs"]["INTF_VRF"] = delem[profile][
                "int_vrf"
            ]
            intf["interfaces"][0]["nvPairs"]["IP"] = str(
                delem[profile]["ipv4_addr"]
            )
            intf["interfaces"][0]["nvPairs"]["PREFIX"] = str(
                delem[profile]["ipv4_mask_len"]
            )
            intf["interfaces"][0]["nvPairs"]["MTU"] = str(
                delem[profile]["mtu"]
            )
            intf["interfaces"][0]["nvPairs"]["ROUTING_TAG"] = str(
                delem[profile]["route_tag"]
            )
            intf["interfaces"][0]["nvPairs"]["DISABLE_IP_REDIRECTS"] = str(
                delem[profile]["disable_ip_redirects"]
            ).lower()
            intf["interfaces"][0]["nvPairs"]["DESC"] = delem[profile][
                "description"
            ]

            if delem[profile]["cmds"] is None:
                intf["interfaces"][0]["nvPairs"]["CONF"] = ""
            else:
                intf["interfaces"][0]["nvPairs"]["CONF"] = "\n".join(
                    delem[profile]["cmds"]
                )
            # intf["interfaces"][0]["nvPairs"]["CONF"] = str(delem[profile]["cmds"])
            intf["interfaces"][0]["nvPairs"]["ADMIN_STATE"] = str(
                delem[profile]["admin_state"]
            ).lower()
            intf["interfaces"][0]["nvPairs"]["ENABLE_HSRP"] = str(
                delem[profile]["enable_hsrp"]
            ).lower()
            intf["interfaces"][0]["nvPairs"]["HSRP_VIP"] = str(
                delem[profile]["hsrp_vip"]
            )
            intf["interfaces"][0]["nvPairs"]["HSRP_GROUP"] = str(
                delem[profile]["hsrp_group"]
            )
            if str(delem[profile]["enable_hsrp"]).lower() == "true":
                intf["interfaces"][0]["nvPairs"]["PREEMPT"] = str(
                    delem[profile]["preempt"]
                ).lower()
            else:
                intf["interfaces"][0]["nvPairs"]["PREEMPT"] = str(
                    False
                ).lower()

            intf["interfaces"][0]["nvPairs"]["HSRP_VERSION"] = str(
                delem[profile]["hsrp_version"]
            )
            intf["interfaces"][0]["nvPairs"]["HSRP_PRIORITY"] = str(
                delem[profile]["hsrp_priority"]
            )
            intf["interfaces"][0]["nvPairs"]["MAC"] = str(
                delem[profile]["hsrp_vmac"]
            )
            intf["interfaces"][0]["nvPairs"]["dhcpServerAddr1"] = str(
                delem[profile]["dhcp_server_addr1"]
            )
            intf["interfaces"][0]["nvPairs"]["vrfDhcp1"] = str(
                delem[profile]["vrf_dhcp1"]
            )
            intf["interfaces"][0]["nvPairs"]["dhcpServerAddr2"] = str(
                delem[profile]["dhcp_server_addr2"]
            )
            intf["interfaces"][0]["nvPairs"]["vrfDhcp2"] = str(
                delem[profile]["vrf_dhcp2"]
            )
            intf["interfaces"][0]["nvPairs"]["dhcpServerAddr3"] = str(
                delem[profile]["dhcp_server_addr3"]
            )
            intf["interfaces"][0]["nvPairs"]["vrfDhcp3"] = str(
                delem[profile]["vrf_dhcp3"]
            )
            intf["interfaces"][0]["nvPairs"]["advSubnetInUnderlay"] = str(
                delem[profile]["adv_subnet_in_underlay"]
            ).lower()
            intf["interfaces"][0]["nvPairs"]["ENABLE_NETFLOW"] = str(
                delem[profile]["enable_netflow"]
            ).lower()

            if str(delem[profile]["enable_netflow"]).lower() == "true":
                intf["interfaces"][0]["nvPairs"]["NETFLOW_MONITOR"] = str(
                    delem[profile]["netflow_monitor"]
                )
            else:
                intf["interfaces"][0]["nvPairs"]["NETFLOW_MONITOR"] = ""

            intf["interfaces"][0]["nvPairs"]["INTF_NAME"] = ifname

            intf["interfaces"][0]["nvPairs"][
                "SPEED"
            ] = self.dcnm_intf_xlate_speed(
                str(delem[profile].get("speed", ""))
            )

    # New Interfaces
    def dcnm_get_intf_payload(self, delem, sw):

        intf = {
            "deploy": False,
            "policy": "",
            "interfaceType": "",
            "interfaces": [
                {
                    "serialNumber": "",
                    "interfaceType": "",
                    "ifName": "",
                    "fabricName": "",
                    "nvPairs": {"SPEED": "Auto"},
                }
            ],
            "skipResourceCheck": str(False).lower(),
        }

        # Each interface type will have a different profile name. Set that based on the interface type and use that
        # below to extract the required parameters

        # Monitor ports are not put into diff_deploy, since they don't have any
        # commands to be executed on switch. This will affect the idempotence
        # check

        if delem["type"] == "breakout":
            ifname, port_id = self.dcnm_intf_get_if_name(delem["name"], delem["type"])

            intf = {
                "deploy": delem["deploy"],
                "policy": "breakout_interface",
                "interfaceType": "breakout_interface",
                "interfaces": [
                    {
                        "serialNumber": str(self.ip_sn[sw]),
                        "ifName": ifname,
                        "map": str(delem["profile"]["map"]),
                        "interfaceType": self.int_types[delem["type"]],
                        "fabricName": self.fabric,
                    }
                ]
            }
            return intf

        if delem["profile"]["mode"] == "monitor":
            intf.update({"deploy": False})
        else:
            intf.update({"deploy": delem["deploy"]})

        # Each type of interface and mode will have a different set of params.
        # First fill in the params common to all interface types and modes

        if "vpc" == delem["type"] or "aa_fex" == delem["type"]:
            intf["interfaces"][0].update(
                {"serialNumber": str(self.vpc_ip_sn[sw])}
            )
        else:
            intf["interfaces"][0].update({"serialNumber": str(self.ip_sn[sw])})

        intf["interfaces"][0].update(
            {"interfaceType": self.int_types[delem["type"]]}
        )
        intf["interfaces"][0].update({"fabricName": self.fabric})

        if "profile" not in delem.keys():
            # for state 'deleted', 'profile' construct is not included. So just update the ifName here
            # and return. Rest of the code is all 'profile' specific and hence not required for 'deleted'

            ifname, port_id = self.dcnm_intf_get_if_name(
                delem["name"], delem["type"]
            )
            intf["interfaces"][0].update({"ifName": ifname})
            return intf

        pol_ind_str = delem["type"] + "_" + delem["profile"]["mode"]
        intf.update({"policy": self.pol_types[self.dcnm_version][pol_ind_str]})
        intf.update({"interfaceType": self.int_types[delem["type"]]})

        # Rest of the data in the dict depends on the interface type and the template

        if "pc" == delem["type"]:
            self.dcnm_intf_get_pc_payload(delem, intf, "profile")
        if "sub_int" == delem["type"]:
            self.dcnm_intf_get_sub_intf_payload(delem, intf, "profile")
        if "lo" == delem["type"]:
            self.dcnm_intf_get_loopback_payload(delem, intf, "profile")
        if "vpc" == delem["type"]:
            self.dcnm_intf_get_vpc_payload(delem, intf, "profile")
        if "eth" == delem["type"]:
            self.dcnm_intf_get_eth_payload(delem, intf, "profile")

            # Ethernet interface payload does not have interfaceType and skipResourceCheck flags. Pop
            # them out
            intf.pop("skipResourceCheck")

        if "svi" == delem["type"]:
            self.dcnm_intf_get_svi_payload(delem, intf, "profile")

        if "st_fex" == delem["type"]:
            self.dcnm_intf_get_st_fex_payload(delem, intf, "profile")

        if "aa_fex" == delem["type"]:
            self.dcnm_intf_get_aa_fex_payload(delem, intf, "profile")

        return intf

    def dcnm_intf_merge_intf_info(self, intf_info, if_head):

        if not if_head:
            if_head.append(intf_info)
            return

        for item in if_head:

            if item["policy"] == intf_info["policy"]:
                item["interfaces"].append(intf_info["interfaces"][0])
                return
        if_head.append(intf_info)

    def dcnm_intf_get_want(self):

        if self.config == []:
            return

        if self.intf_info == []:
            return

        # self.intf_info is a list of directories each having config related to a particular interface
        for delem in self.intf_info:
            if any("profile" in key for key in delem):
                for sw in delem["switch"]:
                    intf_payload = self.dcnm_get_intf_payload(delem, sw)
                    if intf_payload not in self.want:
                        self.want.append(intf_payload)

    def dcnm_intf_get_intf_info(self, ifName, serialNumber, ifType):

        # For VPC and AA_FEX interfaces the serialNumber will be a combined one. But GET on interface cannot
        # pass this combined serial number. We will have to pass individual ones

        if ifType == "INTERFACE_VPC" or ifType == "AA_FEX":
            sno = serialNumber.split("~")[0]
        else:
            sno = serialNumber

        path = self.paths["IF_WITH_SNO_IFNAME"].format(sno, ifName)

        retry_count = 0
        while retry_count < 3:
            retry_count += 1
            resp = dcnm_send(self.module, "GET", path)

            if resp == [] or resp["RETURN_CODE"] == 200:
                break
            time.sleep(1)

        if (
            resp
            and "DATA" in resp
            and resp["DATA"]
            and resp["RETURN_CODE"] == 200
        ):
            return resp["DATA"][0]
        else:
            return []

    def dcnm_intf_get_intf_info_from_dcnm(self, intf):

        return self.dcnm_intf_get_intf_info(
            intf["ifName"], intf["serialNumber"], intf["interfaceType"]
        )

    def dcnm_intf_get_have_all_with_sno(self, sno):

        if "~" in sno:
            sno = sno.split("~")[0]
        path = self.paths["IF_DETAIL_WITH_SNO"].format(sno)
        resp = dcnm_send(self.module, "GET", path)

        if resp and "DATA" in resp and resp["DATA"]:
            self.have_all.extend(resp["DATA"])

    def dcnm_intf_get_have_all(self, sw):

        # Check if you have already got the details for this switch
        if sw in self.have_all_list:
            return

        # Check if the serial number is a combined one which will be the case for vPC interfaces.
        # If combined, then split it up and pass one of the serial numbers and not the combined one.

        if "~" in self.ip_sn[sw]:
            sno = self.ip_sn[sw].split("~")[0]
        else:
            sno = self.ip_sn[sw]

        self.have_all_list.append(sw)
        self.dcnm_intf_get_have_all_with_sno(sno)

    def dcnm_intf_get_have(self):

        if not self.want:
            return

        # We have all the requested interface config in self.want. Interfaces are grouped together based on the
        # policy string and the interface name in a single dict entry.

        for elem in self.want:
            for intf in elem["interfaces"]:
                # For each interface present here, get the information that is already available
                # in DCNM. Based on this information, we will create the required payloads to be sent
                # to the DCNM controller.

                # Fetch the information from DCNM w.r.t to the interafce that we have in self.want
                intf_payload = self.dcnm_intf_get_intf_info_from_dcnm(intf)

                if intf_payload:
                    self.have.append(intf_payload)

    def dcnm_intf_translate_elements(self, ie1, ie2):

        if sys.version_info[0] >= 3:
            # Python version 3 onwards treats unicode as strings. No special treatment is required
            e1 = ie1
            e2 = ie2
        else:
            if isinstance(
                ie1, unicode  # noqa pylint: disable=undefined-variable
            ):
                e1 = ie1.encode("utf-8")
            else:
                e1 = ie1
            if isinstance(
                ie2, unicode  # noqa pylint: disable=undefined-variable
            ):
                e2 = ie2.encode("utf-8")
            else:
                e2 = ie2

        return e1, e2

    def dcnm_intf_merge_want_and_have(self, key, wvalue, hvalue):

        comb_key = ""
        e1, e2 = self.dcnm_intf_translate_elements(wvalue, hvalue)

        if "CONF" in key:
            if e1 == "":
                comb_key = e2
            elif e2 == "":
                comb_key = e1
            else:
                comb_key = e2 + "\n" + e1
        else:
            if e1 == "":
                comb_key = e2
            elif e2 == "":
                comb_key = e1
            else:
                comb_key = e2 + "," + e1
        return comb_key

    def dcnm_intf_compare_elements(
        self, name, sno, fabric, ie1, ie2, k, state
    ):

        # unicode encoded strings must be decoded to get proper strings which is required
        # for comparison purposes

        e1, e2 = self.dcnm_intf_translate_elements(ie1, ie2)

        # The keys in key_translate represent a concatenated string. We should split
        # these strings and then compare the values
        key_translate = [
            "MEMBER_INTERFACES",
            "CONF",
            "PEER1_MEMBER_INTERFACES",
            "PEER2_MEMBER_INTERFACES",
            "PEER1_PO_CONF",
            "PEER2_PO_CONF",
        ]

        merge = False

        # Some keys have values given as a list which is encoded into a
        # string. So split that up into list and then use 'set' to process
        # the same irrespective of the order of elements
        if k in key_translate:
            # CONF, PEER1_PO_CONF and PEER2_PO_CONF has '\n' joining the commands
            # MEMBER_INTERFACES, PEER1_MEMBER_INTERFACES, and PEER2_MEMBER_INTERFACES
            # have ',' joining differnet elements. So use a multi-delimiter split
            # to split with any delim
            t_e1 = sorted(re.split(r"[\n,]", e1.strip()))
            t_e2 = sorted(re.split(r"[\n,]", e2.strip()))

            # Merging of aggregate objects (refer objects in key_translate at the top) should happen only for "merged" state.
            if state == "merged":
                merge = True
        else:
            if isinstance(e1, str):
                t_e1 = e1.lower()
            else:
                t_e1 = e1
            if isinstance(e2, str):
                t_e2 = e2.lower()
            else:
                t_e2 = e2

        if t_e1 != t_e2:

            if (state == "replaced") or (state == "overridden"):
                # Special handling is required for mode 'mpls' loopback interfaces.
                # They will contain either of the following two read_only properties.
                if k in ["DCI_ROUTING_PROTO", "DCI_ROUTING_TAG"]:
                    return "copy_and_add"

                return "add"
            elif state == "merged":
                # If the key is included in config, then use the value from want.
                # If the key is not included in config, then use the value from
                # have.

                # Match and find the corresponding PB input.

                match_pb = [
                    pb
                    for pb in self.pb_input
                    if (
                        (name.lower() == pb["ifname"].lower())
                        and (sno == pb["sno"])
                        and (fabric == pb["fabric"])
                    )
                ]

                pb_keys = list(match_pb[0].keys())
                if self.keymap[k] not in pb_keys:
                    # Copy the value from have, because for 'merged' state we
                    # should leave values that are not specified in config as is.
                    # We copy 'have' because, the validate input would have defaulted the
                    # values for non-mandatory objects.
                    return "copy_and_add"
                else:
                    if merge:
                        return "merge_and_add"
                    return "add"
        return "dont_add"

    def dcnm_intf_can_be_added(self, want):

        name = want["interfaces"][0]["ifName"]
        sno = want["interfaces"][0]["serialNumber"]
        fabric = want["interfaces"][0]["fabricName"]

        match_have = [
            have
            for have in self.have_all
            if (
                (name.lower() == have["ifName"].lower())
                and (sno == have["serialNo"])
                and (fabric == have["fabricName"])
            )
        ]
        if match_have:
            if (match_have[0]["complianceStatus"] != "In-Sync") and (
                match_have[0]["complianceStatus"] != "Pending"
            ):
                return match_have[0], True
            else:
                return match_have[0], False
        return [], True

    def dcnm_intf_replace_pc_members(self, want, have):
        """
        ### Summary
        Search ``self.want`` for any port-channel member interfaces that are also
        found in ``self.have`` and if found will replace the member interfaces in
        self.want with the correct policy and properties that can be managed.
        """
        method_name = inspect.stack()[0][3]
        msg = f"{self.class_name}.{method_name}: entered"
        self.log.debug(msg)

        # Get supported port-channel member policies
        member_policy_names = []
        for key in self.pol_pc_member_types[self.dcnm_version].keys():
            member_policy_names.append(self.pol_pc_member_types[self.dcnm_version][key])

        # List of keys in nvPairs to protect
        protected_keys = ["PO_ID", "PC_MODE", "INTF_NAME", "ALLOWED_VLANS", "DESC", "ADMIN_STATE", "CONF", "PRIMARY_INTF"]

        for have_int in have:
            if have_int["policy"] in member_policy_names:
                # We have a port-channel member interface. Find the corresponding port-channel
                # interface on the same device in want and replace the member interfaces
                have_pc_name = have_int["interfaces"][0]["ifName"]
                have_pc_serial = have_int["interfaces"][0]["serialNumber"]

                for want_int in want:
                    match_int = find_dict_in_list_by_key_value(search=want_int['interfaces'], key='ifName', value=have_pc_name)
                    if match_int and match_int['serialNumber'] == have_pc_serial:
                        msg = "\nHave Interface Info: "
                        msg += f"{json_pretty(have_int)}"
                        msg += "Want Interface Info Before Update: "
                        msg += f"{json_pretty(want_int)}"
                        self.log.debug(msg)
                        # Rewrite want nvPairs and policy with the correct information
                        want_int['interfaces'][0]['nvPairs']['PO_ID'] = have_int['interfaces'][0]['nvPairs']['PO_ID']
                        want_int['interfaces'][0]['nvPairs']['INTF_NAME'] = have_int['interfaces'][0]['nvPairs']['INTF_NAME']

                        # The following keys may or may not be present for PC member interfaces
                        for key in ['PC_MODE', 'ALLOWED_VLANS', 'PRIMARY_INTF']:
                            want_int['interfaces'][0]['nvPairs'][key] = have_int['interfaces'][0]['nvPairs'].get(key)
                            if want_int['interfaces'][0]['nvPairs'][key] is None and key in protected_keys:
                                protected_keys.remove(key)

                        # Delete unprotected keys from want_int nvPairs
                        for key in list(want_int['interfaces'][0]['nvPairs'].keys()):
                            if key not in protected_keys:
                                want_int['interfaces'][0]['nvPairs'].pop(key)

                        # Update want_int policy to be the same as have_int policy
                        want_int['policy'] = have_int['policy']

                        msg += "Want Interface Info After Update: "
                        msg += f"{json_pretty(want_int)}"
                        self.log.debug(msg)

        self.want = want
        self.have = have

    def dcnm_intf_compare_want_and_have(self, state):
        """
        ### Summary
        Compare want and have states for each interface
        """
        method_name = inspect.stack()[0][3]
        msg = f"{self.class_name}.{method_name}: entered"
        self.log.debug(msg)

        # Special Case Handling for PortChannnel (PC) and Virtual PortChannel (vPC) Member Interfaces.
        # Member interfaces are added to a PC or vPC when the PC or vPC is created and the
        # policy is applied to the member interface based on the type of PC or vPC.
        #
        # Once this policy is applied to the member interface, only the following properties
        # can be modified on the member interface:
        #   - Interface Description
        #   - Interface Admin State
        #   - Interface Freeform Configuration
        #
        # The following logic will search self.have for any member interfaces that are also
        # found in self.want and if found will replace the member interfaces in self.want
        # with the correct policy and properties that can be managed. After that we process
        # the new self.want as usual.
        have_member = {}
        msg = "Member Policy Types: "
        msg += f"{self.pol_pc_member_types[self.dcnm_version]}"
        self.log.debug(msg)
        for key in self.pol_pc_member_types[self.dcnm_version].keys():
            # Potential Keys:
            # [
            #   'pc_access_member',
            #   'pc_trunk_member',
            #   'vpc_peer_link_member',
            #   'vpc_access_member',
            #   'vpc_trunk_member',
            #   'l3_pc_member',
            #   'pc_dot1q_tunnel_member',
            # ]
            # NOTE: pvlan interface types are currently not supported by this module.
            policy_name = self.pol_pc_member_types[self.dcnm_version][key]
            have_member = find_dict_in_list_by_key_value(search=self.have, key='policy', value=policy_name)

            # If we find any member in self.have that matches a policy in self.pol_pc_member_types[self.dcnm_version].keys()
            # then call the self.dcnm_intf_replace_pc_members function to process all PC and vPC members.
            if have_member:
                self.dcnm_intf_replace_pc_members(self.want, self.have)
                break

        # --------------------------------------------------------------------------------------------------------------------
        for want in self.want:

            delem = {}
            action = ""
            name = want["interfaces"][0]["ifName"]
            sno = want["interfaces"][0]["serialNumber"]
            fabric = want["interfaces"][0]["fabricName"]
            deploy = want["deploy"]

            intf_changed = False

            want.pop("deploy")
            match_have = [
                d
                for d in self.have
                if (
                    (name.lower() == d["interfaces"][0]["ifName"].lower())
                    and (sno == d["interfaces"][0]["serialNumber"])
                )
            ]

            if not match_have:
                # Match when interface is a breakout, is not possible because
                # parent interface doesn't exist.
                if "breakout_interface" in want['policy']:
                    continue
                changed_dict = copy.deepcopy(want)

                if (
                    (state == "merged")
                    or (state == "replaced")
                    or (state == "overridden")
                ):
                    action = "add"
            else:

                wkeys = list(want.keys())
                if "skipResourceCheck" in wkeys:
                    wkeys.remove("skipResourceCheck")
                if "interfaceType" in wkeys:
                    wkeys.remove("interfaceType")

                for d in match_have:

                    changed_dict = copy.deepcopy(want)
                    if "skipResourceCheck" in changed_dict.keys():
                        changed_dict.pop("skipResourceCheck")

                    # First check if the policies are same for want and have. If they are different, we cannot compare
                    # the profiles because each profile will have different elements. As per PRD, if policies are different
                    # we should not merge the information. For now we will assume we will overwrite the same. Don't compare
                    # rest of the structure. Overwrite with whatever is in want

                    if want["policy"] != d["policy"]:
                        action = "update"
                        continue

                    for k in wkeys:
                        if k == "interfaces":
                            if_keys = list(want[k][0].keys())
                            if_keys.remove("interfaceType")
                            changed_dict[k][0].pop("interfaceType")

                            # 'have' will not contain the fabric name object. So do not try to compare that. This
                            # is especially true for Ethernet interfaces. Since a switch can belong to only one fabric
                            # the serial number should be unique across all fabrics
                            if_keys.remove("fabricName")
                            changed_dict[k][0].pop("fabricName")
                            for ik in if_keys:
                                if ik == "nvPairs":
                                    nv_keys = list(want[k][0][ik].keys())
                                    if "SPEED" in nv_keys:
                                        # Remove 'SPEED' only if it is not included in 'have'.
                                        if (
                                            d[k][index][ik].get("SPEED", None)
                                            is None
                                        ):
                                            nv_keys.remove("SPEED")
                                    for nk in nv_keys:
                                        # HAVE may have an entry with a list # of interfaces. Check all the
                                        # interface entries for a match.  Even if one entry matches do not
                                        # add the interface
                                        for index in range(len(d[k])):
                                            res = self.dcnm_intf_compare_elements(
                                                name,
                                                sno,
                                                fabric,
                                                want[k][0][ik][nk],
                                                d[k][index][ik][nk],
                                                nk,
                                                state,
                                            )
                                            if res == "dont_add":
                                                break
                                        if res == "copy_and_add":
                                            want[k][0][ik][nk] = d[k][0][ik][
                                                nk
                                            ]
                                            continue
                                        if res == "merge_and_add":
                                            want[k][0][ik][
                                                nk
                                            ] = self.dcnm_intf_merge_want_and_have(
                                                nk,
                                                want[k][0][ik][nk],
                                                d[k][0][ik][nk],
                                            )
                                            changed_dict[k][0][ik][nk] = want[
                                                k
                                            ][0][ik][nk]
                                        if res != "dont_add":
                                            action = "update"
                                        else:
                                            # Keys and values match. Remove from changed_dict
                                            changed_dict[k][0][ik].pop(nk)
                                else:
                                    # HAVE may have an entry with a list # of interfaces. Check all the
                                    # interface entries for a match.  Even if one entry matches do not
                                    # add the interface
                                    for index in range(len(d[k])):
                                        res = self.dcnm_intf_compare_elements(
                                            name,
                                            sno,
                                            fabric,
                                            want[k][0][ik],
                                            d[k][0][ik],
                                            ik,
                                            state,
                                        )
                                        if res == "dont_add":
                                            break
                                    if res == "copy_and_add":
                                        want[k][0][ik] = d[k][0][ik]
                                        continue
                                    if res == "merge_and_add":
                                        want[k][0][
                                            ik
                                        ] = self.dcnm_intf_merge_want_and_have(
                                            ik, want[k][0][ik], d[k][0][ik]
                                        )
                                        changed_dict[k][0][ik] = want[k][0][ik]
                                    if res != "dont_add":
                                        action = "update"
                                    else:
                                        # Keys and values match. Remove from changed_dict
                                        if ik != "ifName":
                                            changed_dict[k][0].pop(ik)
                        else:
                            res = self.dcnm_intf_compare_elements(
                                name, sno, fabric, want[k], d[k], k, state
                            )

                            if res == "copy_and_add":
                                want[k] = d[k]
                                continue
                            if res == "merge_and_add":
                                want[k] = self.dcnm_intf_merge_want_and_have(
                                    k, want[k], d[k]
                                )
                                changed_dict[k] = want[k]
                            if res != "dont_add":
                                action = "update"
                            else:
                                # Keys and values match. Remove from changed_dict.
                                changed_dict.pop(k)

            if action == "add":
                # If E1/x/y do not create. Interface is created with breakout
                if re.search(r"\d+\/\d+\/\d+", name):
                    found, parent_type = self.dcnm_intf_get_parent(self.config, name)
                    if found and parent_type == "breakout":
                        if want.get("interfaceType", None) is not None:
                            want.pop("interfaceType")
                        self.diff_replace.append(want)
                        self.changed_dict[0][state].append(changed_dict)
                    continue
                self.dcnm_intf_merge_intf_info(want, self.diff_create)
                # Add the changed_dict to self.changed_dict
                self.changed_dict[0][state].append(changed_dict)
                intf_changed = True
            elif action == "update":
                # Remove the 'interfaceType' key from 'want'. It is not required for 'replace'
                if want.get("interfaceType", None) is not None:
                    want.pop("interfaceType")
                self.dcnm_intf_merge_intf_info(want, self.diff_replace)
                # Add the changed_dict to self.changed_dict
                self.changed_dict[0][state].append(changed_dict)
                intf_changed = True

            # if deploy flag is set to True, add the information so that this interface will be deployed
            if str(deploy).lower() == "true":
                # Add to diff_deploy,
                #   1. if intf_changed is True
                #   2. if intf_changed is Flase, then if 'complianceStatus is
                #      False then add to diff_deploy.
                #   3. Do not add otherwise

                if False is intf_changed:
                    match_intf, rc = self.dcnm_intf_can_be_added(want)
                else:
                    match_intf = []
                    rc = True

                if True is rc:
                    delem["serialNumber"] = sno
                    delem["ifName"] = name
                    delem["fabricName"] = self.fabric
                    self.diff_deploy.append(delem)
                    self.changed_dict[0]["deploy"].append(copy.deepcopy(delem))
                    if match_intf != []:
                        self.changed_dict[0]["debugs"].append(
                            {
                                "Name": name,
                                "SNO": sno,
                                "DeployStatus": match_intf["complianceStatus"],
                            }
                        )

    def dcnm_intf_get_diff_replaced(self):

        self.diff_create = []
        self.diff_delete = [[], [], [], [], [], [], [], []]
        self.diff_delete_deploy = [[], [], [], [], [], [], [], []]
        self.diff_deploy = []
        self.diff_replace = []

        for cfg in self.config:
            self.dcnm_intf_process_config(cfg)

        # Compare want[] and have[] and build a list of dicts containing interface information that
        # should be sent to DCNM for updation. The list can include information on interfaces which
        # are already presnt in self.have and which differ in the values for atleast one of the keys

        self.dcnm_intf_compare_want_and_have("replaced")

    def dcnm_intf_get_diff_merge(self):

        self.diff_create = []
        self.diff_delete_deploy = [[], [], [], [], [], [], [], []]
        self.diff_deploy = []
        self.diff_replace = []

        for cfg in self.config:
            self.dcnm_intf_process_config(cfg)

        # Compare want[] and have[] and build a list of dicts containing interface information that
        # should be sent to DCNM for updation. The list can include information on new interfaces or
        # information regarding interfaces which require an update i.e. if any new information is added
        # to existing information.
        # NOTE: merge_diff will be updated only if there is some new information that is not already
        #       existing. If existing information needs to be updated then use 'replace'.

        self.dcnm_intf_compare_want_and_have("merged")

    def dcnm_compare_default_payload(self, intf, have):

        if intf.get("policy") != have.get("policy"):
            return "DCNM_INTF_NOT_MATCH"

        intf_nv = intf.get("interfaces")[0].get("nvPairs")
        have_nv = have.get("interfaces")[0].get("nvPairs")

        if (
            str(intf_nv.get("SPEED")).lower()
            != str(have_nv.get("SPEED")).lower()
        ):
            return "DCNM_INTF_NOT_MATCH"
        if intf_nv.get("DESC") != have_nv.get("DESC"):
            return "DCNM_INTF_NOT_MATCH"
        if intf_nv.get("CONF") != have_nv.get("CONF"):
            return "DCNM_INTF_NOT_MATCH"
        if (
            str(intf_nv.get("ADMIN_STATE")).lower()
            != str(have_nv.get("ADMIN_STATE")).lower()
        ):
            return "DCNM_INTF_NOT_MATCH"
        if str(intf_nv.get("MTU")).lower() != str(have_nv.get("MTU")).lower():
            return "DCNM_INTF_NOT_MATCH"

        if intf.get("policy") == "int_routed_host":
            if intf_nv.get("INTF_VRF") != have_nv.get("INTF_VRF"):
                return "DCNM_INTF_NOT_MATCH"
            if (
                str(intf_nv.get("IP")).lower()
                != str(have_nv.get("IP")).lower()
            ):
                return "DCNM_INTF_NOT_MATCH"
            if (
                str(intf_nv.get("PREFIX")).lower()
                != str(have_nv.get("PREFIX")).lower()
            ):
                return "DCNM_INTF_NOT_MATCH"
            if (
                str(intf_nv.get("ROUTING_TAG")).lower()
                != str(have_nv.get("ROUTING_TAG")).lower()
            ):
                return "DCNM_INTF_NOT_MATCH"
        elif intf.get("policy") == "int_trunk_host":
            if (
                str(intf_nv.get("BPDUGUARD_ENABLED")).lower()
                != str(have_nv.get("BPDUGUARD_ENABLED")).lower()
            ):
                return "DCNM_INTF_NOT_MATCH"
            if (
                str(intf_nv.get("PORTTYPE_FAST_ENABLED")).lower()
                != str(have_nv.get("PORTTYPE_FAST_ENABLED")).lower()
            ):
                return "DCNM_INTF_NOT_MATCH"
            if (
                str(intf_nv.get("ALLOWED_VLANS")).lower()
                != str(have_nv.get("ALLOWED_VLANS")).lower()
            ):
                return "DCNM_INTF_NOT_MATCH"
            if (
                str(intf_nv.get("NATIVE_VLAN")).lower()
                != str(have_nv.get("NATIVE_VLAN")).lower()
            ):
                return "DCNM_INTF_NOT_MATCH"
        return "DCNM_INTF_MATCH"

    def dcnm_intf_get_default_eth_payload(self, ifname, sno, fabric):

        eth_payload = {
            "policy": "",
            "interfaces": [
                {
                    "interfaceType": "INTERFACE_ETHERNET",
                    "serialNumber": "",
                    "ifName": "",
                    "fabricName": "",
                    "nvPairs": {
                        "interfaceType": "INTERFACE_ETHERNET",
                        "MTU": "",
                        "SPEED": "",
                        "DESC": "",
                        "CONF": "",
                        "ADMIN_STATE": True,
                        "INTF_NAME": "",
                    },
                }
            ],
        }

        # Default payload depends on switch role. For switches with 'leaf' role the default policy must be
        # 'trunk'. For other roles it must be 'routed'.

        if self.sno_to_switch_role[sno] == "leaf":
            # default ehternet 'trunk' payload to be sent to DCNM for override case
            eth_payload["policy"] = self.pol_types[self.dcnm_version][
                "eth_trunk"
            ]
            eth_payload["interfaces"][0]["nvPairs"]["MTU"] = "jumbo"
            eth_payload["interfaces"][0]["nvPairs"]["SPEED"] = "Auto"
            eth_payload["interfaces"][0]["nvPairs"]["CONF"] = "no shutdown"
            eth_payload["interfaces"][0]["nvPairs"][
                "BPDUGUARD_ENABLED"
            ] = False
            eth_payload["interfaces"][0]["nvPairs"][
                "PORTTYPE_FAST_ENABLED"
            ] = True
            eth_payload["interfaces"][0]["nvPairs"]["ALLOWED_VLANS"] = "none"
            eth_payload["interfaces"][0]["nvPairs"]["NATIVE_VLAN"] = ""
            eth_payload["interfaces"][0]["nvPairs"]["INTF_NAME"] = ifname

            eth_payload["interfaces"][0]["ifName"] = ifname
            eth_payload["interfaces"][0]["serialNumber"] = sno
            eth_payload["interfaces"][0]["fabricName"] = fabric

        else:
            # default ehternet 'routed' payload to be sent to DCNM for override case
            eth_payload["policy"] = self.pol_types[self.dcnm_version][
                "eth_routed"
            ]
            eth_payload["interfaces"][0]["nvPairs"]["MTU"] = 9216
            eth_payload["interfaces"][0]["nvPairs"]["SPEED"] = "Auto"
            eth_payload["interfaces"][0]["nvPairs"]["CONF"] = "no shutdown"
            eth_payload["interfaces"][0]["nvPairs"]["INTF_NAME"] = ifname
            eth_payload["interfaces"][0]["nvPairs"]["INTF_VRF"] = ""
            eth_payload["interfaces"][0]["nvPairs"]["IP"] = ""
            eth_payload["interfaces"][0]["nvPairs"]["PREFIX"] = ""
            eth_payload["interfaces"][0]["nvPairs"]["ROUTING_TAG"] = ""

            eth_payload["interfaces"][0]["ifName"] = ifname
            eth_payload["interfaces"][0]["serialNumber"] = sno
            eth_payload["interfaces"][0]["fabricName"] = fabric

        return eth_payload

    def dcnm_intf_can_be_replaced(self, have):

        for item in self.pb_input:
            # For overridden state, we will not touch anything that is present in incoming config,
            # because those interfaces will anyway be modified in the current run
            if (self.module.params["state"] == "overridden") and (
                item["ifname"] == have["ifName"]
            ):
                return False, item["ifname"]
            if item.get("members"):
                if have["ifName"] in [
                    self.dcnm_intf_get_if_name(mem, "eth")[0]
                    for mem in item["members"]
                ]:
                    return False, item["ifname"]
            elif (item.get("peer1_members")) or (item.get("peer2_members")):
                if (
                    have["ifName"]
                    in [
                        self.dcnm_intf_get_if_name(mem, "eth")[0]
                        for mem in item["peer1_members"]
                    ]
                ) or (
                    have["ifName"]
                    in [
                        self.dcnm_intf_get_if_name(mem, "eth")[0]
                        for mem in item["peer2_members"]
                    ]
                ):
                    return False, item["ifname"]
        return True, None

    def dcnm_intf_process_config(self, cfg):

        processed = []

        if cfg.get("switch", None) is None:
            return
        for sw in cfg["switch"]:

            sno = self.ip_sn[sw]

            if sno not in processed:
                processed.append(sno)

                # If the switch is part of VPC pair, then a GET on any serial number will fetch details of
                # both the switches. So check before adding to have_all

                if not any(
                    d.get("serialNo", None) == self.ip_sn[sw]
                    for d in self.have_all
                ):
                    self.dcnm_intf_get_have_all(sw)

    def dcnm_intf_get_parent(self, cfg, name):
        # Extract the parent interface ID (e.g., "1/2" from "1/2/3")
        match = re.search(r"(\d+/\d+)/\d+", name)
        if not match:
            return False, None  # Return early if the pattern doesn't match

        parent_port_id = f"ethernet{match.group(1)}"

        # Search for the parent interface in the configuration
        for interface in cfg:
            if interface.get("name") == parent_port_id:
                return True, interface.get("type", None)

        return False, None

    def dcnm_intf_get_diff_overridden(self, cfg):

        deploy = False
        self.diff_create = []
        self.diff_delete = [[], [], [], [], [], [], [], [], []]
        self.diff_delete_deploy = [[], [], [], [], [], [], [], [], []]
        self.diff_deploy = []
        self.diff_replace = []

        # If no config is included, delete/default all interfaces
        if cfg == []:
            # Since there is no 'config' block, then the 'deploy' flag at top level will be
            # used to determine the deploy behaviour
            deploy = self.module.params["deploy"]
            for address in self.ip_sn.keys():
                # the given switch may be part of a VPC pair. In that case we
                # need to get interface information using one switch which returns interfaces
                # from both the switches

                if not any(
                    d.get("serialNo", None) == self.ip_sn[address]
                    for d in self.have_all
                ):
                    self.dcnm_intf_get_have_all(address)
        else:
            # compute have_all for every switch included in 'cfg'.
            # 'deploy' flag will be picked from 'cfg' in case of state 'deleted' and from
            # top level in case of state 'overridden'

            if self.module.params["state"] == "overridden":
                deploy = self.module.params["deploy"]
            if self.module.params["state"] == "deleted":
                # NOTE: in case of state 'deleted' 'cfg' will have a single entry only.
                deploy = cfg[0].get("deploy")
            for config in cfg:
                self.dcnm_intf_process_config(config)

        del_list = []
        defer_list = []

        for have in self.have_all:

            delem = {}
            name = have["ifName"]
            sno = have["serialNo"]
            fabric = have["fabricName"]

            # Check if this interface type is to be overridden.
            if self.module.params["override_intf_types"] != []:
                # Check if it is SUBINTERFACE. For sub-interfaces ifType will be retuened as INTERFACE_ETHERNET. So
                # for such interfaces, check if SUBINTERFACE is included in override list instead of have['ifType']
                if (have["ifType"] == "INTERFACE_ETHERNET") and (
                    (str(have["isPhysical"]).lower() == "none")
                    or (str(have["isPhysical"]).lower() == "false")
                ):
                    # This is a SUBINTERFACE.
                    if (
                        "SUBINTERFACE"
                        not in self.module.params["override_intf_types"]
                    ):
                        continue
                else:
                    if (
                        have["ifType"]
                        not in self.module.params["override_intf_types"]
                    ):
                        continue

            if (have["ifType"] == "INTERFACE_ETHERNET") and (
                (str(have["isPhysical"]).lower() != "none")
                and (str(have["isPhysical"]).lower() == "true")
            ):

                if have["alias"] != "" and have["deleteReason"] is not None:
                    self.changed_dict[0]["skipped"].append(
                        {
                            "Name": name,
                            "Alias": have["alias"],
                            "Delete Reason": have["deleteReason"],
                        }
                    )
                    continue

                if str(have["deletable"]).lower() == "false":
                    # Add this 'have to a deferred list. We will process this list once we have processed all the 'haves'
                    defer_list.append(have)
                    self.changed_dict[0]["deferred"].append(
                        {
                            "Name": name,
                            "Deletable": have["deletable"],
                            "Underlay Policies": have["underlayPolicies"],
                        }
                    )
                    continue

                uelem = self.dcnm_intf_get_default_eth_payload(
                    name, sno, fabric
                )
                # Before we add the interface to replace list, check if the default payload is same as
                # what is already present. If both are same, skip the interface.
                # So during idempotence, we may add the same interface again if we don't compare

                intf = self.dcnm_intf_get_intf_info(
                    have["ifName"], have["serialNo"], have["ifType"]
                )
                if intf == []:
                    # In case of LANClassic fabrics, a GET on policy details for Ethernet interfaces will return [] since
                    # these interfaces dont have any policies configured by default. In that case there is nothing to be done
                    continue

                if (
                    self.dcnm_compare_default_payload(uelem, intf)
                    == "DCNM_INTF_MATCH"
                ):
                    # In case of breakout, check if parent interface is in cfg
                    # If a match for Ethernet1/x/y is found, verify if the parent interface Ethernet1/x exists in cfg.
                    # If the parent doesn't exist or isn't of type "breakout", remove the breakout interface.
                    if re.search(r"\d+\/\d+\/\d+", name):
                        found, parent_type = self.dcnm_intf_get_parent(cfg, name)

                        if not (found and parent_type == "breakout"):
                            payload = {
                                "serialNumber": have["serialNo"],
                                "ifName": have["ifName"]
                            }
                            breakout_index = self.int_index[self.int_types["breakout"]]
                            self.diff_delete[breakout_index].append(payload)
                            self.changed_dict[0]["deleted"].append(copy.deepcopy(payload))
                    continue

                if uelem is not None:
                    # Before defaulting ethernet interfaces, check if they are
                    # member of any port-channel. If so, do not default that
                    rc, intf = self.dcnm_intf_can_be_replaced(have)
                    if rc is True:
                        self.dcnm_intf_merge_intf_info(
                            uelem, self.diff_replace
                        )
                        self.changed_dict[0]["replaced"].append(
                            copy.deepcopy(uelem)
                        )
                        delem["serialNumber"] = sno
                        delem["ifName"] = name
                        delem["fabricName"] = self.fabric
                        if str(deploy).lower() == "true":
                            self.diff_deploy.append(delem)
                            self.changed_dict[0]["deploy"].append(
                                copy.deepcopy(delem)
                            )
            # Sub-interafces are returned as INTERFACE_ETHERNET in have_all. So do an
            # additional check to see if it is physical. If not assume it to be sub-interface
            # for now. We will have to re-visit this check if there are additional non-physical
            # interfaces which have the same ETHERNET interafce type. For e.g., FEX ports

            if (
                (have["ifType"] == "INTERFACE_PORT_CHANNEL")
                or (have["ifType"] == "INTERFACE_LOOPBACK")
                or (have["ifType"] == "SUBINTERFACE")
                or (have["ifType"] == "INTERFACE_VPC")
                or (have["ifType"] == "INTERFACE_VLAN")
                or (have["ifType"] == "STRAIGHT_TROUGH_FEX")
                or (have["ifType"] == "AA_FEX")
                or (
                    (have["ifType"] == "INTERFACE_ETHERNET")
                    and (
                        (str(have["isPhysical"]).lower() == "none")
                        or (str(have["isPhysical"]).lower() == "false")
                    )
                )
            ):
                # Certain interfaces cannot be deleted, so check before deleting. But if the interface has been marked for delete,
                # we still go in and check if need to deploy.
                if (
                    str(have["deletable"]).lower() == "true"
                    or str(have["markDeleted"]).lower() == "true"
                ):
                    # Port-channel which are created as part of VPC peer link should not be deleted
                    if have["ifType"] == "INTERFACE_PORT_CHANNEL":
                        if (
                            have["alias"] is not None
                            and "vpc-peer-link" in have["alias"]
                        ):
                            self.changed_dict[0]["skipped"].append(
                                {
                                    "Name": name,
                                    "Alias": have["alias"],
                                    "Underlay Policies": have[
                                        "underlayPolicies"
                                    ],
                                }
                            )
                            continue
                        else:
                            self.changed_dict[0]["debugs"].append(
                                {
                                    "Name": name,
                                    "Alias": have["alias"],
                                    "Underlay Policies": have[
                                        "underlayPolicies"
                                    ],
                                }
                            )

                    # Interfaces sometimes take time to get deleted from DCNM. Such interfaces will have
                    # underlayPolicies set to "None". Such interfaces need not be deleted again

                    if have["underlayPolicies"] is None:
                        self.changed_dict[0]["skipped"].append(
                            {
                                "Name": name,
                                "Alias": have["alias"],
                                "Underlay Policies": have["underlayPolicies"],
                            }
                        )
                        continue

                    # For interfaces that are matching, leave them alone. We will overwrite the config anyway
                    # For all other interfaces, if they are PC, vPC, SUBINT, LOOPBACK, delete them.

                    # Check if this interface is present in want. If yes, ignore the interface, because all
                    # configuration from want will be added to create anyway

                    match_want = [
                        d
                        for d in self.want
                        if (
                            (
                                name.lower()
                                == d["interfaces"][0]["ifName"].lower()
                            )
                            and (sno == d["interfaces"][0]["serialNumber"])
                            and (fabric == d["interfaces"][0]["fabricName"])
                        )
                    ]
                    if not match_want:

                        delem = {}

                        delem["interfaceDbId"] = 0
                        delem["interfaceType"] = have["ifType"]
                        delem["ifName"] = name
                        delem["serialNumber"] = sno
                        delem["fabricName"] = fabric

                        # have_all will include interfaces which are marked for DELETE too. Do not delete them again.
                        if str(have["markDeleted"]).lower() == "false":
                            self.diff_delete[
                                self.int_index[have["ifType"]]
                            ].append(delem)
                            self.changed_dict[0]["deleted"].append(
                                copy.deepcopy(delem)
                            )
                            del_list.append(have)

                        if str(deploy).lower() == "true":
                            if (have["complianceStatus"] == "In-Sync") or (
                                have["complianceStatus"] == "Pending"
                            ):
                                self.diff_delete_deploy[
                                    self.int_index[have["ifType"]]
                                ].append(delem)
                                self.changed_dict[0]["delete_deploy"].append(
                                    copy.deepcopy(delem)
                                )

        for intf in defer_list:
            # Check if the 'source' for the ethernet interface is one of the interfaces that is already deleted.
            # If so you can default/reset this ethernet interface also

            delem = {}
            sno = intf["serialNo"]
            fabric = intf["fabricName"]
            name = intf["underlayPolicies"][0]["source"]

            match = [
                d
                for d in del_list
                if (
                    (name.lower() == d["ifName"].lower())
                    and (sno in d["serialNo"])
                    and (fabric == d["fabricName"])
                )
            ]
            if match:

                uelem = self.dcnm_intf_get_default_eth_payload(
                    intf["ifName"], sno, fabric
                )

                self.dcnm_intf_merge_intf_info(uelem, self.diff_replace)
                self.changed_dict[0]["replaced"].append(copy.deepcopy(uelem))
                delem["serialNumber"] = sno
                delem["ifName"] = intf["ifName"]
                delem["fabricName"] = self.fabric

                # Deploy only if requested for
                if str(deploy).lower() == "true":
                    self.diff_deploy.append(delem)
                    self.changed_dict[0]["deploy"].append(copy.deepcopy(delem))

        self.dcnm_intf_compare_want_and_have("overridden")

    def dcnm_intf_get_diff_deleted(self):

        self.diff_create = []
        self.diff_delete = [[], [], [], [], [], [], [], [], []]
        self.diff_delete_deploy = [[], [], [], [], [], [], [], [], []]
        self.diff_deploy = []
        self.diff_replace = []

        if self.config == []:
            # Now that we have all the interface information we can run override
            # and delete or reset interfaces.
            self.dcnm_intf_get_diff_overridden(self.config)
        elif self.config:
            for cfg in self.config:
                if cfg.get("name", None) is not None:
                    processed = []
                    have_all = []

                    # If interface name alone is given, then delete or reset the
                    # interface on all switches in the fabric
                    switches = cfg.get("switch", None)

                    if switches is None:
                        switches = self.ip_sn.keys()
                    else:
                        switches = cfg["switch"]

                    for sw in switches:

                        intf = {}
                        delem = {}

                        # If interface type is breakout, we rewrite payload.
                        # We append "/1" to the parent interface to create delete payload.
                        # Delete payload:
                        # [
                        #     {
                        #         "serialNumber": "xxxxxx",
                        #         "ifName": "Ethernet1/100/1"
                        #     }
                        # ]
                        if cfg.get("type", None) is not None:
                            if cfg['type'] == "breakout":
                                payload = {"serialNumber": self.ip_sn[sw],
                                           "ifName": cfg["name"] + "/1"}
                                if_type = cfg['type']
                                self.diff_delete[
                                    self.int_index[self.int_types[cfg['type']]]
                                ].append(payload)
                                self.changed_dict[0]["deleted"].append(
                                    copy.deepcopy(payload)
                                )
                                continue
                        if_name, if_type = self.dcnm_extract_if_name(cfg)

                        # Check if the interface is present in DCNM
                        intf["interfaceType"] = if_type
                        if if_type == "INTERFACE_VPC":
                            intf["serialNumber"] = self.vpc_ip_sn[sw]
                        else:
                            intf["serialNumber"] = self.ip_sn[sw]
                        intf["ifName"] = if_name

                        if intf["serialNumber"] not in processed:
                            processed.append(intf["serialNumber"])
                        else:
                            continue

                        # Ethernet interfaces cannot be deleted
                        if if_type == "INTERFACE_ETHERNET":

                            if sw not in have_all:
                                have_all.append(sw)
                                self.dcnm_intf_get_have_all(sw)

                            # Get the matching interface from have_all
                            match_have = [
                                have
                                for have in self.have_all
                                if (
                                    (
                                        intf["ifName"].lower()
                                        == have["ifName"].lower()
                                    )
                                    and (
                                        intf["serialNumber"]
                                        == have["serialNo"]
                                    )
                                )
                            ][0]
                            if (
                                match_have
                                and (
                                    str(match_have["isPhysical"]).lower()
                                    != "none"
                                )
                                and (
                                    str(match_have["isPhysical"]).lower()
                                    == "true"
                                )
                            ):

                                if (
                                    str(match_have["deletable"]).lower()
                                    == "false"
                                ):
                                    continue

                                uelem = self.dcnm_intf_get_default_eth_payload(
                                    intf["ifName"],
                                    intf["serialNumber"],
                                    self.fabric,
                                )
                                intf_payload = self.dcnm_intf_get_intf_info_from_dcnm(
                                    intf
                                )

                                # Before we add the interface to replace list, check if the default payload is same as
                                # what is already present. If both are same, skip the interface. This is required specifically
                                # for ethernet interfaces because they don't actually get deleted. they will only be defaulted.
                                # So during idempotence, we may add the same interface again if we don't compare
                                if intf_payload != []:
                                    if (
                                        self.dcnm_compare_default_payload(
                                            uelem, intf_payload
                                        )
                                        == "DCNM_INTF_MATCH"
                                    ):
                                        continue

                                if uelem is not None:
                                    # Before defaulting ethernet interfaces, check if they are
                                    # member of any port-channel. If so, do not default that
                                    rc, iface = self.dcnm_intf_can_be_replaced(
                                        match_have
                                    )
                                    if rc is True:
                                        self.dcnm_intf_merge_intf_info(
                                            uelem, self.diff_replace
                                        )
                                        self.changed_dict[0][
                                            "replaced"
                                        ].append(copy.deepcopy(uelem))
                                        if (
                                            str(
                                                cfg.get("deploy", "true")
                                            ).lower()
                                            == "true"
                                        ):
                                            delem["serialNumber"] = intf[
                                                "serialNumber"
                                            ]
                                            delem["ifName"] = if_name
                                            delem["fabricName"] = self.fabric
                                            self.diff_deploy.append(delem)
                        else:
                            intf_payload = self.dcnm_intf_get_intf_info_from_dcnm(
                                intf
                            )

                            if intf_payload != []:
                                delem["ifName"] = if_name
                                delem["serialNumber"] = intf["serialNumber"]

                                self.diff_delete[
                                    self.int_index[if_type]
                                ].append(delem)
                                self.changed_dict[0]["deleted"].append(
                                    copy.deepcopy(delem)
                                )

                                if "monitor" not in intf_payload["policy"]:
                                    if (
                                        str(cfg.get("deploy", "true")).lower()
                                        == "true"
                                    ):
                                        self.diff_delete_deploy[
                                            self.int_index[if_type]
                                        ].append(delem)
                                        self.changed_dict[0][
                                            "delete_deploy"
                                        ].append(copy.deepcopy(delem))
                            else:
                                # Get Interface details which will include even interfaces that are marked for delete.
                                if sw not in have_all:
                                    have_all.append(sw)
                                    self.dcnm_intf_get_have_all(sw)

                                # Get the matching interface from have_all
                                match_have = [
                                    have
                                    for have in self.have_all
                                    if (
                                        (
                                            intf["ifName"].lower()
                                            == have["ifName"].lower()
                                        )
                                        and (
                                            intf["serialNumber"]
                                            == have["serialNo"]
                                        )
                                    )
                                ]

                                if match_have:
                                    # Matching interface found. Check 'complianceStatus' and deploy if necessary
                                    if (
                                        match_have[0]["complianceStatus"]
                                        == "In-Sync"
                                    ) or (
                                        match_have[0]["complianceStatus"]
                                        == "Pending"
                                    ):
                                        if (
                                            str(
                                                cfg.get("deploy", "true")
                                            ).lower()
                                            == "true"
                                        ):
                                            delem["ifName"] = if_name
                                            delem["serialNumber"] = intf[
                                                "serialNumber"
                                            ]
                                            self.diff_delete_deploy[
                                                self.int_index[if_type]
                                            ].append(delem)
                                            self.changed_dict[0][
                                                "delete_deploy"
                                            ].append(copy.deepcopy(delem))
                else:
                    self.dcnm_intf_get_diff_overridden([cfg])

    def dcnm_extract_if_name(self, cfg):

        if cfg["name"][0:2].lower() == "po":
            if_name, port_id = self.dcnm_intf_get_if_name(cfg["name"], "pc")
            if_type = "INTERFACE_PORT_CHANNEL"
        elif cfg["name"][0:2].lower() == "lo":
            if_name, port_id = self.dcnm_intf_get_if_name(cfg["name"], "lo")
            if_type = "INTERFACE_LOOPBACK"
        elif cfg["name"][0:3].lower() == "eth":
            if "." not in cfg["name"]:
                if_name, port_id = self.dcnm_intf_get_if_name(
                    cfg["name"], "eth"
                )
                if_type = "INTERFACE_ETHERNET"
            else:
                if_name, port_id = self.dcnm_intf_get_if_name(
                    cfg["name"], "sub_int"
                )
                if_type = "SUBINTERFACE"
        elif cfg["name"][0:3].lower() == "vpc":
            if_name, port_id = self.dcnm_intf_get_if_name(cfg["name"], "vpc")
            if_type = "INTERFACE_VPC"
        elif cfg["name"][0:4].lower() == "vlan":
            if_name, port_id = self.dcnm_intf_get_if_name(cfg["name"], "svi")
            if_type = "INTERFACE_VLAN"
        else:
            if_name = ""
            if_type = ""
        return if_name, if_type

    def dcnm_intf_get_diff_query(self):

        for info in self.intf_info:
            sno = self.ip_sn[info["switch"][0]]
            if info["name"] == "":
                # GET all interfaces
                path = self.paths["IF_DETAIL_WITH_SNO"].format(sno)
            else:
                ifname, if_type = self.dcnm_extract_if_name(info)
                # GET a specific interface
                path = self.paths["IF_WITH_SNO_IFNAME"].format(sno, ifname)

            resp = dcnm_send(self.module, "GET", path)

            if "DATA" in resp and resp["DATA"]:
                self.diff_query.extend(resp["DATA"])
        self.changed_dict[0]["query"].extend(self.diff_query)
        self.result["response"].extend(self.diff_query)

    def dcnm_parse_response(self, resp):

        failed = False

        succ_resp = {
            "DATA": {},
            "MESSAGE": "OK",
            "METHOD": "POST",
            "REQUEST_PATH": "",
            "RETURN_CODE": 200,
        }

        # Get a list of entities from the deploy. We will have to check
        # all the responses before we declare changed as True or False

        entities = self.dcnm_intf_get_entities_list(self.diff_deploy)

        ent_resp = {}
        for ent in entities:

            ent_resp[ent] = "No Error"
            if isinstance(resp["DATA"], list):
                for data in resp["DATA"]:
                    host = data.get("entity")

                    if host:
                        host = host.split(":")[0]
                        if self.hn_sn.get(host) == ent:
                            ent_resp[ent] = data.get("message")
                    else:
                        ent_resp[ent] = "No Error"
            elif isinstance(resp["DATA"], str):
                ent_resp[ent] = resp["DATA"]

        succ_resp["ORIG_MSG"] = []
        for ent in entities:
            if ent_resp[ent] == "No Error":
                continue
            elif (
                ("No Commands to execute" in ent_resp[ent])
                or (ent_resp[ent] == "Failed to fetch policies")
                or (ent_resp[ent] == "Failed to fetch switch configuration")
                or (ent_resp[ent] == "In-Sync")
            ):
                # Consider this case as success.
                succ_resp["REQUEST_PATH"] = resp["REQUEST_PATH"]
                succ_resp["MESSAGE"] = "OK"
                succ_resp["METHOD"] = resp["METHOD"]
                succ_resp["ORIG_MSG"].append(ent_resp[ent])
                succ_resp["RETURN_CODE"] = 200
            else:
                failed = True
                break

        if failed:
            return resp, False
        else:
            return succ_resp, False

    def dcnm_intf_send_message_handle_retry(self, action, path, payload, cmd):

        count = 1
        while count < 20:

            resp = dcnm_send(self.module, action, path, payload)

            # No commands to execute is normal when you try to deploy/delete an
            # interface to switch and there is no change.
            # Consider that as success and mark the change flag as 'False; to indicate
            # nothinbg actually changed

            if (resp.get("MESSAGE") == "OK") and (
                resp.get("RETURN_CODE") == 200
            ):
                return resp, True

            presp, changed = self.dcnm_parse_response(resp)
            resp = presp

            count = count + 1
            time.sleep(0.1)

        return resp, False

    def dcnm_intf_get_entities_list(self, deploy):

        sn_list = []
        usno = []

        [
            [sn_list.append(v) for k, v in d.items() if k == "serialNumber"]
            for d in deploy
        ]

        # For vPC cases, serial numbers will be a combined one. But deploy responses from the DCNM
        # controller will be based on individual switches. So we will have to split up the serial
        # numbers into individual serial numbers and add to the list

        ulist = set(sn_list)

        vpc = False
        for num in ulist:
            if "~" in num:
                vpc = True
                slist = num.split("~")
                usno.append(slist[0])
                usno.append(slist[1])

        if vpc is True:
            ulist = usno
        return ulist

    def dcnm_intf_check_deployment_status(self, deploy_list):

        # Check for deployment status of all the configured objects only if the check_deploy flag is set.
        if self.module.params["check_deploy"] is False:
            return

        path = self.paths["GLOBAL_IF_DEPLOY"]

        resp = {}

        for item in deploy_list:
            retries = 0
            while retries < 60:
                retries += 1
                name = item["ifName"]
                sno = item["serialNumber"]

                match_have = [
                    have
                    for have in self.have_all
                    if (
                        (name.lower() == have["ifName"].lower())
                        and (sno == have["serialNo"])
                        and (self.fabric == have["fabricName"])
                    )
                ]
                if match_have:

                    if match_have[0]["complianceStatus"] == "In-Sync":
                        break

                    if retries == 10 or retries == 20:
                        json_payload = json.dumps(
                            {
                                "ifName": name,
                                "serialNumber": sno,
                                "fabricName": self.fabric,
                            }
                        )
                        resp = dcnm_send(
                            self.module, "POST", path, json_payload
                        )

                    time.sleep(5)
                    self.have_all = []
                    self.dcnm_intf_get_have_all_with_sno(sno)
                else:
                    # For merge state, the interfaces would have been created just now. Fetch them again before checking
                    self.have_all = []
                    self.dcnm_intf_get_have_all_with_sno(sno)
            if (
                match_have == []
                or match_have[0]["complianceStatus"] != "In-Sync"
            ):
                self.module.fail_json(
                    msg={
                        "FAILURE REASON": "Interafce "
                        + name
                        + " did not reach 'In-Sync' State",
                        "Compliance Status": match_have[0]["complianceStatus"],
                        # "CHANGED": self.changed_dict,
                        # "RESP": resp
                        "RESULT": self.result,
                    }
                )

    def dcnm_intf_send_message_to_dcnm(self):

        resp = None
        changed = False

        delete = False
        delete_deploy = False
        create = False
        deploy = False
        replace = False

        path = self.paths["IF_MARK_DELETE"]

        # First send deletes and then try create and update. This is because during override, the overriding
        # config may conflict with existing configuration.

        delete_index = 0
        for delem in self.diff_delete:

            if delem == []:
                delete_index = delete_index + 1
                continue

            # index 8 is used for breakout interface
            if delete_index == 8:
                path = "/appcenter/cisco/ndfc/api/v1/lan-fabric/rest/interface"

            json_payload = json.dumps(delem)

            resp = dcnm_send(self.module, "DELETE", path, json_payload)

            if resp.get("RETURN_CODE") != 200:
                if resp["DATA"]:
                    delete_failed = False
                else:
                    delete_failed = True
                for item in resp["DATA"]:
                    if "No Commands to execute" not in item["message"]:
                        delete_failed = True
                if delete_failed is False:
                    resp["RETURN_CODE"] = 200
                    resp["MESSAGE"] = "OK"

            if (resp.get("MESSAGE") != "OK") or (
                resp.get("RETURN_CODE") != 200
            ):

                # there may be cases which are not actual failures. retry the
                # action
                resp, rc = self.dcnm_intf_send_message_handle_retry(
                    "DELETE", path, json_payload, "DELETE"
                )

                # Even if one of the elements succeed, changed must be set to
                # True. Once changed becomes True, then it remains True
                if False is changed:
                    changed = rc

                if (
                    (resp.get("MESSAGE") != "OK")
                    and ("No Commands to execute" not in resp.get("MESSAGE"))
                ) or (resp.get("RETURN_CODE") != 200):
                    resp["CHANGED"] = self.changed_dict
                    self.module.fail_json(msg=resp)
            else:
                changed = True

            delete = changed
            self.result["response"].append(resp)
            delete_index = delete_index + 1
        resp = None

        path = self.paths["GLOBAL_IF_DEPLOY"]
        index = -1
        for delem in self.diff_delete_deploy:

            # index = index + 1
            if delem == []:
                continue

            json_payload = json.dumps(delem)

            resp = dcnm_send(self.module, "POST", path, json_payload)

            if resp.get("RETURN_CODE") != 200:
                if resp["DATA"]:
                    deploy_failed = False
                else:
                    deploy_failed = True
                for item in resp["DATA"]:
                    if (
                        "No Commands to execute" not in item["message"]
                        and "In-Sync" not in item["message"]
                    ):
                        deploy_failed = True
                if deploy_failed is False:
                    resp["RETURN_CODE"] = 200
                    resp["MESSAGE"] = "OK"
                    delete_deploy = True
            else:
                delete_deploy = True
            self.result["response"].append(resp)

        resp = None
        path = self.paths["INTERFACE"]
        for payload in self.diff_replace:
            # breakout interface
            if "breakout_interface" in payload["policy"]:
                path = self.paths["BREAKOUT"]
                for breakout in payload['interfaces']:
                    breakout.pop("fabricName")
                    breakout.pop("interfaceType")
                json_payload = json.dumps(payload['interfaces'])
                resp = dcnm_send(self.module, "POST", path, json_payload)
            else:
                path = self.paths["INTERFACE"]
                json_payload = json.dumps(payload)
                resp = dcnm_send(self.module, "PUT", path, json_payload)

            self.result["response"].append(resp)

            if (resp.get("MESSAGE") != "OK") or (
                resp.get("RETURN_CODE") != 200
            ):
                resp["CHANGED"] = self.changed_dict
                self.module.fail_json(msg=resp)
            else:
                replace = True

        resp = None

        path = self.paths["GLOBAL_IF"]
        for payload in self.diff_create:
            # Do not create interface E1/x/y directly.
            if re.search(r"\d+\/\d+\/\d+", payload['interfaces'][0]['ifName']):
                continue
            json_payload = json.dumps(payload)
            resp = dcnm_send(self.module, "POST", path, json_payload)

            self.result["response"].append(resp)

            if (resp.get("MESSAGE") != "OK") or (
                resp.get("RETURN_CODE") != 200
            ):
                resp["CHANGED"] = self.changed_dict
                self.module.fail_json(msg=resp)
            else:
                create = True

        resp = None

        path = self.paths["GLOBAL_IF_DEPLOY"]
        if self.diff_deploy:

            json_payload = json.dumps(self.diff_deploy)

            resp = dcnm_send(self.module, "POST", path, json_payload)

            if (resp.get("MESSAGE") != "OK") and (
                resp.get("RETURN_CODE") != 200
            ):
                resp, rc = self.dcnm_parse_response(resp)
                changed = rc
            else:
                changed = True

            deploy = changed

            self.result["response"].append(resp)

            # Continue further only if original deploy is success. Fail otherwise
            if (resp.get("MESSAGE") != "OK") and (
                resp.get("RETURN_CODE") != 200
            ):
                resp["CHANGED"] = self.changed_dict
                self.module.fail_json(msg=resp)

        resp = None

        if self.diff_deploy:
            # Do a second deploy. Sometimes even if interfaces are created, they are
            # not being deployed. A second deploy solves the same. Don't worry about
            # the return values

            resp = dcnm_send(self.module, "POST", path, json_payload)

            resp = None

        if self.diff_deploy:
            self.dcnm_intf_check_deployment_status(self.diff_deploy)

        # In overridden and deleted states, if no delete or create is happening and we have
        # only replace, then check the return message for deploy. If it says
        # "No Commands to execute", then the interfaces we are replacing are
        # already in the required state and so consider that a no change
        if (self.module.params["state"] == "overridden") or (
            self.module.params["state"] == "deleted"
        ):
            self.result["changed"] = (
                delete or create or replace or deploy or delete_deploy
            )
        else:
            if delete or create or replace or deploy or delete_deploy:
                self.result["changed"] = True
            else:
                self.result["changed"] = False

    def dcnm_intf_get_xlated_object(self, cfg, key):

        """
        Routine to translate individual vlans like 45, 55 to 44-44 and 55-55 format

        Parameters:
            cfg (dict): Config element that includes the object idebtified by key to be translated
            key (str): key identifying the object to be translated

        Returns:
            translated object
        """

        citems = cfg["profile"][key].split(",")

        for index in range(len(citems)):
            if (
                (citems[index].lower() == "none")
                or (citems[index].lower() == "all")
                or ("-" in citems[index])
            ):
                continue

            # Playbook config includes individual vlans in allowed_vlans object. Convert the elem to
            # appropriate format i.e. vlaues in the form of 4, 7 to 4-4 and 7-7
            citems[index] = citems[index].strip() + "-" + citems[index].strip()
        return citems

    def dcnm_intf_translate_allowed_vlans(self, cfg):

        """
        Routine to translate xxx_allowed_vlans object in the config. 'xxx_allowed_vlans' object will
        allow only 'none', 'all', or 'vlan-ranges like 1-5' values. It does not allow individual
        vlans to be included. To enable user to include individual vlans in the playbook config, this
        routine tranlates the individual vlans like 3, 5 etc to 3-3 and 5-5 format.

        Parameters:
            cfg (dict): Config element that needs to be translated

        Returns:
            None
        """

        if cfg.get("profile", None) is None:
            return

        if cfg["profile"].get("allowed_vlans", None) is not None:
            xlated_obj = self.dcnm_intf_get_xlated_object(cfg, "allowed_vlans")
            cfg["profile"]["allowed_vlans"] = ",".join(xlated_obj)
        if cfg["profile"].get("peer1_allowed_vlans", None) is not None:
            xlated_obj = self.dcnm_intf_get_xlated_object(
                cfg, "peer1_allowed_vlans"
            )
            cfg["profile"]["peer1_allowed_vlans"] = ",".join(xlated_obj)
        if cfg["profile"].get("peer2_allowed_vlans", None) is not None:
            xlated_obj = self.dcnm_intf_get_xlated_object(
                cfg, "peer2_allowed_vlans"
            )
            cfg["profile"]["peer2_allowed_vlans"] = ",".join(xlated_obj)

    def dcnm_intf_update_inventory_data(self):

        """
        Routine to update inventory data for all fabrics included in the playbook. This routine
        also updates ip_sn, sn_hn and hn_sn objetcs from the updated inventory data.

        Parameters:
            None

        Returns:
            None
        """

        inv_data = get_fabric_inventory_details(self.module, self.fabric)

        self.inventory_data.update(inv_data)

        if self.module.params["state"] != "query":

            # Get all switches which are managable. Changes must be avoided to all switches which are not part of this list
            managable_ip = [
                (key, self.inventory_data[key]["serialNumber"])
                for key in self.inventory_data
                if str(self.inventory_data[key]["managable"]).lower() == "true"
            ]
            managable_hosts = [
                (
                    self.inventory_data[key]["logicalName"],
                    self.inventory_data[key]["serialNumber"],
                )
                for key in self.inventory_data
                if str(self.inventory_data[key]["managable"]).lower() == "true"
            ]

            managable = dict(managable_ip + managable_hosts)

            # Build a mapping of serial numbers to switch roles. This will be required to build default ethernet
            # payload during overridden state. for switch role leaf the default policy for ethernet interface must
            # be 'trunk' and for other roles it must be 'routed'.
            self.sno_to_switch_role = {}
            for key in self.inventory_data:
                self.sno_to_switch_role.update(
                    {
                        self.inventory_data[key][
                            "serialNumber"
                        ]: self.inventory_data[key]["switchRole"]
                    }
                )

            # Get all switches which are managable. Deploy must be avoided to all switches which are not part of this list
            ronly_sw_list = []
            for cfg in self.config:
                # Check if there are any switches which are not managable in the config.
                if cfg.get("switch", None) is not None:
                    for sw in cfg["switch"]:
                        if sw not in managable:
                            if sw not in ronly_sw_list:
                                ronly_sw_list.append(sw)

            # Deploy must be avoided to fabrics which are in monitoring mode
            path = self.paths["FABRIC_ACCESS_MODE"].format(self.fabric)
            resp = dcnm_send(self.module, "GET", path)

            if resp and resp["RETURN_CODE"] == 200:
                if str(resp["DATA"]["readonly"]).lower() == "true":
                    self.monitoring.append(self.fabric)

            # Check if source fabric is in monitoring mode. If so return an error, since fabrics in monitoring mode do not allow
            # create/modify/delete and deploy operations.
            if self.fabric in self.monitoring:
                self.module.fail_json(
                    msg="Error: Source Fabric '{0}' is in Monitoring mode, No changes are allowed on the fabric\n".format(
                        self.fabric
                    )
                )

        # Based on the updated inventory_data, update ip_sn, hn_sn and sn_hn objects
        self.ip_sn, self.hn_sn = get_ip_sn_dict(self.inventory_data)

    def dcnm_translate_playbook_info(self, config, ip_sn, hn_sn):

        # Transalte override_intf_types to proper types that can be directly used in overridden state.

        for if_type in self.module.params["override_intf_types"][:]:
            self.module.params["override_intf_types"].append(
                self.int_types[if_type]
            )
            self.module.params["override_intf_types"].remove(if_type)
        for cfg in config:
            index = 0
            if cfg.get("switch", None) is None:
                continue
            for sw_elem in cfg["switch"][:]:
                if sw_elem in self.ip_sn or sw_elem in self.hn_sn:
                    addr_info = dcnm_get_ip_addr_info(
                        self.module, sw_elem, ip_sn, hn_sn
                    )
                    cfg["switch"][index] = addr_info

                    # Check if the VPC serial number information is already present. If not fetch that
                    if self.vpc_ip_sn.get(addr_info, None) is None:
                        sno = self.dcnm_intf_get_vpc_serial_number(addr_info)
                        if "~" in sno:
                            # This switch is part of VPC pair. Populate the VPC serial number DB
                            self.vpc_ip_sn[addr_info] = sno
                else:
                    cfg["switch"].remove(sw_elem)
                index = index + 1

            # 'allowed-vlans' in the case of trunk interfaces accepts 'all', 'none' and 'vlan-ranges' which
            # will be of the form 20-30 etc. There is not way to include individual vlans which are not contiguous.
            # To include individual vlans like 3,6,20 etc. user must input them in the form 3-3, 6-6, 20-20 which is
            # not very intuitive. To handle this scenario, we allow playbooks to include individual vlans and translate
            # them here appropriately.

            if cfg.get("profile", None) is not None:
                if (
                    (
                        cfg["profile"].get("peer1_allowed_vlans", None)
                        is not None
                    )
                    or (
                        cfg["profile"].get("peer2_allowed_vlans", None)
                        is not None
                    )
                    or (cfg["profile"].get("allowed_vlans", None) is not None)
                ):
                    self.dcnm_intf_translate_allowed_vlans(cfg)


def main():

    """main entry point for module execution"""
    element_spec = dict(
        fabric=dict(required=True, type="str"),
        config=dict(required=False, type="list", elements="dict", default=[]),
        deploy=dict(required=False, type="bool", default=True),
        state=dict(
            type="str",
            default="merged",
            choices=["merged", "replaced", "overridden", "deleted", "query"],
        ),
        override_intf_types=dict(
            required=False,
            type="list",
            elements="str",
            choices=[
                "pc",
                "vpc",
                "sub_int",
                "lo",
                "eth",
                "svi",
                "st_fex",
                "aa_fex",
                "breakout",
            ],
            default=[],
        ),
        check_deploy=dict(type="bool", default=False),
    )

    module = AnsibleModule(
        argument_spec=element_spec, supports_check_mode=True
    )

    # Logging setup
    try:
        log = Log()
        log.commit()
    except (TypeError, ValueError):
        pass

    dcnm_intf = DcnmIntf(module)

    state = module.params["state"]
    if not dcnm_intf.config:
        if state == "merged" or state == "replaced" or state == "query":
            module.fail_json(
                msg="'config' element is mandatory for state '{0}', given = '{1}'".format(
                    state, dcnm_intf.config
                )
            )

    dcnm_intf.dcnm_intf_update_inventory_data()

    if not dcnm_intf.ip_sn:
        dcnm_intf.result[
            "msg"
        ] = "Fabric {0} missing on DCNM or does not have any switches".format(
            dcnm_intf.fabric
        )
        module.fail_json(
            msg="Fabric {0} missing on DCNM or does not have any switches".format(
                dcnm_intf.fabric
            )
        )

    dcnm_intf.dcnm_translate_playbook_info(
        dcnm_intf.config, dcnm_intf.ip_sn, dcnm_intf.hn_sn
    )

    dcnm_intf.dcnm_intf_copy_config()

    dcnm_intf.dcnm_intf_validate_input()

    # state 'deleted' may not include all the information
    if (module.params["state"] != "query") and (
        module.params["state"] != "deleted"
    ):
        dcnm_intf.dcnm_intf_get_want()
        dcnm_intf.dcnm_intf_get_have()

    if module.params["state"] == "merged":
        dcnm_intf.dcnm_intf_get_diff_merge()

    if module.params["state"] == "replaced":
        dcnm_intf.dcnm_intf_get_diff_replaced()

    if module.params["state"] == "overridden":
        dcnm_intf.dcnm_intf_get_diff_overridden(dcnm_intf.config)

    if module.params["state"] == "deleted":
        dcnm_intf.dcnm_intf_get_diff_deleted()

    if module.params["state"] == "query":
        dcnm_intf.dcnm_intf_get_diff_query()

    dcnm_intf.result["diff"] = dcnm_intf.changed_dict

    if (
        dcnm_intf.diff_create
        or dcnm_intf.diff_replace
        or dcnm_intf.diff_deploy
        or dcnm_intf.diff_delete[dcnm_intf.int_index["INTERFACE_PORT_CHANNEL"]]
        or dcnm_intf.diff_delete[dcnm_intf.int_index["INTERFACE_VPC"]]
        or dcnm_intf.diff_delete[dcnm_intf.int_index["INTERFACE_ETHERNET"]]
        or dcnm_intf.diff_delete[dcnm_intf.int_index["SUBINTERFACE"]]
        or dcnm_intf.diff_delete[dcnm_intf.int_index["INTERFACE_LOOPBACK"]]
        or dcnm_intf.diff_delete[dcnm_intf.int_index["INTERFACE_VLAN"]]
        or dcnm_intf.diff_delete[dcnm_intf.int_index["STRAIGHT_TROUGH_FEX"]]
        or dcnm_intf.diff_delete[dcnm_intf.int_index["AA_FEX"]]
        or dcnm_intf.diff_delete_deploy
    ):
        dcnm_intf.result["changed"] = True
    else:
        module.exit_json(**dcnm_intf.result)

    if module.check_mode:
        dcnm_intf.result["changed"] = False
        module.exit_json(**dcnm_intf.result)

    dcnm_intf.dcnm_intf_send_message_to_dcnm()
    module.exit_json(**dcnm_intf.result)


if __name__ == "__main__":
    main()<|MERGE_RESOLUTION|>--- conflicted
+++ resolved
@@ -2781,12 +2781,8 @@
                 "native_vlan"
             ]
             intf["interfaces"][0]["nvPairs"]["PO_ID"] = ifname
-<<<<<<< HEAD
             intf["interfaces"][0]["nvPairs"][
                 "PORT_DUPLEX_MODE"] = delem[profile]["duplex"]
-=======
-
->>>>>>> 33a993f1
         if delem[profile]["mode"] == "access":
             if delem[profile]["members"] is None:
                 intf["interfaces"][0]["nvPairs"]["MEMBER_INTERFACES"] = ""
@@ -2810,12 +2806,8 @@
                 "access_vlan"
             ]
             intf["interfaces"][0]["nvPairs"]["PO_ID"] = ifname
-<<<<<<< HEAD
             intf["interfaces"][0]["nvPairs"][
                 "PORT_DUPLEX_MODE"] = delem[profile]["duplex"]
-=======
-
->>>>>>> 33a993f1
         if delem[profile]["mode"] == "l3":
             if delem[profile]["members"] is None:
                 intf["interfaces"][0]["nvPairs"]["MEMBER_INTERFACES"] = ""
