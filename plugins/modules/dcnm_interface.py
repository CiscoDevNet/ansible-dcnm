--- conflicted
+++ resolved
@@ -2775,12 +2775,8 @@
                 "native_vlan"
             ]
             intf["interfaces"][0]["nvPairs"]["PO_ID"] = ifname
-<<<<<<< HEAD
             intf["interfaces"][0]["nvPairs"][
                 "ENABLE_ORPHAN_PORT"] = delem[profile]["orphan_port"]
-=======
-
->>>>>>> 33a993f1
         if delem[profile]["mode"] == "access":
             if delem[profile]["members"] is None:
                 intf["interfaces"][0]["nvPairs"]["MEMBER_INTERFACES"] = ""
@@ -2804,12 +2800,8 @@
                 "access_vlan"
             ]
             intf["interfaces"][0]["nvPairs"]["PO_ID"] = ifname
-<<<<<<< HEAD
             intf["interfaces"][0]["nvPairs"][
                 "ENABLE_ORPHAN_PORT"] = delem[profile]["orphan_port"]
-=======
-
->>>>>>> 33a993f1
         if delem[profile]["mode"] == "l3":
             if delem[profile]["members"] is None:
                 intf["interfaces"][0]["nvPairs"]["MEMBER_INTERFACES"] = ""
