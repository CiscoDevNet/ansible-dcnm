--- conflicted
+++ resolved
@@ -1961,14 +1961,12 @@
             "DCI_ROUTING_PROTO": "dci_routing_proto",
             "DCI_ROUTING_TAG": "dci_routing_tag",
             "ENABLE_ORPHAN_PORT": "orphan_port",
-<<<<<<< HEAD
             "DISABLE_LACP_SUSPEND": "disable_lacp_suspend_individual",
             "ENABLE_LACP_VPC_CONV": "enable_lacp_vpc_convergence",
-=======
             "ENABLE_PFC": "enable_pfc",
             "ENABLE_MONITOR": "enable_monitor",
             "CDP_ENABLE": "enable_cdp",
->>>>>>> faeae9b0
+
         }
 
         # New Interfaces
@@ -3978,17 +3976,16 @@
                 t_e2 = e2.lower()
             else:
                 t_e2 = e2
-<<<<<<< HEAD
+
         boolean_keys = [
             "ENABLE_ORPHAN_PORT",
             "DISABLE_LACP_SUSPEND",
-            "ENABLE_LACP_VPC_CONV"
+            "ENABLE_LACP_VPC_CONV",
+            "ENABLE_PFC",
+            "ENABLE_MONITOR",
+            "CDP_ENABLE"
         ]
         if k in boolean_keys:
-=======
-
-        if k in ['ENABLE_ORPHAN_PORT', 'ENABLE_PFC', 'ENABLE_MONITOR', 'CDP_ENABLE']:
->>>>>>> faeae9b0
             # This is a special case where the value is a boolean and we need to compare it as such
             t_e1 = str(t_e1).lower()
             t_e2 = str(t_e2).lower()
