#!/usr/bin/python
#
# Copyright (c) 2021 Cisco and/or its affiliates.
#
# Licensed under the Apache License, Version 2.0 (the "License");
# you may not use this file except in compliance with the License.
# You may obtain a copy of the License at
#
#     http://www.apache.org/licenses/LICENSE-2.0
#
# Unless required by applicable law or agreed to in writing, software
# distributed under the License is distributed on an "AS IS" BASIS,
# WITHOUT WARRANTIES OR CONDITIONS OF ANY KIND, either express or implied.
# See the License for the specific language governing permissions and
# limitations under the License.

__author__ = "Karthik Babu Harichandra Babu"

DOCUMENTATION = '''
---
module: dcnm_service_node
short_description: Create/Modify/Delete service node based on type and attached interfaces from a DCNM managed VXLAN fabric.
version_added: "1.2.0"
description:
    - "Create/Modify/Delete service node based on type and attached interfaces from a DCNM managed VXLAN fabric."
author: Karthik Babu Harichandra Babu(@kharicha)
options:
  fabric:
    description:
    - Name of attached easy fabric to which service node is attached
    type: str
    required: yes
  service_fabric:
    description:
    - Name of external fabric where the service node is located
    type: str
    required: yes
  state:
    description:
    - The state of DCNM after module completion.
    type: str
    choices:
      - merged
      - replaced
      - overridden
      - deleted
      - query
    default: merged

  config:
    description:
    - List of details of service nodes being managed. Not required for state deleted
    type: list
    elements: dict
    suboptions:
      name:
        description:
        - Name of service node
        type: str
        required: true
      type:
        description:
        - Name of the service node type
        type: str
        required: true
        default: 'firewall'
      form_factor:
        description:
        - Name of the form factor of the service node
        type: str
        required: true
        default: 'physical'
      svc_int_name:
        description:
        - Name of the service interface
        type: str
        required: true
      switches:
        description:
        - IP address of the switch where service node will be added/deleted
        type: list
        required: true
      attach_interface:
        description:
        - List of switch interfaces where the service node will be attached
        type: str
        required: true
'''

EXAMPLES = '''
<<<<<<< HEAD

L4-L7 Service Insertion:

Cisco DCNM has the ability to insert Layer 4-Layer 7 (L4-L7) service devices in a data center fabric, and also enables selectively
redirecting traffic to these service devices. You can add a service node, create route peering between the service node and the
service leaf switch, and then selectively redirect traffic to these service nodes. Ansible collections support 3 modules viz.
Service Node, Service Route Peering and Service Policy to enable this.

Service Node:

You have to create an external fabric and specify that a service node resides in that external fabric during service node creation.
Service policies are created on the service node to determine the actions to be applied to the traffic

Route Peerings:

Multiple Service Route Peerings can be created under service node. Each Route Peering creates required service networks that is used to
carry traffic towards the service node.

Service Policy:

Each route peering can have multiple service policies. Service policies can only be created for networks created through route peerings.
The service policies define the actions to be taken for matching traffic.

Dependency Tree:

Service Node
|
|---- Route Peering 1
|     |
.     |---- Service Policy 1
.     |
.     .
.     .
.     .
.     |---- Service Policy N
.
|---- Route Peering N
      |
      |---- Service Policy 1
      |
      .
      .
      .
      |---- Service Policy N

This module supports the following states:

Merged:
  Service Nodes defined in the playbook will be merged into the service fabric.
    - If the service node does not exist it will be added.
    - If the service node exists but properties managed by the playbook are different
      they will be updated if possible.
    - Service Nodes that are not specified in the playbook will be untouched.

Replaced:
  Service Nodes defined in the playbook will be replaced in the service fabric.
    - If the service node does not exist it will be added.
    - If the service node exists but properties managed by the playbook are different
      they will be updated if possible.
    - Properties that can be managed by the module but are not specified
      in the playbook will be deleted or defaulted if possible.
    - Service Nodes that are not specified in the playbook will be untouched.

Overridden:
  Service Node defined in the playbook will be overridden in the service fabric.
    - If the service node does not exist it will be added.
    - If the service node exists but properties managed by the playbook are different
      they will be updated if possible.
    - Properties that can be managed by the module but are not specified
      in the playbook will be deleted or defaulted if possible.
    - Service Nodes that are not specified in the playbook will be deleted.

Deleted:
  Service Node defined in the playbook will be deleted.
  If no Service Nodes are provided in the playbook, all service node present on that DCNM fabric will be deleted.

Query:
  Returns the current DCNM state for the service node listed in the playbook.
=======
# This module supports the following states:
#
# Merged:
#   Service Nodes defined in the playbook will be merged into the service fabric.
#     - If the service node does not exist it will be added.
#     - If the service node exists but properties managed by the playbook are different
#       they will be updated if possible.
#     - Service Nodes that are not specified in the playbook will be untouched.
#
# Replaced:
#   Service Nodes defined in the playbook will be replaced in the service fabric.
#     - If the service node does not exist it will be added.
#     - If the service node exists but properties managed by the playbook are different
#       they will be updated if possible.
#     - Properties that can be managed by the module but are not specified
#       in the playbook will be deleted or defaulted if possible.
#     - Service Nodes that are not specified in the playbook will be untouched.
#
# Overridden:
#   Service Node defined in the playbook will be overridden in the service fabric.
#     - If the service node does not exist it will be added.
#     - If the service node exists but properties managed by the playbook are different
#       they will be updated if possible.
#     - Properties that can be managed by the module but are not specified
#       in the playbook will be deleted or defaulted if possible.
#     - Service Nodes that are not specified in the playbook will be deleted.
#
# Deleted:
#   Service Node defined in the playbook will be deleted.
#   If no Service Nodes are provided in the playbook, all service node present on that DCNM fabric will be deleted.
#
# Query:
#   Returns the current DCNM state for the service node listed in the playbook.
>>>>>>> d46d1a98

- name: Merge Service Nodes
  cisco.dcnm.dcnm_service_node:
    fabric: Fabric1
    service_fabric: external
    state: merged
    config:
    - name: SN-11
      type: firewall
      form_factor: virtual
      svc_int_name: svc1
      attach_interface: Ethernet1/1
      switches:
      - 192.168.1.224
    - name: SN-12
      type: firewall
      form_factor: virtual
      svc_int_name: svc1
      attach_interface: vPC1
      switches:  # up to two switches, if two switches are provided, vpc is only option
      - 192.168.1.224
      - 192.168.1.225

- name: Replace Service Nodes form factor/type parameter
  cisco.dcnm.dcnm_service_node:
    fabric: Fabric1
    service_fabric: external
    state: replaced
    config:
    - name: SN-11
      type: firewall
   #  Replace can only modify the form factor
   #  form_factor: virtual  # the virtual will be changed to new physical
   #  form_factor: physical
      svc_int_name: svc1
      attach_interface: Ethernet1/1
      switches:
      - 192.168.1.224
   #   Nothing will be replaced in the below service node as there is no change
   #   Dont touch this if its present on DCNM
   # - name: SN-12
   #   type: firewall
   #   form_factor: virtual
   #   svc_int_name: svc1
   #   attach_interface: vPC1
   #   switches:  # up to two switches, if two switches are provided, vpc is only option
   #   - 192.168.1.224
   #   - 192.168.1.225

- name: Override Service Nodes
  cisco.dcnm.dcnm_service_node:
    fabric: Fabric1
    service_fabric: external
    state: overridden
    config:
   # Create this service node
    - name: SN-13
      type: firewall
      form_factor: virtual
      svc_int_name: svc1
      attach_interface: Ethernet1/1
      switches:
      - 192.168.1.224
   # Delete this service node from the DCNM
   # - name: SN-11
   #   type: firewall
   #   form_factor: virtual
   #   svc_int_name: svc1
   #   attach_interface: Ethernet1/1
   #   switches:
   #   - 192.168.1.224
   # Delete this service node from the DCNM
   # - name: SN-12
   #   type: firewall
   #   form_factor: virtual
   #   svc_int_name: svc1
   #   attach_interface: vPC1
   #   switches:  # up to two switches, if two switches are provided, vpc is only option
   #   - 192.168.1.224
   #   - 192.168.1.225

- name: Delete selected Service Nodes
  cisco.dcnm.dcnm_service_node:
    fabric: Fabric1
    service_fabric: external
    state: deleted
    config:
    - name: SN-11
      type: firewall
      form_factor: virtual
      svc_int_name: svc1
      attach_interface: Ethernet1/1
      switches:
      - 192.168.1.224
    - name: SN-12
      type: firewall
      form_factor: virtual
      svc_int_name: svc1
      attach_interface: vPC1
      switches:  # up to two switches, if two switches are provided, vpc is only option
      - 192.168.1.224
      - 192.168.1.225

- name: Delete all the Service Nodes
  cisco.dcnm.dcnm_service_node:
    fabric: Fabric1
    service_fabric: external
    state: deleted

- name: Query Service Nodes state for SN-11 and SN-12
  cisco.dcnm.dcnm_service_node:
    fabric: Fabric1
    service_fabric: external
    state: query
    config:
    - name: SN-11
      type: firewall
      form_factor: virtual
      svc_int_name: svc1
      attach_interface: Ethernet1/1
      switches:
      - 192.168.1.224
    - name: SN-12
      type: firewall
      form_factor: virtual
      svc_int_name: svc1
      attach_interface: vPC1
      switches:  # up to two switches, if two switches are provided, vpc is only option
      - 192.168.1.224
      - 192.168.1.225

- name: Query all the Service Nodes
  cisco.dcnm.dcnm_service_node:
    fabric: Fabric1
    service_fabric: external
    state: query
'''

import json
import copy
from ansible_collections.cisco.dcnm.plugins.module_utils.network.dcnm.dcnm import get_fabric_inventory_details, \
    dcnm_send, validate_list_of_dicts, dcnm_get_ip_addr_info, get_ip_sn_dict
from ansible.module_utils.basic import AnsibleModule


class DcnmServiceNode:

    def __init__(self, module):
        self.module = module
        self.params = module.params
        self.fabric = module.params['fabric']
        self.service_fabric = module.params['service_fabric']
        self.config = copy.deepcopy(module.params.get('config'))
        self.check_mode = False
        self.have_create = []
        self.want_create = []
        self.diff_create = []
        self.diff_replace = []
        self.diff_delete = {}
        self.query = []
        self.validated = []
        self.inventory_data = get_fabric_inventory_details(self.module, self.fabric)
        self.ip_sn, self.hn_sn = get_ip_sn_dict(self.inventory_data)

        self.result = dict(
            changed=False,
            diff=[],
            response=[],
            warnings=[]
        )

        self.failed_to_rollback = False
        self.WAIT_TIME_FOR_DELETE_LOOP = 5  # in seconds

    def update_create_params(self, snode):

        if not snode:
            return snode

        state = self.params['state']

        if state == 'query':
            snode_upd = {
                "name": snode['name']
            }
        else:

            serial = []
            for sw in snode['switches']:
                sw = dcnm_get_ip_addr_info(self.module, sw, None, None)
                for ip, ser in self.ip_sn.items():
                    if ip == sw:
                        serial.append(ser)

            if not serial:
                self.module.fail_json(msg='Fabric: {} does not have the switch: {}'
                                      .format(self.fabric, snode['switches']))

            switchsn = ""
            if len(snode['switches']) == 2:
                switchsn = str(serial[0]) + "," + str(serial[1])
                if 'vPC' not in snode['attach_interface']:
                    self.module.fail_json(msg='Fabric: {} - if two switches are provided, vpc is only interface option'
                                          .format(self.fabric))
            elif len(snode['switches']) == 1:
                switchsn = str(serial[0])
                if 'vPC' in snode['attach_interface']:
                    self.module.fail_json(msg='Fabric: {} - For 1 switch, vpc is not the interface option'
                                          .format(self.fabric))
            else:
                self.module.fail_json(msg='Fabric: {} - Upto 2 switches only allowed'
                                      .format(self.fabric))

            if snode['type'] == 'firewall':
                s_type = snode['type'].title()
            elif snode['type'] == 'load_balancer':
                s_type = 'ADC'
            elif snode['type'] == 'virtual_network_function':
                s_type = 'VNF'

            snode_upd = {
                "name": snode['name'],
                "type": s_type,
                "formFactor": snode['form_factor'].title(),
                "fabricName": self.service_fabric,
                "interfaceName": snode['svc_int_name'],
                "attachedSwitchSn": switchsn,
                "attachedSwitchInterfaceName": snode['attach_interface'],
                "linkTemplateName": "service_link_trunk",
                "nvPairs": {
                    "MTU": "jumbo",
                    "SPEED": "Auto",
                    "ALLOWED_VLANS": "none",
                    "BPDUGUARD_ENABLED": "no",
                    "PORTTYPE_FAST_ENABLED": "true",
                    "ADMIN_STATE": "true"
                },
                "attachedFabricName": self.fabric
            }

        return snode_upd

    def get_have(self):

        method = 'GET'
        path = '/appcenter/Cisco/elasticservice/elasticservice-api/?attached-fabric={}'.format(self.fabric)

        snode_objects = dcnm_send(self.module, method, path)
        missing_fabric, not_ok = self.handle_response(snode_objects, 'query_dcnm')

        if missing_fabric or not_ok:
            msg1 = "Fabric {} not present on DCNM".format(self.fabric)
            msg2 = "Unable to Service Node under fabric: {}".format(self.fabric)

            self.module.fail_json(msg=msg1 if missing_fabric else msg2)
            return

        if not snode_objects['DATA']:
            return

        have_switch = []
        for snode in snode_objects['DATA']:
            get_snode = {}
            get_snode.update({'name': snode['name']})
            get_snode.update({'formFactor': snode['formFactor']})
            get_snode.update({'interfaceName': snode['interfaceName']})
            get_snode.update({'type': snode['type']})
            get_snode.update({'attachedFabricName': snode['attachedFabricName']})
            get_snode.update({'attachedSwitchInterfaceName': snode['attachedSwitchInterfaceName']})
            get_snode.update({'attachedSwitchSn': snode['attachedSwitchSn']})
            get_snode.update({'fabricName': snode['fabricName']})
            have_switch.append(get_snode)

        self.have_create = have_switch

    def get_want(self):

        want_create = []

        if not self.config:
            return

        for snode in self.validated:
            want_create.append(self.update_create_params(snode))

        self.want_create = want_create

    def get_diff_delete(self):

        diff_delete = []

        if self.config:
            for want_c in self.want_create:
                for have_c in self.have_create:
                    if (have_c['name'] == want_c['name']):
                        diff_delete.append(have_c['name'])
                        continue

        else:
            for have_c in self.have_create:
                diff_delete.append(have_c['name'])

        self.diff_delete = diff_delete

    def get_diff_override(self):

        self.get_diff_replace()
        self.get_diff_replace_delete()

        diff_create = self.diff_create
        diff_delete = self.diff_delete

        self.diff_create = diff_create
        self.diff_delete = diff_delete
        self.diff_replace = []

    def get_diff_replace(self):

        self.get_diff_merge()
        diff_replace = self.diff_create

        self.diff_replace = diff_replace

        found = False
        for replace_c in self.diff_replace:
            for have_c in self.have_create:
                if have_c['name'] == replace_c['name']:
                    found = True

        if not found:
            self.diff_replace = []
        else:
            self.diff_create = []

    def get_diff_replace_delete(self):

        diff_delete = []

        for have_c in self.have_create:
            match_found = False
            for want_c in self.want_create:
                if want_c['name'] == have_c['name']:
                    if want_c['type'] == have_c['type'] and want_c['attachedFabricName'] == have_c['attachedFabricName'] \
                            and want_c['fabricName'] == have_c['fabricName'] and \
                            want_c['attachedSwitchInterfaceName'] == have_c['attachedSwitchInterfaceName'] and \
                            want_c['attachedSwitchSn'] == have_c['attachedSwitchSn'] and \
                            want_c['interfaceName'] == have_c['interfaceName']:
                        match_found = True
            if match_found:
                continue
            else:
                diff_delete.append(have_c['name'])

        self.diff_delete = diff_delete

    def get_diff_merge(self, replace=False):

        diff_create = []

        for want_c in self.want_create:
            found = False
            for have_c in self.have_create:
                if want_c['name'] == have_c['name'] and want_c['type'] == have_c['type'] and \
                        want_c['attachedFabricName'] == have_c['attachedFabricName'] and want_c['fabricName'] == have_c[
                    'fabricName'] and \
                        want_c['attachedSwitchInterfaceName'] == have_c['attachedSwitchInterfaceName'] and \
                        want_c['attachedSwitchSn'] == have_c['attachedSwitchSn'] and \
                        want_c['interfaceName'] == have_c['interfaceName'] and \
                        want_c['formFactor'] == have_c['formFactor']:
                    found = True
            if not found:
                diff_create.append(want_c)

        self.diff_create = diff_create

    def get_diff_query(self):

        query = []
        method = 'GET'
        path = '/appcenter/Cisco/elasticservice/elasticservice-api/?attached-fabric={}'.format(self.fabric)

        snode_objects = dcnm_send(self.module, method, path)

        missing_fabric, not_ok = self.handle_response(snode_objects, 'query_dcnm')

        if missing_fabric or not_ok:
            msg1 = "Fabric {} not present on DCNM".format(self.fabric)
            msg2 = "Unable to find Service Node under fabric: {}".format(self.fabric)

            self.module.fail_json(msg=msg1 if missing_fabric else msg2)
            return

        if not snode_objects['DATA']:
            return

        if self.config:
            for want_c in self.want_create:
                for snode in snode_objects['DATA']:
                    if want_c['name'] == snode['name']:
                        query.append(snode)
                        continue
        else:
            for snode in snode_objects['DATA']:
                query.append(snode)

        self.query = query

    def push_to_remote(self, is_rollback=False):

        method = 'DELETE'
        if self.diff_delete:
            for name in self.diff_delete:
                delete_path = '/appcenter/Cisco/elasticservice/elasticservice-api/fabrics/{}/service-nodes/{}'.format(
                    self.service_fabric, name)
                resp = dcnm_send(self.module, method, delete_path)

                self.result['response'].append(resp)
                fail, self.result['changed'] = self.handle_response(resp, "delete")

                if fail:
                    if is_rollback:
                        self.failed_to_rollback = True
                        return
                    self.failure(resp)

        method = 'POST'
        if self.diff_create:
            for create in self.diff_create:
                deploy_path = '/appcenter/Cisco/elasticservice/elasticservice-api/fabrics/{}/service-nodes'.format(
                    self.service_fabric)
                resp = dcnm_send(self.module, method, deploy_path, json.dumps(create))
                self.result['response'].append(resp)
                fail, self.result['changed'] = self.handle_response(resp, "create")

                if fail:
                    if is_rollback:
                        self.failed_to_rollback = True
                        return
                    self.failure(resp)

        method = 'PUT'
        if self.diff_replace:
            for replace in self.diff_replace:
                replace_path = '/appcenter/Cisco/elasticservice/elasticservice-api/fabrics/{}/service-nodes/{}'.format(
                    self.service_fabric, replace['name'])
                resp = dcnm_send(self.module, method, replace_path, json.dumps(replace))

                self.result['response'].append(resp)
                fail, self.result['changed'] = self.handle_response(resp, "create")

                if fail:
                    if is_rollback:
                        self.failed_to_rollback = True
                        return
                    self.failure(resp)

    def validate_input(self):

        """Parse the playbook values, validate to param specs."""

        state = self.params['state']

        if state == 'query':

            snode_spec = dict(
                name=dict(required=True, type='str', length_max=64),
            )

            if self.config:
                # Validate service node params
                valid_snode, invalid_params = validate_list_of_dicts(self.config, snode_spec)
                for snode in valid_snode:
                    self.validated.append(snode)

                if invalid_params:
                    msg = 'Invalid parameters in playbook: {}'.format('\n'.join(invalid_params))
                    self.module.fail_json(msg=msg)

        else:

            snode_spec = dict(
                name=dict(required=True, type='str', length_max=64),
                type=dict(required=True, type='str',
                          choices=['firewall', 'load_balancer', 'virtual_network_function'],
                          default='firewall'),
                form_factor=dict(required=True, type='str',
                                 choices=['physical', 'virtual'],
                                 default='physical'),
                svc_int_name=dict(required=True, type='str', length_max=64),
                switches=dict(required=True, type='list'),
                attach_interface=dict(required=True, type='str'),
            )

            if self.config:
                msg = None
                # Validate service node params
                valid_snode, invalid_params = validate_list_of_dicts(self.config, snode_spec)
                for snode in valid_snode:
                    self.validated.append(snode)

                if invalid_params:
                    msg = 'Invalid parameters in playbook: {}'.format('\n'.join(invalid_params))
                    self.module.fail_json(msg=msg)

            else:
                state = self.params['state']
                msg = None

                if state == 'merged' or state == 'overridden' or \
                        state == 'replaced':
                    msg = "config: element is mandatory for this state {}".format(state)

            if msg:
                self.module.fail_json(msg=msg)

    def handle_response(self, resp, op):

        fail = False
        changed = True

        res = resp.copy()

        if op == 'query_dcnm':
            # This if blocks handles responses to the query APIs against DCNM.
            # Basically all GET operations.
            #
            if res.get('ERROR') == 'Not Found' and res['RETURN_CODE'] == 404:
                return True, False
            if res['RETURN_CODE'] != 200 or res['MESSAGE'] != "":
                return False, True
            return False, False

        # Responses to all other operations POST and PUT are handled here.
        if res.get('MESSAGE') != "" or res.get('RETURN_CODE') != 200:
            fail = True
            changed = False
            return fail, changed

        return fail, changed

    def failure(self, resp):

        # Implementing a per task rollback logic here so that we rollback DCNM to the have state
        # whenever there is a failure in any of the APIs.
        # The idea would be to run overridden state with want=have and have=dcnm_state
        self.want_create = self.have_create
        self.have_create = []
        self.get_have()
        self.get_diff_override()

        self.push_to_remote(True)

        if self.failed_to_rollback:
            msg1 = "FAILED - Attempted rollback of the task has failed, may need manual intervention"
        else:
            msg1 = 'SUCCESS - Attempted rollback of the task has succeeded'

        res = copy.deepcopy(resp)
        res.update({'ROLLBACK_RESULT': msg1})

        if not resp.get('DATA'):
            data = copy.deepcopy(resp.get('DATA'))
            if data.get('stackTrace'):
                data.update({'stackTrace': 'Stack trace is hidden, use \'-vvvvv\' to print it'})
                res.update({'DATA': data})

        if self.module._verbosity >= 5:
            self.module.fail_json(msg=res)

        self.module.fail_json(msg=res)


def main():
    """ main entry point for module execution
    """

    element_spec = dict(
        fabric=dict(required=True, type='str'),
        service_fabric=dict(required=True, type='str'),
        config=dict(required=False, type='list', elements='dict'),
        state=dict(default='merged',
                   choices=['merged', 'replaced', 'deleted', 'overridden', 'query']),
    )

    module = AnsibleModule(argument_spec=element_spec,
                           supports_check_mode=True)

    dcnm_snode = DcnmServiceNode(module)

    if not dcnm_snode.ip_sn:
        module.fail_json(msg="Fabric {} missing on DCNM or does not have any switches".format(dcnm_snode.fabric))

    dcnm_snode.validate_input()

    dcnm_snode.get_want()
    dcnm_snode.get_have()

    if module.params['state'] == 'merged':
        dcnm_snode.get_diff_merge()

    if module.params['state'] == 'replaced':
        dcnm_snode.get_diff_replace()

    if module.params['state'] == 'overridden':
        dcnm_snode.get_diff_override()

    if module.params['state'] == 'deleted':
        dcnm_snode.get_diff_delete()
    #
    if module.params['state'] == 'query':
        dcnm_snode.get_diff_query()
        dcnm_snode.result['response'] = dcnm_snode.query

    if module.check_mode:
        dcnm_snode.result['changed'] = False
        module.exit_json(**dcnm_snode.result)

    if dcnm_snode.diff_create or dcnm_snode.diff_delete or dcnm_snode.diff_replace:
        dcnm_snode.result['changed'] = True
    else:
        module.exit_json(**dcnm_snode.result)

    dcnm_snode.push_to_remote()

    module.exit_json(**dcnm_snode.result)


if __name__ == '__main__':
    main()<|MERGE_RESOLUTION|>--- conflicted
+++ resolved
@@ -88,86 +88,50 @@
 '''
 
 EXAMPLES = '''
-<<<<<<< HEAD
-
-L4-L7 Service Insertion:
-
-Cisco DCNM has the ability to insert Layer 4-Layer 7 (L4-L7) service devices in a data center fabric, and also enables selectively
-redirecting traffic to these service devices. You can add a service node, create route peering between the service node and the
-service leaf switch, and then selectively redirect traffic to these service nodes. Ansible collections support 3 modules viz.
-Service Node, Service Route Peering and Service Policy to enable this.
-
-Service Node:
-
-You have to create an external fabric and specify that a service node resides in that external fabric during service node creation.
-Service policies are created on the service node to determine the actions to be applied to the traffic
-
-Route Peerings:
-
-Multiple Service Route Peerings can be created under service node. Each Route Peering creates required service networks that is used to
-carry traffic towards the service node.
-
-Service Policy:
-
-Each route peering can have multiple service policies. Service policies can only be created for networks created through route peerings.
-The service policies define the actions to be taken for matching traffic.
-
-Dependency Tree:
-
-Service Node
-|
-|---- Route Peering 1
-|     |
-.     |---- Service Policy 1
-.     |
-.     .
-.     .
-.     .
-.     |---- Service Policy N
-.
-|---- Route Peering N
-      |
-      |---- Service Policy 1
-      |
-      .
-      .
-      .
-      |---- Service Policy N
-
-This module supports the following states:
-
-Merged:
-  Service Nodes defined in the playbook will be merged into the service fabric.
-    - If the service node does not exist it will be added.
-    - If the service node exists but properties managed by the playbook are different
-      they will be updated if possible.
-    - Service Nodes that are not specified in the playbook will be untouched.
-
-Replaced:
-  Service Nodes defined in the playbook will be replaced in the service fabric.
-    - If the service node does not exist it will be added.
-    - If the service node exists but properties managed by the playbook are different
-      they will be updated if possible.
-    - Properties that can be managed by the module but are not specified
-      in the playbook will be deleted or defaulted if possible.
-    - Service Nodes that are not specified in the playbook will be untouched.
-
-Overridden:
-  Service Node defined in the playbook will be overridden in the service fabric.
-    - If the service node does not exist it will be added.
-    - If the service node exists but properties managed by the playbook are different
-      they will be updated if possible.
-    - Properties that can be managed by the module but are not specified
-      in the playbook will be deleted or defaulted if possible.
-    - Service Nodes that are not specified in the playbook will be deleted.
-
-Deleted:
-  Service Node defined in the playbook will be deleted.
-  If no Service Nodes are provided in the playbook, all service node present on that DCNM fabric will be deleted.
-
-Query:
-  Returns the current DCNM state for the service node listed in the playbook.
-=======
+# L4-L7 Service Insertion:
+# 
+# Cisco DCNM has the ability to insert Layer 4-Layer 7 (L4-L7) service devices in a data center fabric, and also enables selectively
+# redirecting traffic to these service devices. You can add a service node, create route peering between the service node and the
+# service leaf switch, and then selectively redirect traffic to these service nodes. Ansible collections support 3 modules viz.
+# Service Node, Service Route Peering and Service Policy to enable this.
+# 
+# Service Node:
+# 
+# You have to create an external fabric and specify that a service node resides in that external fabric during service node creation.
+# Service policies are created on the service node to determine the actions to be applied to the traffic
+# 
+# Route Peerings:
+# 
+# Multiple Service Route Peerings can be created under service node. Each Route Peering creates required service networks that is used to
+# carry traffic towards the service node.
+# 
+# Service Policy:
+# 
+# Each route peering can have multiple service policies. Service policies can only be created for networks created through route peerings.
+# The service policies define the actions to be taken for matching traffic.
+# 
+# Dependency Tree:
+# 
+# Service Node
+# |
+# |---- Route Peering 1
+# |     |
+# .     |---- Service Policy 1
+# .     |
+# .     .
+# .     .
+# .     .
+# .     |---- Service Policy N
+# .
+# |---- Route Peering N
+#       |
+#       |---- Service Policy 1
+#       |
+#       .
+#       .
+#       .
+#       |---- Service Policy N
+# 
 # This module supports the following states:
 #
 # Merged:
@@ -201,7 +165,6 @@
 #
 # Query:
 #   Returns the current DCNM state for the service node listed in the playbook.
->>>>>>> d46d1a98
 
 - name: Merge Service Nodes
   cisco.dcnm.dcnm_service_node:
