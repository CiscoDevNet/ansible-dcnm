#!/usr/bin/python
#
# Copyright (c) 2020-2025 Cisco and/or its affiliates.
#
# Licensed under the Apache License, Version 2.0 (the "License");
# you may not use this file except in compliance with the License.
# You may obtain a copy of the License at
#
#     http://www.apache.org/licenses/LICENSE-2.0
#
# Unless required by applicable law or agreed to in writing, software
# distributed under the License is distributed on an "AS IS" BASIS,
# WITHOUT WARRANTIES OR CONDITIONS OF ANY KIND, either express or implied.
# See the License for the specific language governing permissions and
# limitations under the License.
from __future__ import absolute_import, division, print_function

__metaclass__ = type
__author__ = "Chris Van Heuveln, Shrishail Kariyappanavar, Karthik Babu Harichandra Babu, Praveen Ramoorthy"

DOCUMENTATION = """
---
module: dcnm_network
short_description: Add and remove Networks from a DCNM managed VXLAN fabric.
version_added: "0.9.0"
description:
    - "Add and remove Networks from a DCNM managed VXLAN fabric."
    - "For multisite (MSD) fabrics, child fabric configurations can be specified using the child_fabric_config parameter"
    - "The attribute _fabric_type (standalone, multisite_parent, multisite_child) is automatically detected and should not be manually specified by the user"
author: Chris Van Heuveln(@chrisvanheuveln), Shrishail Kariyappanavar(@nkshrishail) Praveen Ramoorthy(@praveenramoorthy)
options:
  fabric:
    description:
    - Name of the target fabric for network operations
    type: str
    required: yes
  _fabric_type:
    description:
    - INTERNAL PARAMETER - DO NOT USE
    - Fabric type is automatically detected by the module using fabric associations API
    - Valid values are 'standalone', 'multisite_parent', 'multisite_child' but should never be manually specified
    - This parameter is used internally by the action plugin for MSD fabric processing
    type: str
    required: false
    default: standalone
    choices: ['multisite_child', 'standalone', 'multisite_parent']
  state:
    description:
    - The state of DCNM after module completion.
    type: str
    choices:
      - merged
      - replaced
      - overridden
      - deleted
      - query
    default: merged
  config:
    description:
    - List of details of networks being managed. Not required for state deleted
    type: list
    elements: dict
    suboptions:
      net_name:
        description:
        - Name of the network being managed
        type: str
        required: true
      vrf_name:
        description:
        - Name of the VRF to which the network belongs to
        - This field is required for L3 Networks. VRF name should not be specified
          or may be specified as "" for L2 networks
        type: str
      net_id:
        description:
        - ID of the network being managed
        - If not specified in the playbook, DCNM will auto-select an available net_id
        type: int
        required: false
      net_template:
        description:
        - Name of the config template to be used
        type: str
        default: 'Default_Network_Universal'
      net_extension_template:
        description:
        - Name of the extension config template to be used
        type: str
        default: 'Default_Network_Extension_Universal'
      vlan_id:
        description:
        - VLAN ID for the network.
        - If not specified in the playbook, DCNM will auto-select an available vlan_id
        type: int
        required: false
      routing_tag:
        description:
        - Routing Tag for the network profile
        type: int
        required: false
        default: 12345
      gw_ip_subnet:
        description:
        - Gateway with subnet for the network
        type: str
        required: false
      is_l2only:
        description:
        - Layer 2 only network
        - If specified as true, VRF Name(vrf_name) should not be specified or can be
          specified as ""
        type: bool
        required: false
        default: false
      vlan_name:
        description:
        - Name of the vlan configured
        - if > 32 chars enable, system vlan long-name on switch
        type: str
        required: false
      int_desc:
        description:
        - Description for the interface
        type: str
        required: false
      mtu_l3intf:
        description:
        - MTU for Layer 3 interfaces
        - Configured MTU value should be in range 68-9216
        type: int
        required: false
      arp_suppress:
        description:
        - ARP suppression
        - ARP suppression is only supported if SVI is present when Layer-2-Only is not enabled
        type: bool
        required: false
        default: false
      dhcp_srvr1_ip:
        description:
        - DHCP relay IP address of the first DHCP server
        type: str
        required: false
      dhcp_srvr1_vrf:
        description:
        - VRF ID of first DHCP server
        type: str
        required: false
      dhcp_srvr2_ip:
        description:
        - DHCP relay IP address of the second DHCP server
        type: str
        required: false
      dhcp_srvr2_vrf:
        description:
        - VRF ID of second DHCP server
        type: str
        required: false
      dhcp_srvr3_ip:
        description:
        - DHCP relay IP address of the third DHCP server
        type: str
        required: false
      dhcp_srvr3_vrf:
        description:
        - VRF ID of third DHCP server
        type: str
        required: false
      dhcp_servers:
        description:
        - List of DHCP server_vrf pairs where 'srvr_ip' is the IP key and 'srvr_vrf' is the VRF key
        - This is an alternative to dhcp_srvr1_ip, dhcp_srvr1_vrf, dhcp_srvr2_ip, dhcp_srvr2_vrf,
            dhcp_srvr3_ip, dhcp_srvr3_vrf
        - If both dhcp_servers and any of dhcp_srvr1_ip, dhcp_srvr1_vrf, dhcp_srvr2_ip,
            dhcp_srvr2_vrf, dhcp_srvr3_ip, dhcp_srvr3_vrf are specified an error message is generated
            indicating these are mutually exclusive options
        type: list
        elements: dict
        required: false
      dhcp_loopback_id:
        description:
        - Loopback ID for DHCP Relay interface
        - Configured ID value should be in range 0-1023
        type: int
        required: false
      multicast_group_address:
        description:
        - The multicast IP address for the network
        type: str
        required: false
      gw_ipv6_subnet:
        description:
        - IPv6 Gateway with prefix for the network
        type: str
        required: false
      secondary_ip_gw1:
        description:
        - IP address with subnet for secondary gateway 1
        type: str
        required: false
      secondary_ip_gw2:
        description:
        - IP address with subnet for secondary gateway 2
        type: str
        required: false
      secondary_ip_gw3:
        description:
        - IP address with subnet for secondary gateway 3
        type: str
        required: false
      secondary_ip_gw4:
        description:
        - IP address with subnet for secondary gateway 4
        type: str
        required: false
      trm_enable:
        description:
        - Enable Tenant Routed Multicast
        type: bool
        required: false
        default: false
      route_target_both:
        description:
        - Enable both L2 VNI Route-Target
        type: bool
        required: false
        default: false
      l3gw_on_border:
        description:
        - Enable L3 Gateway on Border
        type: bool
        required: false
        default: false
      netflow_enable:
        description:
        - Enable Netflow
        - Netflow is supported only if it is enabled on fabric
        - Netflow configs are supported on NDFC only
        type: bool
        required: false
        default: false
      intfvlan_nf_monitor:
        description:
        - Interface Vlan Netflow Monitor
        - Applicable only if 'Layer 2 Only' is not enabled. Provide monitor name defined in fabric setting for Layer 3 Record
        - Netflow configs are supported on NDFC only
        type: str
        required: false
      vlan_nf_monitor:
        description:
        - Vlan Netflow Monitor
        - Provide monitor name defined in fabric setting for Layer 3 Record
        - Netflow configs are supported on NDFC only
        type: str
        required: false
      attach:
        description:
        - List of network attachment details
        type: list
        elements: dict
        suboptions:
          ip_address:
            description:
            - IP address of the switch where the network will be attached or detached
            type: str
            required: true
          ports:
            description:
            - List of switch interfaces where the network will be attached
            type: list
            elements: str
            required: true
          deploy:
            description:
            - Per switch knob to control whether to deploy the attachment
            - This knob has been deprecated from Ansible NDFC Collection Version 2.1.0 onwards.
              There will not be any functional impact if specified in playbook.
            type: bool
            default: true
          tor_ports:
            description:
            - List of interfaces in the paired TOR switch for this leaf where the network will be attached
            - Please attach the same set of TOR ports to both the VPC paired switches.
            type: list
            elements: dict
            required: false
            suboptions:
              ip_address:
                description:
                - IP address of the TOR switch where the network will be attached
                type: str
                required: true
              ports:
                description:
                - List of TOR switch interfaces where the network will be attached
                type: list
                elements: str
                required: true
      deploy:
        description:
        - Global knob to control whether to deploy the attachment
        - Ansible NDFC Collection Behavior for Version 2.0.1 and earlier
        - This knob will create and deploy the attachment in DCNM only when set to "True" in playbook
        - Ansible NDFC Collection Behavior for Version 2.1.0 and later
        - Attachments specified in the playbook will always be created in DCNM.
          This knob, when set to "True",  will deploy the attachment in DCNM, by pushing the configs to switch.
          If set to "False", the attachments will be created in DCNM, but will not be deployed
        - Defaults to true. For MSD parent fabrics, this value is copied to child fabrics unless overridden at child level
        type: bool
        default: true
      child_fabric_config:
        description:
        - List of child fabric configurations for MSD (Multi-Site Domain) parent fabrics
        - Only valid when the fabric is an MSD parent fabric
        - Child fabric configurations cannot contain 'attach' parameter - attachments are managed at parent level only
        - Child-specific parameters like dhcp_loopback_id, l3gw_on_border, netflow_enable, etc. can be specified per child
        - Deploy setting defaults to parent's deploy value but can be overridden per child fabric
        type: list
        elements: dict
        required: false
        suboptions:
          fabric:
            description:
            - Name of the child fabric
            - Child fabric must be a member of the specified MSD parent fabric
            type: str
            required: true
          deploy:
            description:
            - Override deploy setting for this child fabric
            - If not specified, inherits the deploy value from parent fabric configuration
            type: bool
            required: false
          dhcp_loopback_id:
            description:
            - Child-specific Loopback ID for DHCP Relay interface
            - Configured ID value should be in range 0-1023
            type: int
            required: false
          l3gw_on_border:
            description:
            - Child-specific Enable L3 Gateway on Border setting
            type: bool
            required: false
          netflow_enable:
            description:
            - Child-specific Enable Netflow setting
            - Netflow is supported only if it is enabled on fabric
            - Netflow configs are supported on NDFC only
            type: bool
            required: false
          multicast_group_address:
            description:
            - Child-specific multicast IP address for the network
            type: str
            required: false
          vlan_nf_monitor:
            description:
            - Child-specific Vlan Netflow Monitor
            - Provide monitor name defined in fabric setting for Layer 3 Record
            - Netflow configs are supported on NDFC only
            type: str
            required: false
          dhcp_srvr1_ip:
            description:
            - Child-specific DHCP relay IP address of the first DHCP server
            type: str
            required: false
          dhcp_srvr1_vrf:
            description:
            - Child-specific VRF ID of first DHCP server
            type: str
            required: false
"""

EXAMPLES = """
# This module supports the following states:
#
# Merged:
#   Networks defined in the playbook will be merged into the target fabric.
#     - If the network does not exist it will be added.
#     - If the network exists but properties managed by the playbook are different
#       they will be updated if possible.
#     - Networks that are not specified in the playbook will be untouched.
#
# Replaced:
#   Networks defined in the playbook will be replaced in the target fabric.
#     - If the Networks does not exist it will be added.
#     - If the Networks exists but properties managed by the playbook are different
#       they will be updated if possible.
#     - Properties that can be managed by the module but are not specified
#       in the playbook will be deleted or defaulted if possible.
#     - Networks that are not specified in the playbook will be untouched.
#
# Overridden:
#   Networks defined in the playbook will be overridden in the target fabric.
#     - If the Networks does not exist it will be added.
#     - If the Networks exists but properties managed by the playbook are different
#       they will be updated if possible.
#     - Properties that can be managed by the module but are not specified
#       in the playbook will be deleted or defaulted if possible.
#     - Networks that are not specified in the playbook will be deleted.
#
# Deleted:
#   Networks defined in the playbook will be deleted.
#   If no Networks are provided in the playbook, all Networks present on that DCNM fabric will be deleted.
#
# Query:
#   Returns the current DCNM state for the Networks listed in the playbook.
#
# MSD (Multi-Site Domain) Fabric Support:
# - The module automatically detects fabric type (standalone, multisite_parent, multisite_child) using fabric associations API
# - For MSD parent fabrics, use child_fabric_config to specify child-specific network parameters
# - Child fabric configurations inherit deploy setting from parent unless explicitly overridden
# - Attachments (attach parameter) can only be specified at parent fabric level, not in child_fabric_config
# - When parent state is 'overridden', child fabrics use 'replaced' state (never 'overridden')
# - Deploy defaults to true for both parent and child configurations

- name: Merge networks
  cisco.dcnm.dcnm_network:
    fabric: vxlan-fabric
    state: merged
    config:
    - net_name: ansible-net13
      vrf_name: Tenant-1
      net_id: 7005
      net_template: Default_Network_Universal
      net_extension_template: Default_Network_Extension_Universal
      vlan_id: 150
      gw_ip_subnet: '192.168.30.1/24'
      attach:
      - ip_address: 192.168.1.224
        ports: [Ethernet1/13, Ethernet1/14]
      - ip_address: 192.168.1.225
        ports: [Ethernet1/13, Ethernet1/14]
      deploy: true
    - net_name: ansible-net12
      vrf_name: Tenant-2
      net_id: 7002
      net_template: Default_Network_Universal
      net_extension_template: Default_Network_Extension_Universal
      vlan_id: 151
      gw_ip_subnet: '192.168.40.1/24'
      attach:
      - ip_address: 192.168.1.224
        ports: [Ethernet1/11, Ethernet1/12]
        tor_ports:
        - ip_address: 192.168.1.120
          ports: [Ethernet1/14, Ethernet1/15]
      - ip_address: 192.168.1.225
        ports: [Ethernet1/11, Ethernet1/12]
      deploy: false

- name: Replace networks
  cisco.dcnm.dcnm_network:
    fabric: vxlan-fabric
    state: replaced
    config:
      - net_name: ansible-net13
        vrf_name: Tenant-1
        net_id: 7005
        net_template: Default_Network_Universal
        net_extension_template: Default_Network_Extension_Universal
        vlan_id: 150
        gw_ip_subnet: '192.168.30.1/24'
        dhcp_servers:
        - srvr_ip: 192.168.1.1
          srvr_vrf: vrf_01
        - srvr_ip: 192.168.2.1
          srvr_vrf: vrf_02
        - srvr_ip: 192.168.3.1
          srvr_vrf: vrf_03
        - srvr_ip: 192.168.4.1
          srvr_vrf: vrf_04
        - srvr_ip: 192.168.5.1
          srvr_vrf: vrf_05
        - srvr_ip: 192.168.6.1
          srvr_vrf: vrf_06
        - srvr_ip: 192.168.7.1
          srvr_vrf: vrf_07
        - srvr_ip: 192.168.8.1
          srvr_vrf: vrf_08
        - srvr_ip: 192.168.9.1
          srvr_vrf: vrf_09
        - srvr_ip: 192.168.10.1
          srvr_vrf: vrf_10
        attach:
        - ip_address: 192.168.1.224
          # Replace the ports with new ports
          # ports: [Ethernet1/13, Ethernet1/14]
          ports: [Ethernet1/16, Ethernet1/17]
          # Delete this attachment
        # - ip_address: 192.168.1.225
        #   ports: [Ethernet1/13, Ethernet1/14]
        deploy: true
        # Dont touch this if its present on DCNM
        # - net_name: ansible-net12
        #   vrf_name: Tenant-2
        #   net_id: 7002
        #   net_template: Default_Network_Universal
        #   net_extension_template: Default_Network_Extension_Universal
        #   vlan_id: 151
        #   gw_ip_subnet: '192.168.40.1/24'
        #   attach:
        #     - ip_address: 192.168.1.224
        #       ports: [Ethernet1/11, Ethernet1/12]
        #     - ip_address: 192.168.1.225
        #       ports: [Ethernet1/11, Ethernet1/12]
        #   deploy: false

- name: Override networks
  cisco.dcnm.dcnm_network:
    fabric: vxlan-fabric
    state: overridden
    config:
    - net_name: ansible-net13
      vrf_name: Tenant-1
      net_id: 7005
      net_template: Default_Network_Universal
      net_extension_template: Default_Network_Extension_Universal
      vlan_id: 150
      gw_ip_subnet: '192.168.30.1/24'
      attach:
      - ip_address: 192.168.1.224
        # Replace the ports with new ports
        # ports: [Ethernet1/13, Ethernet1/14]
        ports: [Ethernet1/16, Ethernet1/17]
        # Delete this attachment
        # - ip_address: 192.168.1.225
        #   ports: [Ethernet1/13, Ethernet1/14]
      deploy: true
      # Delete this network
      # - net_name: ansible-net12
      #   vrf_name: Tenant-2
      #   net_id: 7002
      #   net_template: Default_Network_Universal
      #   net_extension_template: Default_Network_Extension_Universal
      #   vlan_id: 151
      #   gw_ip_subnet: '192.168.40.1/24'
      #   attach:
      #   - ip_address: 192.168.1.224
      #     ports: [Ethernet1/11, Ethernet1/12]
      #   - ip_address: 192.168.1.225
      #     ports: [Ethernet1/11, Ethernet1/12]
      #   deploy: false

- name: Delete selected networks
  cisco.dcnm.dcnm_network:
    fabric: vxlan-fabric
    state: deleted
    config:
    - net_name: ansible-net13
      vrf_name: Tenant-1
      net_id: 7005
      net_template: Default_Network_Universal
      net_extension_template: Default_Network_Extension_Universal
      vlan_id: 150
      gw_ip_subnet: '192.168.30.1/24'
    - net_name: ansible-net12
      vrf_name: Tenant-2
      net_id: 7002
      net_template: Default_Network_Universal
      net_extension_template: Default_Network_Extension_Universal
      vlan_id: 151
      gw_ip_subnet: '192.168.40.1/24'
      deploy: false

- name: Delete all the networkss
  cisco.dcnm.dcnm_network:
    fabric: vxlan-fabric
    state: deleted

- name: Query Networks
  cisco.dcnm.dcnm_network:
    fabric: vxlan-fabric
    state: query
    config:
    - net_name: ansible-net13
    - net_name: ansible-net12

# MSD (Multi-Site Domain) Example with Child Fabric Configuration
- name: Create network on MSD parent fabric with child fabric configuration
  cisco.dcnm.dcnm_network:
    fabric: msd-parent-fabric
    state: merged
    config:
    - net_name: ansible-test-network
      vrf_name: NaC-VRF01
      net_template: Default_Network_Universal
      net_extension_template: Default_Network_Extension_Universal
      net_id: 130001
      vlan_id: 2301
      vlan_name: NaC-Net01_vlan2301
      gw_ip_subnet: '192.168.12.1/24'
      routing_tag: 1234
      int_desc: "Configured by Ansible NetAsCode"
      mtu_l3intf: 9216
      arp_suppress: false
      route_target_both: false
      is_l2only: false
      # Child fabric specific configurations
      child_fabric_config:
        - fabric: child-fabric-1
          # Child-specific parameters not allowed on parent fabrics
          netflow_enable: false
          l3gw_on_border: true
          dhcp_loopback_id: 204
          multicast_group_address: '239.1.1.1'
          vlan_nf_monitor: 'monitor1'
          dhcp_srvr1_ip: '192.168.1.101'
          dhcp_srvr1_vrf: 'management'
          deploy: true  # Override parent deploy setting
        - fabric: child-fabric-2
          # Different configuration for second child
          l3gw_on_border: false
          dhcp_loopback_id: 205
          # deploy not specified - inherits from parent
      # Attachments are only configured on parent fabric, not in child_fabric_config
      attach:
        - ip_address: 192.168.10.203
          ports: [Ethernet1/13, Ethernet1/14]
        - ip_address: 192.168.10.204
          ports: [Ethernet1/13, Ethernet1/14]
      deploy: true  # Parent deploy setting, inherited by children unless overridden

# For additional MSD examples, see:
# playbooks/roles/dcnm_network/dcnm_tests.yaml
"""

import copy
import json
import re
import time

from ansible.module_utils.basic import AnsibleModule
from ansible_collections.cisco.dcnm.plugins.module_utils.network.dcnm.dcnm import (
    dcnm_get_ip_addr_info,
    dcnm_get_url,
    dcnm_send,
    dcnm_version_supported,
    get_fabric_details,
    get_fabric_inventory_details,
    get_ip_sn_dict,
    get_ip_sn_fabric_dict,
    has_partial_dhcp_config,
    validate_list_of_dicts,
)


class DcnmNetwork:

    dcnm_network_paths = {
        11: {
            "GET_VRF": "/rest/top-down/fabrics/{}/vrfs",
            "GET_VRF_NET": "/rest/top-down/fabrics/{}/networks?vrf-name={}",
            "GET_NET_ATTACH": "/rest/top-down/fabrics/{}/networks/attachments?network-names={}",
            "GET_NET_ID": "/rest/managed-pool/fabrics/{}/segments/ids",
            "GET_NET": "/rest/top-down/fabrics/{}/networks",
            "GET_NET_NAME": "/rest/top-down/fabrics/{}/networks/{}",
            "GET_VLAN": "/rest/resource-manager/vlan/{}?vlanUsageType=TOP_DOWN_NETWORK_VLAN",
            "GET_NET_STATUS": "/rest/top-down/fabrics/{}/networks/{}/status",
            "GET_NET_SWITCH_DEPLOY": "/rest/top-down/fabrics/networks/deploy",
        },
        12: {
            "GET_VRF": "/appcenter/cisco/ndfc/api/v1/lan-fabric/rest/top-down/fabrics/{}/vrfs",
            "GET_VRF_NET": "/appcenter/cisco/ndfc/api/v1/lan-fabric/rest/top-down/fabrics/{}/networks?vrf-name={}",
            "GET_NET_ATTACH": "/appcenter/cisco/ndfc/api/v1/lan-fabric/rest/top-down/fabrics/{}/networks/attachments?network-names={}",
            "GET_NET_ID": "/appcenter/cisco/ndfc/api/v1/lan-fabric/rest/top-down/fabrics/{}/netinfo",
            "GET_NET": "/appcenter/cisco/ndfc/api/v1/lan-fabric/rest/top-down/fabrics/{}/networks",
            "GET_NET_NAME": "/appcenter/cisco/ndfc/api/v1/lan-fabric/rest/top-down/fabrics/{}/networks/{}",
            "GET_VLAN": "/appcenter/cisco/ndfc/api/v1/lan-fabric/rest/resource-manager/vlan/{}?vlanUsageType=TOP_DOWN_NETWORK_VLAN",
            "GET_NET_STATUS": "/appcenter/cisco/ndfc/api/v1/lan-fabric/rest/top-down/fabrics/{}/networks/{}/status",
            "GET_NET_SWITCH_DEPLOY": "/appcenter/cisco/ndfc/api/v1/lan-fabric/rest/top-down/networks/deploy",
        },
    }

    def __init__(self, module):
        self.module = module
        self.params = module.params
        self.fabric = module.params["fabric"]
        self.config = copy.deepcopy(module.params.get("config"))
        self.check_mode = False
        self.have_create = []
        self.want_create = []
        self.diff_create = []
        self.diff_create_update = []
        # This variable is created specifically to hold all the create payloads which are missing a
        # networkId. These payloads are sent to DCNM out of band (basically in the get_diff_merge())
        # We lose diffs for these without this variable. The content stored here will be helpful for
        # cases like "check_mode" and to print diffs[] in the output of each task.
        self.diff_create_quick = []
        self.have_attach = []
        self.want_attach = []
        self.diff_attach = []
        self.validated = []
        # diff_detach is to list all attachments of a network being deleted, especially for state: OVERRIDDEN
        # The diff_detach and delete operations have to happen before create+attach+deploy for networks being created.
        # This is specifically to address cases where VLAN from a network which is being deleted is used for another
        # network. Without this additional logic, the create+attach+deploy go out first and complain the VLAN is already
        # in use.
        self.diff_detach = []
        self.have_deploy = {}
        self.want_deploy = {}
        self.diff_deploy = {}
        self.diff_undeploy = {}
        self.diff_delete = {}
        self.diff_input_format = []
        self.query = []
        self.deployment_states = {}
        self.dcnm_version = dcnm_version_supported(self.module)
        self.inventory_data = get_fabric_inventory_details(self.module, self.fabric)
        self.ip_sn, self.hn_sn = get_ip_sn_dict(self.inventory_data)
        self.ip_fab, self.sn_fab = get_ip_sn_fabric_dict(self.inventory_data)
        self.fabric_det = get_fabric_details(module, self.fabric)
        self.is_ms_fabric = True if self.fabric_det.get("fabricType") == "MFD" else False
        if self.dcnm_version > 12:
            self.paths = self.dcnm_network_paths[12]
        else:
            self.paths = self.dcnm_network_paths[self.dcnm_version]

        # Get fabric type from parameter (set by action plugin)
        self.fabric_type = module.params.get("_fabric_type")

        if self.fabric_type is None:
            self.module.fail_json(msg="Could not determine fabric type. Please set fabric_type in the playbook")

        self.check_extra_params = True

        self.result = dict(changed=False, diff=[], response=[], warnings=[])

        self.failed_to_rollback = False
        self.WAIT_TIME_FOR_DELETE_LOOP = 5  # in seconds

    @staticmethod
    def find_dict_in_list_by_key_value(search: list, key: str, value: str):
        """
        # Summary

        Find a dictionary in a list of dictionaries.


        ## Raises

        None

        ## Parameters

        -   search: A list of dict
        -   key: The key to lookup in each dict
        -   value: The desired matching value for key

        ## Returns

        Either the first matching dict or None

        ## Usage

        ```python
        content = [{"foo": "bar"}, {"foo": "baz"}]

        match = find_dict_in_list_by_key_value(search=content, key="foo", value="baz")
        print(f"{match}")
        # -> {"foo": "baz"}

        match = find_dict_in_list_by_key_value(search=content, key="foo", value="bingo")
        print(f"{match}")
        # -> None
        ```
        """
        if search is None:
            return None
        match = (d for d in search if d[key] == value)
        return next(match, None)

    def diff_for_attach_deploy(self, want_a, have_a, replace=False):

        attach_list = []
        atch_tor_ports = []

        if not want_a:
            return attach_list

        dep_net = False
        for want in want_a:
            found = False
            if have_a:
                for have in have_a:
                    if want["serialNumber"] == have["serialNumber"]:
                        found = True

                        if want.get("isAttached") is not None:
                            if bool(have["isAttached"]) and bool(want["isAttached"]):
                                torports_configured = False

                                # Handle tor ports first if configured.
                                if want.get("torports"):
                                    for tor_w in want["torports"]:
                                        torports_present = False
                                        if have.get("torports"):
                                            for tor_h in have["torports"]:
                                                if tor_w["switch"] == tor_h["switch"]:
                                                    torports_present = True
                                                    h_tor_ports = tor_h["torPorts"].split(",") if tor_h["torPorts"] else []
                                                    w_tor_ports = tor_w["torPorts"].split(",") if tor_w["torPorts"] else []

                                                    if sorted(h_tor_ports) != sorted(w_tor_ports):
                                                        atch_tor_ports = list(set(w_tor_ports) - set(h_tor_ports))

                                                    if replace:
                                                        atch_tor_ports = w_tor_ports
                                                    else:
                                                        atch_tor_ports.extend(h_tor_ports)

                                                    torconfig = tor_w["switch"] + "(" + ",".join(atch_tor_ports) + ")"
                                                    want.update({"torPorts": torconfig})
                                                    # Update torports_configured to True. If there is no other config change for attach
                                                    # We will still append this attach to attach_list as there is tor port change
                                                    if sorted(atch_tor_ports) != sorted(h_tor_ports):
                                                        torports_configured = True

                                        if not torports_present:
                                            torconfig = tor_w["switch"] + "(" + tor_w["torPorts"] + ")"
                                            want.update({"torPorts": torconfig})
                                            # Update torports_configured to True. If there is no other config change for attach
                                            # We will still append this attach to attach_list as there is tor port change
                                            torports_configured = True

                                    if have.get("torports"):
                                        del have["torports"]

                                elif have.get("torports"):
                                    if replace:
                                        # There are tor ports configured, but it has to be removed as want tor ports are not present
                                        # and state is replaced/overridden. Update torports_configured to True to remove tor ports
                                        want.update({"torPorts": ""})
                                        torports_configured = True

                                    else:
                                        # Dont update torports_configured to True.
                                        # If at all there is any other config change, this attach to will be appended attach_list there
                                        torconfig_list = []
                                        for tor_h in have.get("torports"):
                                            torconfig_list.append(tor_h["switch"] + "(" + tor_h["torPorts"] + ")")
                                        want.update({"torPorts": " ".join(torconfig_list)})

                                    del have["torports"]

                                if want.get("torports"):
                                    del want["torports"]

                                h_sw_ports = have["switchPorts"].split(",") if have["switchPorts"] else []
                                w_sw_ports = want["switchPorts"].split(",") if want["switchPorts"] else []

                                # This is needed to handle cases where vlan is updated after deploying the network
                                # and attachments. This ensures that the attachments before vlan update will use previous
                                # vlan id. All the active attachments on DCNM will have a vlan-id.
                                if have.get("vlan"):
                                    want["vlan"] = have.get("vlan")

                                if sorted(h_sw_ports) != sorted(w_sw_ports):
                                    atch_sw_ports = list(set(w_sw_ports) - set(h_sw_ports))

                                    # Adding some logic which is needed for replace and override.
                                    if replace:
                                        dtach_sw_ports = list(set(h_sw_ports) - set(w_sw_ports))

                                        if not atch_sw_ports and not dtach_sw_ports:
                                            if torports_configured:
                                                del want["isAttached"]
                                                attach_list.append(want)
                                                if bool(want["is_deploy"]):
                                                    dep_net = True

                                            continue

                                        want.update({"switchPorts": (",".join(atch_sw_ports) if atch_sw_ports else "")})
                                        want.update({"detachSwitchPorts": (",".join(dtach_sw_ports) if dtach_sw_ports else "")})

                                        del want["isAttached"]
                                        attach_list.append(want)
                                        if bool(want["is_deploy"]):
                                            dep_net = True
                                        continue

                                    if not atch_sw_ports:
                                        # The attachments in the have consist of attachments in want and more.
                                        if torports_configured:
                                            del want["isAttached"]
                                            attach_list.append(want)
                                            if bool(want["is_deploy"]):
                                                dep_net = True

                                        continue
                                    else:
                                        want.update({"switchPorts": ",".join(atch_sw_ports)})

                                    del want["isAttached"]
                                    attach_list.append(want)
                                    if bool(want["is_deploy"]):
                                        dep_net = True
                                    continue

                                elif torports_configured:
                                    del want["isAttached"]
                                    attach_list.append(want)
                                    if bool(want["is_deploy"]):
                                        dep_net = True
                                    continue

                            if bool(have["isAttached"]) is not bool(want["isAttached"]):
                                # When the attachment is to be detached and undeployed, ignore any changes
                                # to the attach section in the want(i.e in the playbook).

                                if not bool(want["isAttached"]):
                                    del have["isAttached"]
                                    have.update({"deployment": False})
                                    attach_list.append(have)
                                    if bool(want["is_deploy"]):
                                        dep_net = True
                                    continue
                                del want["isAttached"]
                                if want.get("torports"):
                                    torconfig_list = []
                                    for tor_w in want["torports"]:
                                        torconfig_list.append(tor_w["switch"] + "(" + tor_w["torPorts"] + ")")
                                    want.update({"torPorts": " ".join(torconfig_list)})
                                del want["torports"]
                                want.update({"deployment": True})
                                attach_list.append(want)
                                if bool(want["is_deploy"]):
                                    dep_net = True
                                continue

                        if bool(have["deployment"]) is not bool(want["deployment"]):
                            # We hit this section when attachment is successful, but, deployment is stuck in PENDING or
                            # OUT-OF-SYNC. In such cases, we just add the object to deploy list only. have['deployment']
                            # is set to False when deployment is PENDING or OUT-OF-SYNC - ref - get_have()
                            if bool(want["is_deploy"]):
                                dep_net = True

                        if bool(want.get("is_deploy")) is not bool(have.get("is_deploy")):
                            if bool(want.get("is_deploy")):
                                dep_net = True

            if not found:
                if bool(want["isAttached"]):
                    if want.get("torports"):
                        torconfig_list = []
                        for tor_w in want["torports"]:
                            torconfig_list.append(tor_w["switch"] + "(" + tor_w["torPorts"] + ")")
                        want.update({"torPorts": " ".join(torconfig_list)})
                    del want["torports"]
                    del want["isAttached"]
                    want["deployment"] = True
                    attach_list.append(want)
                    if bool(want["is_deploy"]):
                        dep_net = True

        for attach in attach_list[:]:
            for ip, ser in self.ip_sn.items():
                if ser == attach["serialNumber"]:
                    ip_addr = ip
                    break
            is_vpc = self.inventory_data[ip_addr].get("isVpcConfigured")
            if is_vpc is True:
                peer_found = False
                peer_ser = self.inventory_data[ip_addr].get("peerSerialNumber")
                for attch in attach_list:
                    if peer_ser == attch["serialNumber"]:
                        peer_found = True
                if not peer_found:
                    for hav in have_a:
                        if hav["serialNumber"] == peer_ser:
                            havtoattach = copy.deepcopy(hav)
                            havtoattach.update({"switchPorts": ""})
                            del havtoattach["isAttached"]
                            havtoattach["deployment"] = True
                            attach_list.append(havtoattach)
                            break

        # self.module.fail_json(msg="attach done")

        return attach_list, dep_net

    def update_attach_params(self, attach, net_name, deploy):

        torlist = []
        if not attach:
            return {}

        serial = ""
        attach["ip_address"] = dcnm_get_ip_addr_info(self.module, attach["ip_address"], None, None)
        for ip, ser in self.ip_sn.items():
            if ip == attach["ip_address"]:
                serial = ser

        if not serial:
            self.module.fail_json(msg="Fabric: {0} does not have the switch: {1}".format(self.fabric, attach["ip_address"]))

        role = self.inventory_data[attach["ip_address"]].get("switchRole")
        if role.lower() == "spine" or role.lower() == "super spine":
            msg = "Networks cannot be attached to switch {0} with role {1}".format(attach["ip_address"], role)
            self.module.fail_json(msg=msg)

        attach.update({"fabric": self.fabric})
        attach.update({"networkName": net_name})
        attach.update({"serialNumber": serial})
        attach.update({"switchPorts": ",".join(attach["ports"])})
        attach.update({"detachSwitchPorts": ""})  # Is this supported??Need to handle correct
        attach.update({"vlan": 0})
        attach.update({"dot1QVlan": 0})
        attach.update({"untagged": False})
        # This flag is not to be confused for deploy of attachment.
        # "deployment" should be set True for attaching an attachment
        # and set to False for detaching an attachment
        attach.update({"deployment": True})
        attach.update({"isAttached": True})
        attach.update({"extensionValues": ""})
        attach.update({"instanceValues": ""})
        attach.update({"freeformConfig": ""})
        attach.update({"is_deploy": deploy})
        if attach.get("tor_ports"):
            if role.lower() != "leaf":
                msg = "tor_ports for Networks cannot be attached to switch {0} with role {1}".format(attach["ip_address"], role)
                self.module.fail_json(msg=msg)
            for tor in attach.get("tor_ports"):
                torports = {}
                torports.update({"switch": self.inventory_data[tor["ip_address"]].get("logicalName")})
                torports.update({"torPorts": ",".join(tor["ports"])})
                torlist.append(torports)
            del attach["tor_ports"]
        attach.update({"torports": torlist})

        if "deploy" in attach:
            del attach["deploy"]
        del attach["ports"]
        del attach["ip_address"]

        return attach

    def diff_for_create(self, want, have):

        # Possible update scenarios
        # vlanId - Changing vlanId on an already deployed network only affects new attachments
        # gwIpAddress - Changing the gwIpAddress needs all attachments to be re-deployed

        warn_msg = None
        if not have:
            return {}

        # Get skipped attributes for parent fabrics
        skipped_attributes = self.get_skipped_attributes()
        template_mapping = self.get_template_config_mapping()

        # Convert skipped spec attributes to template config keys
        skipped_template_keys = set()
        for attr in skipped_attributes:
            if attr in template_mapping:
                skipped_template_keys.add(template_mapping[attr])

        gw_changed = False
        tg_changed = False
        create = {}
        l2only_changed = False
        vn_changed = False
        intdesc_changed = False
        mtu_changed = False
        arpsup_changed = False
        dhcp1_ip_changed = False
        dhcp2_ip_changed = False
        dhcp3_ip_changed = False
        dhcp1_vrf_changed = False
        dhcp2_vrf_changed = False
        dhcp3_vrf_changed = False
        dhcp_servers_changed = False
        dhcp_loopback_changed = False
        multicast_group_address_changed = False
        gwv6_changed = False
        sec_gw1_changed = False
        sec_gw2_changed = False
        sec_gw3_changed = False
        sec_gw4_changed = False
        trm_en_changed = False
        rt_both_changed = False
        l3gw_onbd_changed = False
        nf_en_changed = False
        intvlan_nfmon_changed = False
        vlan_nfmon_changed = False

        if want.get("networkId") and want["networkId"] != have["networkId"]:
            self.module.fail_json(msg="networkId can not be updated on existing network: {0}".format(want["networkName"]))

        if have["vrf"] != want["vrf"]:
            self.module.fail_json(
                msg="The network {0} existing already can not change"
                " the VRF association from vrf:{1} to vrf:{2}".format(want["networkName"], have["vrf"], want["vrf"])
            )

        json_to_dict_want = json.loads(want["networkTemplateConfig"])
        json_to_dict_have = json.loads(have["networkTemplateConfig"])

        gw_ip_want = json_to_dict_want.get("gatewayIpAddress", "")
        gw_ip_have = json_to_dict_have.get("gatewayIpAddress", "")
        vlanId_want = json_to_dict_want.get("vlanId", "")
        vlanId_have = json_to_dict_have.get("vlanId")
        l2only_want = str(json_to_dict_want.get("isLayer2Only", "")).lower()
        l2only_have = str(json_to_dict_have.get("isLayer2Only", "")).lower()
        vlanName_want = json_to_dict_want.get("vlanName", "")
        vlanName_have = json_to_dict_have.get("vlanName", "")
        intDesc_want = json_to_dict_want.get("intfDescription", "")
        intDesc_have = json_to_dict_have.get("intfDescription", "")
        mtu_want = json_to_dict_want.get("mtu", "")
        mtu_have = json_to_dict_have.get("mtu", "")
        arpsup_want = str(json_to_dict_want.get("suppressArp", "")).lower()
        arpsup_have = str(json_to_dict_have.get("suppressArp", "")).lower()
        dhcp1_ip_want = json_to_dict_want.get("dhcpServerAddr1", "")
        dhcp1_ip_want = json_to_dict_want.get("dhcpServerAddr1", "")
        dhcp1_ip_have = json_to_dict_have.get("dhcpServerAddr1", "")
        dhcp2_ip_want = json_to_dict_want.get("dhcpServerAddr2", "")
        dhcp2_ip_have = json_to_dict_have.get("dhcpServerAddr2", "")
        dhcp3_ip_want = json_to_dict_want.get("dhcpServerAddr3", "")
        dhcp3_ip_have = json_to_dict_have.get("dhcpServerAddr3", "")
        dhcp1_vrf_want = json_to_dict_want.get("vrfDhcp", "")
        dhcp1_vrf_have = json_to_dict_have.get("vrfDhcp", "")
        dhcp2_vrf_want = json_to_dict_want.get("vrfDhcp2", "")
        dhcp2_vrf_have = json_to_dict_have.get("vrfDhcp2", "")
        dhcp3_vrf_want = json_to_dict_want.get("vrfDhcp3", "")
        dhcp3_vrf_have = json_to_dict_have.get("vrfDhcp3", "")
        dhcp_servers_want = json_to_dict_want.get("dhcpServers", "")
        dhcp_servers_have = json_to_dict_have.get("dhcpServers", "")
        dhcp_loopback_want = str(json_to_dict_want.get("loopbackId", ""))
        dhcp_loopback_have = str(json_to_dict_have.get("loopbackId", ""))
        multicast_group_address_want = json_to_dict_want.get("mcastGroup", "")
        multicast_group_address_have = json_to_dict_have.get("mcastGroup", "")
        gw_ipv6_want = json_to_dict_want.get("gatewayIpV6Address", "")
        gw_ipv6_have = json_to_dict_have.get("gatewayIpV6Address", "")
        secip_gw1_want = json_to_dict_want.get("secondaryGW1", "")
        secip_gw1_have = json_to_dict_have.get("secondaryGW1", "")
        secip_gw2_want = json_to_dict_want.get("secondaryGW2", "")
        secip_gw2_have = json_to_dict_have.get("secondaryGW2", "")
        secip_gw3_want = json_to_dict_want.get("secondaryGW3", "")
        secip_gw3_have = json_to_dict_have.get("secondaryGW3", "")
        secip_gw4_want = json_to_dict_want.get("secondaryGW4", "")
        secip_gw4_have = json_to_dict_have.get("secondaryGW4", "")
        trmen_want = str(json_to_dict_want.get("trmEnabled", "")).lower()
        trmen_have = str(json_to_dict_have.get("trmEnabled", "")).lower()
        rt_both_want = str(json_to_dict_want.get("rtBothAuto", "")).lower()
        rt_both_have = json_to_dict_have.get("rtBothAuto", "")
        l3gw_onbd_want = str(json_to_dict_want.get("enableL3OnBorder", "")).lower()
        l3gw_onbd_have = json_to_dict_have.get("enableL3OnBorder", "")
        nf_en_want = str(json_to_dict_want.get("ENABLE_NETFLOW", "")).lower()
        nf_en_have = json_to_dict_have.get("ENABLE_NETFLOW", "")
        intvlan_nfen_want = json_to_dict_want.get("SVI_NETFLOW_MONITOR", "")
        intvlan_nfen_have = json_to_dict_have.get("SVI_NETFLOW_MONITOR", "")
        vlan_nfen_want = json_to_dict_want.get("VLAN_NETFLOW_MONITOR", "")
        vlan_nfen_have = json_to_dict_have.get("VLAN_NETFLOW_MONITOR", "")

        if vlanId_have != "":
            vlanId_have = int(vlanId_have)
        if vlanId_want != "":
            vlanId_want = int(vlanId_want)
        tag_want = json_to_dict_want.get("tag", "")
        tag_have = json_to_dict_have.get("tag")
        if tag_have != "":
            tag_have = int(tag_have)
        if mtu_have != "":
            mtu_have = int(mtu_have)

        if vlanId_want:

            # Build comparison conditions, skipping those in skipped_template_keys
            comparisons = []

            # Always compare network templates
            template_diff = have["networkTemplate"] != want["networkTemplate"]
            comparisons.append(template_diff)

            ext_template_diff = have["networkExtensionTemplate"] != want["networkExtensionTemplate"]
            comparisons.append(ext_template_diff)

            # Compare other attributes only if not skipped
            if "gatewayIpAddress" not in skipped_template_keys:
                gw_diff = gw_ip_have != gw_ip_want
                comparisons.append(gw_diff)

            if "vlanId" not in skipped_template_keys:
                vlan_diff = vlanId_have != vlanId_want
                comparisons.append(vlan_diff)

            if "tag" not in skipped_template_keys:
                tag_diff = tag_have != tag_want
                comparisons.append(tag_diff)

            if "isLayer2Only" not in skipped_template_keys:
                l2_diff = l2only_have != l2only_want
                comparisons.append(l2_diff)

            if "vlanName" not in skipped_template_keys:
                vname_diff = vlanName_have != vlanName_want
                comparisons.append(vname_diff)

            if "intfDescription" not in skipped_template_keys:
                intdesc_diff = intDesc_have != intDesc_want
                comparisons.append(intdesc_diff)

            if "mtu" not in skipped_template_keys:
                mtu_diff = mtu_have != mtu_want
                comparisons.append(mtu_diff)

            if "suppressArp" not in skipped_template_keys:
                arp_diff = arpsup_have != arpsup_want
                comparisons.append(arp_diff)

            if "dhcpServerAddr1" not in skipped_template_keys:
                dhcp1_diff = dhcp1_ip_have != dhcp1_ip_want
                comparisons.append(dhcp1_diff)

            if "dhcpServerAddr2" not in skipped_template_keys:
                dhcp2_diff = dhcp2_ip_have != dhcp2_ip_want
                comparisons.append(dhcp2_diff)

            if "dhcpServerAddr3" not in skipped_template_keys:
                dhcp3_diff = dhcp3_ip_have != dhcp3_ip_want
                comparisons.append(dhcp3_diff)

            if "vrfDhcp" not in skipped_template_keys:
                dhcp1vrf_diff = dhcp1_vrf_have != dhcp1_vrf_want
                comparisons.append(dhcp1vrf_diff)

            if "vrfDhcp2" not in skipped_template_keys:
                dhcp2vrf_diff = dhcp2_vrf_have != dhcp2_vrf_want
                comparisons.append(dhcp2vrf_diff)

            if "vrfDhcp3" not in skipped_template_keys:
                dhcp3vrf_diff = dhcp3_vrf_have != dhcp3_vrf_want
                comparisons.append(dhcp3vrf_diff)

            if "dhcpServers" not in skipped_template_keys:
                dhcp_servers_diff = dhcp_servers_have != dhcp_servers_want
                comparisons.append(dhcp_servers_diff)

            if "loopbackId" not in skipped_template_keys:
                loopback_diff = dhcp_loopback_have != dhcp_loopback_want
                comparisons.append(loopback_diff)

            if "mcastGroup" not in skipped_template_keys:
                mcast_diff = multicast_group_address_have != multicast_group_address_want
                comparisons.append(mcast_diff)

            if "gatewayIpV6Address" not in skipped_template_keys:
                gwv6_diff = gw_ipv6_have != gw_ipv6_want
                comparisons.append(gwv6_diff)

            if "secondaryGW1" not in skipped_template_keys:
                secgw1_diff = secip_gw1_have != secip_gw1_want
                comparisons.append(secgw1_diff)

            if "secondaryGW2" not in skipped_template_keys:
                secgw2_diff = secip_gw2_have != secip_gw2_want
                comparisons.append(secgw2_diff)

            if "secondaryGW3" not in skipped_template_keys:
                secgw3_diff = secip_gw3_have != secip_gw3_want
                comparisons.append(secgw3_diff)

            if "secondaryGW4" not in skipped_template_keys:
                secgw4_diff = secip_gw4_have != secip_gw4_want
                comparisons.append(secgw4_diff)

            if "trmEnabled" not in skipped_template_keys:
                trm_diff = trmen_have != trmen_want
                comparisons.append(trm_diff)

            if "rtBothAuto" not in skipped_template_keys:
                rt_diff = rt_both_have != rt_both_want
                comparisons.append(rt_diff)

            if "enableL3OnBorder" not in skipped_template_keys:
                l3border_diff = l3gw_onbd_have != l3gw_onbd_want
                comparisons.append(l3border_diff)

            if "ENABLE_NETFLOW" not in skipped_template_keys:
                nf_diff = nf_en_have != nf_en_want
                comparisons.append(nf_diff)

            if "SVI_NETFLOW_MONITOR" not in skipped_template_keys:
                svi_nf_diff = intvlan_nfen_have != intvlan_nfen_want
                comparisons.append(svi_nf_diff)

            if "VLAN_NETFLOW_MONITOR" not in skipped_template_keys:
                vlan_nf_diff = vlan_nfen_have != vlan_nfen_want
                comparisons.append(vlan_nf_diff)

            if any(comparisons):
                # The network updates with missing networkId will have to use existing
                # networkId from the instance of the same network on DCNM.

                if vlanId_have != vlanId_want:
                    warn_msg = "The VLAN change will effect only new attachments."

                if gw_ip_have != gw_ip_want:
                    gw_changed = True
                if tag_have != tag_want:
                    tg_changed = True
                if l2only_have != l2only_want:
                    l2only_changed = True
                if vlanName_have != vlanName_want:
                    vn_changed = True
                if intDesc_have != intDesc_want:
                    intdesc_changed = True
                if mtu_have != mtu_want:
                    mtu_changed = True
                if arpsup_have != arpsup_want:
                    arpsup_changed = True
                if dhcp1_ip_have != dhcp1_ip_want:
                    dhcp1_ip_changed = True
                if dhcp2_ip_have != dhcp2_ip_want:
                    dhcp2_ip_changed = True
                if dhcp3_ip_have != dhcp3_ip_want:
                    dhcp3_ip_changed = True
                if dhcp1_vrf_have != dhcp1_vrf_want:
                    dhcp1_vrf_changed = True
                if dhcp2_vrf_have != dhcp2_vrf_want:
                    dhcp2_vrf_changed = True
                if dhcp3_vrf_have != dhcp3_vrf_want:
                    dhcp3_vrf_changed = True
                if dhcp_servers_have != dhcp_servers_want:
                    dhcp_servers_changed = True
                if dhcp_loopback_have != dhcp_loopback_want:
                    dhcp_loopback_changed = True
                if multicast_group_address_have != multicast_group_address_want:
                    multicast_group_address_changed = True
                if gw_ipv6_have != gw_ipv6_want:
                    gwv6_changed = True
                if secip_gw1_have != secip_gw1_want:
                    sec_gw1_changed = True
                if secip_gw2_have != secip_gw2_want:
                    sec_gw2_changed = True
                if secip_gw3_have != secip_gw3_want:
                    sec_gw3_changed = True
                if secip_gw4_have != secip_gw4_want:
                    sec_gw4_changed = True
                if trmen_have != trmen_want:
                    trm_en_changed = True
                if rt_both_have != rt_both_want:
                    rt_both_changed = True
                if l3gw_onbd_have != l3gw_onbd_want:
                    l3gw_onbd_changed = True
                if self.dcnm_version > 11:
                    if nf_en_have != nf_en_want:
                        nf_en_changed = True
                    if intvlan_nfen_have != intvlan_nfen_want:
                        intvlan_nfmon_changed = True
                    if vlan_nfen_have != vlan_nfen_want:
                        vlan_nfmon_changed = True

                want.update({"networkId": have["networkId"]})
                create = want

        else:

            # Build comparison conditions, skipping those in skipped_template_keys
            comparisons = []

            # Always compare network templates
            template_diff = have["networkTemplate"] != want["networkTemplate"]
            comparisons.append(template_diff)

            ext_template_diff = have["networkExtensionTemplate"] != want["networkExtensionTemplate"]
            comparisons.append(ext_template_diff)

            # Compare other attributes only if not skipped
            if "gatewayIpAddress" not in skipped_template_keys:
                gw_diff = gw_ip_have != gw_ip_want
                comparisons.append(gw_diff)

            if "vlanId" not in skipped_template_keys:
                vlan_diff = vlanId_have != vlanId_want
                comparisons.append(vlan_diff)

            if "tag" not in skipped_template_keys:
                tag_diff = tag_have != tag_want
                comparisons.append(tag_diff)

            if "isLayer2Only" not in skipped_template_keys:
                l2_diff = l2only_have != l2only_want
                comparisons.append(l2_diff)

            if "vlanName" not in skipped_template_keys:
                vname_diff = vlanName_have != vlanName_want
                comparisons.append(vname_diff)

            if "intfDescription" not in skipped_template_keys:
                intdesc_diff = intDesc_have != intDesc_want
                comparisons.append(intdesc_diff)

            if "mtu" not in skipped_template_keys:
                mtu_diff = mtu_have != mtu_want
                comparisons.append(mtu_diff)

            if "suppressArp" not in skipped_template_keys:
                arp_diff = arpsup_have != arpsup_want
                comparisons.append(arp_diff)

            if "dhcpServerAddr1" not in skipped_template_keys:
                dhcp1_diff = dhcp1_ip_have != dhcp1_ip_want
                comparisons.append(dhcp1_diff)

            if "dhcpServerAddr2" not in skipped_template_keys:
                dhcp2_diff = dhcp2_ip_have != dhcp2_ip_want
                comparisons.append(dhcp2_diff)

            if "dhcpServerAddr3" not in skipped_template_keys:
                dhcp3_diff = dhcp3_ip_have != dhcp3_ip_want
                comparisons.append(dhcp3_diff)

            if "vrfDhcp" not in skipped_template_keys:
                dhcp1vrf_diff = dhcp1_vrf_have != dhcp1_vrf_want
                comparisons.append(dhcp1vrf_diff)

            if "vrfDhcp2" not in skipped_template_keys:
                dhcp2vrf_diff = dhcp2_vrf_have != dhcp2_vrf_want
                comparisons.append(dhcp2vrf_diff)

            if "vrfDhcp3" not in skipped_template_keys:
                dhcp3vrf_diff = dhcp3_vrf_have != dhcp3_vrf_want
                comparisons.append(dhcp3vrf_diff)

            if "loopbackId" not in skipped_template_keys:
                loopback_diff = dhcp_loopback_have != dhcp_loopback_want
                comparisons.append(loopback_diff)

            if "mcastGroup" not in skipped_template_keys:
                mcast_diff = multicast_group_address_have != multicast_group_address_want
                comparisons.append(mcast_diff)

            if "gatewayIpV6Address" not in skipped_template_keys:
                gwv6_diff = gw_ipv6_have != gw_ipv6_want
                comparisons.append(gwv6_diff)

            if "secondaryGW1" not in skipped_template_keys:
                secgw1_diff = secip_gw1_have != secip_gw1_want
                comparisons.append(secgw1_diff)

            if "secondaryGW2" not in skipped_template_keys:
                secgw2_diff = secip_gw2_have != secip_gw2_want
                comparisons.append(secgw2_diff)

            if "secondaryGW3" not in skipped_template_keys:
                secgw3_diff = secip_gw3_have != secip_gw3_want
                comparisons.append(secgw3_diff)

            if "secondaryGW4" not in skipped_template_keys:
                secgw4_diff = secip_gw4_have != secip_gw4_want
                comparisons.append(secgw4_diff)

            if "trmEnabled" not in skipped_template_keys:
                trm_diff = trmen_have != trmen_want
                comparisons.append(trm_diff)

            if "rtBothAuto" not in skipped_template_keys:
                rt_diff = rt_both_have != rt_both_want
                comparisons.append(rt_diff)

            if "enableL3OnBorder" not in skipped_template_keys:
                l3border_diff = l3gw_onbd_have != l3gw_onbd_want
                comparisons.append(l3border_diff)

            if "ENABLE_NETFLOW" not in skipped_template_keys:
                nf_diff = nf_en_have != nf_en_want
                comparisons.append(nf_diff)

            if "SVI_NETFLOW_MONITOR" not in skipped_template_keys:
                svi_nf_diff = intvlan_nfen_have != intvlan_nfen_want
                comparisons.append(svi_nf_diff)

            if "VLAN_NETFLOW_MONITOR" not in skipped_template_keys:
                vlan_nf_diff = vlan_nfen_have != vlan_nfen_want
                comparisons.append(vlan_nf_diff)

            if any(comparisons):
                # The network updates with missing networkId will have to use existing
                # networkId from the instance of the same network on DCNM.

                if gw_ip_have != gw_ip_want:
                    gw_changed = True
                if tag_have != tag_want:
                    tg_changed = True
                if l2only_have != l2only_want:
                    l2only_changed = True
                if vlanName_have != vlanName_want:
                    vn_changed = True
                if intDesc_have != intDesc_want:
                    intdesc_changed = True
                if mtu_have != mtu_want:
                    mtu_changed = True
                if arpsup_have != arpsup_want:
                    arpsup_changed = True
                if dhcp1_ip_have != dhcp1_ip_want:
                    dhcp1_ip_changed = True
                if dhcp2_ip_have != dhcp2_ip_want:
                    dhcp2_ip_changed = True
                if dhcp3_ip_have != dhcp3_ip_want:
                    dhcp3_ip_changed = True
                if dhcp1_vrf_have != dhcp1_vrf_want:
                    dhcp1_vrf_changed = True
                if dhcp2_vrf_have != dhcp2_vrf_want:
                    dhcp2_vrf_changed = True
                if dhcp3_vrf_have != dhcp3_vrf_want:
                    dhcp3_vrf_changed = True
                if dhcp_servers_have != dhcp_servers_want:
                    dhcp_servers_changed = True
                if dhcp_loopback_have != dhcp_loopback_want:
                    dhcp_loopback_changed = True
                if multicast_group_address_have != multicast_group_address_want:
                    multicast_group_address_changed = True
                if gw_ipv6_have != gw_ipv6_want:
                    gwv6_changed = True
                if secip_gw1_have != secip_gw1_want:
                    sec_gw1_changed = True
                if secip_gw2_have != secip_gw2_want:
                    sec_gw2_changed = True
                if secip_gw3_have != secip_gw3_want:
                    sec_gw3_changed = True
                if secip_gw4_have != secip_gw4_want:
                    sec_gw4_changed = True
                if trmen_have != trmen_want:
                    trm_en_changed = True
                if rt_both_have != rt_both_want:
                    rt_both_changed = True
                if l3gw_onbd_have != l3gw_onbd_want:
                    l3gw_onbd_changed = True
                if self.dcnm_version > 11:
                    if nf_en_have != nf_en_want:
                        nf_en_changed = True
                    if intvlan_nfen_have != intvlan_nfen_want:
                        intvlan_nfmon_changed = True
                    if vlan_nfen_have != vlan_nfen_want:
                        vlan_nfmon_changed = True

                want.update({"networkId": have["networkId"]})
                create = want

        return (
            create,
            gw_changed,
            tg_changed,
            warn_msg,
            l2only_changed,
            vn_changed,
            intdesc_changed,
            mtu_changed,
            arpsup_changed,
            dhcp1_ip_changed,
            dhcp2_ip_changed,
            dhcp3_ip_changed,
            dhcp1_vrf_changed,
            dhcp2_vrf_changed,
            dhcp3_vrf_changed,
            dhcp_servers_changed,
            dhcp_loopback_changed,
            multicast_group_address_changed,
            gwv6_changed,
            sec_gw1_changed,
            sec_gw2_changed,
            sec_gw3_changed,
            sec_gw4_changed,
            trm_en_changed,
            rt_both_changed,
            l3gw_onbd_changed,
            nf_en_changed,
            intvlan_nfmon_changed,
            vlan_nfmon_changed,
        )

    def update_create_params(self, net):

        if not net:
            return net

        state = self.params["state"]

        n_template = net.get("net_template", "Default_Network_Universal")
        ne_template = net.get("net_extension_template", "Default_Network_Extension_Universal")

        if state == "deleted":
            net_upd = {
                "fabric": self.fabric,
                "networkName": net["net_name"],
                "networkId": net.get("net_id", None),  # Network id will be auto generated in get_diff_merge()
                "networkTemplate": n_template,
                "networkExtensionTemplate": ne_template,
            }
        else:
            net_upd = {
                "fabric": self.fabric,
                "vrf": net.get("vrf_name"),
                "networkName": net["net_name"],
                "networkId": net.get("net_id", None),  # Network id will be auto generated in get_diff_merge()
                "networkTemplate": n_template,
                "networkExtensionTemplate": ne_template,
            }

        template_conf = {
            "vlanId": net.get("vlan_id"),
            "gatewayIpAddress": net.get("gw_ip_subnet", ""),
            "isLayer2Only": net.get("is_l2only", False),
            "tag": net.get("routing_tag"),
            "vlanName": net.get("vlan_name", ""),
            "intfDescription": net.get("int_desc", ""),
            "mtu": net.get("mtu_l3intf", ""),
            "suppressArp": net.get("arp_suppress", False),
            "dhcpServerAddr1": net.get("dhcp_srvr1_ip", ""),
            "dhcpServerAddr2": net.get("dhcp_srvr2_ip", ""),
            "dhcpServerAddr3": net.get("dhcp_srvr3_ip", ""),
            "vrfDhcp": net.get("dhcp_srvr1_vrf", ""),
            "vrfDhcp2": net.get("dhcp_srvr2_vrf", ""),
            "vrfDhcp3": net.get("dhcp_srvr3_vrf", ""),
            "dhcpServers": [
                {"srvrAddr": srvr["srvr_ip"], "srvrVrf": srvr["srvr_vrf"]} for srvr in net.get("dhcp_servers", [])
            ],
        }

        dhcp_loopback_val = net.get("dhcp_loopback_id", "")

        template_conf.update({
            "loopbackId": dhcp_loopback_val,
            "mcastGroup": net.get("multicast_group_address", ""),
            "gatewayIpV6Address": net.get("gw_ipv6_subnet", ""),
            "secondaryGW1": net.get("secondary_ip_gw1", ""),
            "secondaryGW2": net.get("secondary_ip_gw2", ""),
            "secondaryGW3": net.get("secondary_ip_gw3", ""),
            "secondaryGW4": net.get("secondary_ip_gw4", ""),
            "trmEnabled": net.get("trm_enable", False),
            "rtBothAuto": net.get("route_target_both", False),
            "enableL3OnBorder": net.get("l3gw_on_border", False),
        })

        if self.dcnm_version > 11:
            template_conf.update(ENABLE_NETFLOW=net.get("netflow_enable", False))
            template_conf.update(SVI_NETFLOW_MONITOR=net.get("intfvlan_nf_monitor", ""))
            template_conf.update(VLAN_NETFLOW_MONITOR=net.get("vlan_nf_monitor", ""))

        if template_conf["vlanId"] is None:
            template_conf["vlanId"] = ""
        if template_conf["tag"] is None:
            template_conf["tag"] = ""
        if template_conf["vlanName"] is None:
            template_conf["vlanName"] = ""
        if template_conf["intfDescription"] is None:
            template_conf["intfDescription"] = ""
        if template_conf["mtu"] is None:
            template_conf["mtu"] = ""
        if template_conf["vrfDhcp"] is None:
            template_conf["vrfDhcp"] = ""
        if template_conf["vrfDhcp2"] is None:
            template_conf["vrfDhcp2"] = ""
        if template_conf["vrfDhcp3"] is None:
            template_conf["vrfDhcp3"] = ""
        if template_conf["dhcpServers"] == []:
            dhcp_srvr_list = []
            if template_conf["dhcpServerAddr1"] != "" and template_conf["vrfDhcp"] != "":
                dhcp_srvr_list.append({"srvrAddr": template_conf["dhcpServerAddr1"], "srvrVrf": template_conf["vrfDhcp"]})
            if template_conf["dhcpServerAddr2"] != "" and template_conf["vrfDhcp2"] != "":
                dhcp_srvr_list.append({"srvrAddr": template_conf["dhcpServerAddr2"], "srvrVrf": template_conf["vrfDhcp2"]})
            if template_conf["dhcpServerAddr3"] != "" and template_conf["vrfDhcp3"] != "":
                dhcp_srvr_list.append({"srvrAddr": template_conf["dhcpServerAddr3"], "srvrVrf": template_conf["vrfDhcp3"]})
            if dhcp_srvr_list != []:
                template_conf["dhcpServers"] = json.dumps(dict(dhcpServers=dhcp_srvr_list), separators=(",", ":"))
            else:
                template_conf["dhcpServers"] = ""
        elif template_conf["dhcpServers"] != []:
            dhcp_srvr_list = template_conf["dhcpServers"]
            if dhcp_srvr_list[0:1]:
                template_conf["dhcpServerAddr1"] = dhcp_srvr_list[0]["srvrAddr"]
                template_conf["vrfDhcp"] = dhcp_srvr_list[0]["srvrVrf"]
            if dhcp_srvr_list[1:2]:
                template_conf["dhcpServerAddr2"] = dhcp_srvr_list[1]["srvrAddr"]
                template_conf["vrfDhcp2"] = dhcp_srvr_list[1]["srvrVrf"]
            if dhcp_srvr_list[2:3]:
                template_conf["dhcpServerAddr3"] = dhcp_srvr_list[2]["srvrAddr"]
                template_conf["vrfDhcp3"] = dhcp_srvr_list[2]["srvrVrf"]
            template_conf["dhcpServers"] = json.dumps(dict(dhcpServers=dhcp_srvr_list), separators=(",", ":"))
        if template_conf["loopbackId"] is None:
            template_conf["loopbackId"] = ""
        if self.is_ms_fabric is True:
            template_conf.pop("mcastGroup")
        else:
            if template_conf["mcastGroup"] is None:
                template_conf["mcastGroup"] = ""
        if template_conf["gatewayIpV6Address"] is None:
            template_conf["gatewayIpV6Address"] = ""
        if template_conf["secondaryGW1"] is None:
            template_conf["secondaryGW1"] = ""
        if template_conf["secondaryGW2"] is None:
            template_conf["secondaryGW2"] = ""
        if template_conf["secondaryGW3"] is None:
            template_conf["secondaryGW3"] = ""
        if template_conf["secondaryGW4"] is None:
            template_conf["secondaryGW4"] = ""
        if self.dcnm_version > 11:
            if template_conf["SVI_NETFLOW_MONITOR"] is None:
                template_conf["SVI_NETFLOW_MONITOR"] = ""
            if template_conf["VLAN_NETFLOW_MONITOR"] is None:
                template_conf["VLAN_NETFLOW_MONITOR"] = ""

        net_upd.update({"networkTemplateConfig": json.dumps(template_conf)})

        return net_upd

    def get_have(self):

        have_create = []
        have_deploy = {}

        curr_networks = []
        dep_networks = []

        l2only_configured = False

        state = self.params["state"]

        method = "GET"
        path = self.paths["GET_VRF"].format(self.fabric)

        vrf_objects = dcnm_send(self.module, method, path)

        missing_fabric, not_ok = self.handle_response(vrf_objects, "query_dcnm")

        if missing_fabric or not_ok:
            msg1 = "Fabric {0} not present on DCNM".format(self.fabric)
            msg2 = "Unable to find VRFs under fabric: {0}".format(self.fabric)

            self.module.fail_json(msg=msg1 if missing_fabric else msg2)
            return

        if not state == "deleted" and not state == "query":
            if self.config:
                for net in self.config:
                    vrf_found = False
                    vrf_missing = net.get("vrf_name", "NA")
                    if (vrf_missing == "NA" or vrf_missing == "") and net.get("is_l2only", False) is True:
                        # set vrf_missing to NA again as it can be ""
                        vrf_missing = "NA"
                        vrf_found = True
                        l2only_configured = True
                        continue
                    if vrf_objects["DATA"]:
                        for vrf in vrf_objects["DATA"]:
                            if vrf_missing == vrf["vrfName"]:
                                vrf_found = True
                                break
                    if not vrf_found:
                        self.module.fail_json(msg="VRF: {0} is missing in fabric: {1}".format(vrf_missing, self.fabric))

        for vrf in vrf_objects["DATA"]:

            path = self.paths["GET_VRF_NET"].format(self.fabric, vrf["vrfName"])

            networks_per_vrf = dcnm_send(self.module, method, path)

            if not networks_per_vrf["DATA"]:
                continue

            for net in networks_per_vrf["DATA"]:
                json_to_dict = json.loads(net["networkTemplateConfig"])
                t_conf = {
                    "vlanId": json_to_dict.get("vlanId", ""),
                    "gatewayIpAddress": json_to_dict.get("gatewayIpAddress", ""),
                    "isLayer2Only": json_to_dict.get("isLayer2Only", False),
                    "tag": json_to_dict.get("tag", ""),
                    "vlanName": json_to_dict.get("vlanName", ""),
                    "intfDescription": json_to_dict.get("intfDescription", ""),
                    "mtu": json_to_dict.get("mtu", ""),
                    "suppressArp": json_to_dict.get("suppressArp", False),
                    "dhcpServerAddr1": json_to_dict.get("dhcpServerAddr1", ""),
                    "dhcpServerAddr2": json_to_dict.get("dhcpServerAddr2", ""),
                    "dhcpServerAddr3": json_to_dict.get("dhcpServerAddr3", ""),
                    "vrfDhcp": json_to_dict.get("vrfDhcp", ""),
                    "vrfDhcp2": json_to_dict.get("vrfDhcp2", ""),
                    "vrfDhcp3": json_to_dict.get("vrfDhcp3", ""),
                    "loopbackId": json_to_dict.get("loopbackId", ""),
                    "mcastGroup": json_to_dict.get("mcastGroup", ""),
                    "gatewayIpV6Address": json_to_dict.get("gatewayIpV6Address", ""),
                    "secondaryGW1": json_to_dict.get("secondaryGW1", ""),
                    "secondaryGW2": json_to_dict.get("secondaryGW2", ""),
                    "secondaryGW3": json_to_dict.get("secondaryGW3", ""),
                    "secondaryGW4": json_to_dict.get("secondaryGW4", ""),
                    "trmEnabled": json_to_dict.get("trmEnabled", False),
                    "rtBothAuto": json_to_dict.get("rtBothAuto", False),
                    "enableL3OnBorder": json_to_dict.get("enableL3OnBorder", False),
                }

                if self.dcnm_version > 11:
                    t_conf.update(ENABLE_NETFLOW=json_to_dict.get("ENABLE_NETFLOW", False))
                    t_conf.update(SVI_NETFLOW_MONITOR=json_to_dict.get("SVI_NETFLOW_MONITOR", ""))
                    t_conf.update(VLAN_NETFLOW_MONITOR=json_to_dict.get("VLAN_NETFLOW_MONITOR", ""))

                # Remove mcastGroup when Fabric is MSD
                if "mcastGroup" not in json_to_dict:
                    del t_conf["mcastGroup"]

                net.update({"networkTemplateConfig": json.dumps(t_conf)})
                del net["displayName"]
                del net["serviceNetworkTemplate"]
                del net["source"]

                curr_networks.append(net["networkName"])

                have_create.append(net)

        if l2only_configured is True or state == "deleted":
            path = self.paths["GET_VRF_NET"].format(self.fabric, "NA")
            networks_per_navrf = dcnm_send(self.module, method, path)

            if networks_per_navrf.get("DATA"):
                for l2net in networks_per_navrf["DATA"]:
                    json_to_dict = json.loads(l2net["networkTemplateConfig"])
                    if (json_to_dict.get("vrfName", "")) == "NA":
                        t_conf = {
                            "vlanId": json_to_dict.get("vlanId", ""),
                            "gatewayIpAddress": json_to_dict.get("gatewayIpAddress", ""),
                            "isLayer2Only": json_to_dict.get("isLayer2Only", False),
                            "tag": json_to_dict.get("tag", ""),
                            "vlanName": json_to_dict.get("vlanName", ""),
                            "intfDescription": json_to_dict.get("intfDescription", ""),
                            "mtu": json_to_dict.get("mtu", ""),
                            "suppressArp": json_to_dict.get("suppressArp", False),
                            "dhcpServerAddr1": json_to_dict.get("dhcpServerAddr1", ""),
                            "dhcpServerAddr2": json_to_dict.get("dhcpServerAddr2", ""),
                            "dhcpServerAddr3": json_to_dict.get("dhcpServerAddr3", ""),
                            "vrfDhcp": json_to_dict.get("vrfDhcp", ""),
                            "vrfDhcp2": json_to_dict.get("vrfDhcp2", ""),
                            "vrfDhcp3": json_to_dict.get("vrfDhcp3", ""),
                            "loopbackId": json_to_dict.get("loopbackId", ""),
                            "mcastGroup": json_to_dict.get("mcastGroup", ""),
                            "gatewayIpV6Address": json_to_dict.get("gatewayIpV6Address", ""),
                            "secondaryGW1": json_to_dict.get("secondaryGW1", ""),
                            "secondaryGW2": json_to_dict.get("secondaryGW2", ""),
                            "secondaryGW3": json_to_dict.get("secondaryGW3", ""),
                            "secondaryGW4": json_to_dict.get("secondaryGW4", ""),
                            "trmEnabled": json_to_dict.get("trmEnabled", False),
                            "rtBothAuto": json_to_dict.get("rtBothAuto", False),
                            "enableL3OnBorder": json_to_dict.get("enableL3OnBorder", False),
                        }

                        if self.dcnm_version > 11:
                            t_conf.update(ENABLE_NETFLOW=json_to_dict.get("ENABLE_NETFLOW", False))
                            t_conf.update(SVI_NETFLOW_MONITOR=json_to_dict.get("SVI_NETFLOW_MONITOR", ""))
                            t_conf.update(VLAN_NETFLOW_MONITOR=json_to_dict.get("VLAN_NETFLOW_MONITOR", ""))

                        l2net.update({"networkTemplateConfig": json.dumps(t_conf)})
                        del l2net["displayName"]
                        del l2net["serviceNetworkTemplate"]
                        del l2net["source"]

                        curr_networks.append(l2net["networkName"])

                        have_create.append(l2net)

        if not curr_networks:
            return

        net_attach_objects = dcnm_get_url(
            self.module,
            self.fabric,
            self.paths["GET_NET_ATTACH"],
            ",".join(curr_networks),
            "networks",
        )

        if not net_attach_objects["DATA"]:
            return

        for net_attach in net_attach_objects["DATA"]:
            if not net_attach.get("lanAttachList"):
                continue
            attach_list = net_attach["lanAttachList"]
            dep_net = ""
            for attach in attach_list:
                torlist = []
                attach_state = bool(attach.get("isLanAttached", False))
                deploy = attach_state
                deployed = False
                if attach_state and (attach["lanAttachState"] == "OUT-OF-SYNC" or attach["lanAttachState"] == "PENDING"):
                    deployed = False
                elif attach_state and (attach["lanAttachState"] == "IN-SYNC" or attach["lanAttachState"] == "DEPLOYED"):
                    deployed = True

                if bool(deployed):
                    dep_net = attach["networkName"]

                sn = attach["switchSerialNo"]
                vlan = attach["vlanId"]

                if attach["portNames"] and re.match(r"\S+\(\S+\d+\/\d+\)", attach["portNames"]):
                    for idx, sw_list in enumerate(re.findall(r"\S+\(\S+\d+\/\d+\)", attach["portNames"])):
                        torports = {}
                        sw = sw_list.split("(")
                        eth_list = sw[1].split(")")
                        if idx == 0:
                            ports = eth_list[0]
                            continue
                        torports.update({"switch": sw[0]})
                        torports.update({"torPorts": eth_list[0]})
                        torlist.append(torports)
                    attach.update({"torports": torlist})
                else:
                    ports = attach["portNames"]

                # The deletes and updates below are done to update the incoming dictionary format to
                # match to what the outgoing payload requirements mandate.
                # Ex: 'vlanId' in the attach section of incoming payload needs to be changed to 'vlan'
                # on the attach section of outgoing payload.

                del attach["vlanId"]
                del attach["switchSerialNo"]
                del attach["switchName"]
                del attach["switchRole"]
                del attach["ipAddress"]
                del attach["lanAttachState"]
                del attach["isLanAttached"]
                del attach["fabricName"]
                del attach["portNames"]
                del attach["switchDbId"]
                del attach["networkId"]

                if "displayName" in attach.keys():
                    del attach["displayName"]
                if "interfaceGroups" in attach.keys():
                    del attach["interfaceGroups"]

                attach.update({"fabric": self.fabric})
                attach.update({"vlan": vlan})
                attach.update({"serialNumber": sn})
                attach.update({"deployment": deploy})
                attach.update({"extensionValues": ""})
                attach.update({"instanceValues": ""})
                attach.update({"freeformConfig": ""})
                attach.update({"isAttached": attach_state})
                attach.update({"dot1QVlan": 0})
                attach.update({"detachSwitchPorts": ""})
                attach.update({"switchPorts": ports})
                attach.update({"untagged": False})
                attach.update({"is_deploy": deployed})

            if dep_net:
                dep_networks.append(dep_net)

        have_attach = net_attach_objects["DATA"]

        if dep_networks:
            have_deploy.update({"networkNames": ",".join(dep_networks)})

        self.have_create = have_create
        self.have_attach = have_attach
        self.have_deploy = have_deploy

    def get_want(self):

        want_create = []
        want_attach = []
        want_deploy = {}

        all_networks = ""

        if not self.config:
            return

        for net in self.validated:
            net_attach = {}
            networks = []

            net_deploy = net.get("deploy", True)

            want_create.append(self.update_create_params(net))

            if not net.get("attach"):
                continue
            for attach in net["attach"]:
                deploy = net_deploy
                networks.append(self.update_attach_params(attach, net["net_name"], deploy))
            if networks:
                for attch in net["attach"]:
                    for ip, ser in self.ip_sn.items():
                        if ser == attch["serialNumber"]:
                            ip_address = ip
                            break
                    # deploy = attch["deployment"]
                    is_vpc = self.inventory_data[ip_address].get("isVpcConfigured")
                    if is_vpc is True:
                        peer_found = False
                        peer_ser = self.inventory_data[ip_address].get("peerSerialNumber")
                        for network in networks:
                            if peer_ser == network["serialNumber"]:
                                peer_found = True
                                break
                        if not peer_found:
                            msg = "Switch {0} in fabric {1} is configured for vPC, " "please attach the peer switch also to network".format(
                                ip_address, self.fabric
                            )
                            self.module.fail_json(msg=msg)
                            # This code add the peer switch in vpc cases automatically
                            # As of now UI return error in such cases. Uncomment this if
                            # UI behaviour changes
                            # attach_dict = dict(ip_address="", ports=[], deploy=True)
                            # for ip, ser in self.ip_sn.items():
                            #     if ser == peer_ser:
                            #         ip_addr = ip
                            #         break
                            # attach_dict.update({"ip_address": ip_addr})
                            # networks.append(
                            #     self.update_attach_params(
                            #         attach_dict, net["net_name"], deploy
                            #     )
                            # )
                net_attach.update({"networkName": net["net_name"]})
                net_attach.update({"lanAttachList": networks})
                want_attach.append(net_attach)

            all_networks += net["net_name"] + ","

        if all_networks:
            want_deploy.update({"networkNames": all_networks[:-1]})

        self.want_create = want_create
        self.want_attach = want_attach
        self.want_deploy = want_deploy

    def check_want_networks_deployment_state(self):
        """
        Check deployment state of wanted networks and wait for networks that are not
        in pending, out-of-sync, or deployed state to become ready before proceeding.

        This method should be called right after get_have() to ensure networks from
        the playbook (want) are in a stable state before making any changes.
        """

        time.sleep(3)
        networks_to_check = set()

        # Get networks from want_create that exist in DCNM and need to be checked
        for want_net in self.want_create:
            want_net_name = want_net['networkName']

            # Find corresponding network in have_attach to see if it exists
            have_net = next(
                (net for net in self.have_attach if net["networkName"] == want_net_name),
                None
            )

            if have_net:
                # Network exists in DCNM, check if any attachments need deployment check
                needs_check = False
                if have_net.get("lanAttachList"):
                    for attach in have_net["lanAttachList"]:
                        # Check if attachment is not fully deployed (is_deploy=False means not IN-SYNC)
                        if not attach.get("is_deploy", False):
                            needs_check = True
                            break

                if needs_check:
                    networks_to_check.add(want_net_name)

        # Wait for networks to be in ready state before proceeding
        if networks_to_check:
            networks_list = list(networks_to_check)
            deployment_states = self.wait_for_deploy_ready(networks_list)

            # Store deployment_states as instance variable for use in diff methods
            self.deployment_states = deployment_states

            # Check if any networks failed to reach ready state
            # Success states: DEPLOYED, PENDING, OUT-OF-SYNC, NA
            # Failure states: FAILED, TIMEOUT and any other unexpected states
            failed_networks = [net for net, state in deployment_states.items()
                               if state not in ['DEPLOYED', 'PENDING', 'OUT-OF-SYNC', 'NA']]

            if failed_networks:
                error_msg = f"Pre-operation deployment check failed. Want networks not ready: {failed_networks}. Network states: {deployment_states}"

                # Call failure immediately for failed networks
                self.failure(error_msg)
        else:
            # Initialize empty deployment_states when no networks need checking
            self.deployment_states = {}

    def get_diff_delete(self):

        diff_detach = []
        diff_undeploy = {}
        diff_delete = {}

        all_nets = ""

        if self.config:

            for want_c in self.want_create:
                if not next(
                    (have_c for have_c in self.have_create if have_c["networkName"] == want_c["networkName"]),
                    None,
                ):
                    continue
                diff_delete.update({want_c["networkName"]: "DEPLOYED"})

                have_a = next(
                    (attach for attach in self.have_attach if attach["networkName"] == want_c["networkName"]),
                    None,
                )

                if not have_a:
                    continue

                to_del = []
                atch_h = have_a["lanAttachList"]
                for a_h in atch_h:
                    if a_h["isAttached"]:
                        del a_h["isAttached"]
                        a_h.update({"deployment": False})
                        to_del.append(a_h)
                if to_del:
                    have_a.update({"lanAttachList": to_del})
                    diff_detach.append(have_a)
                    all_nets += have_a["networkName"] + ","
            if all_nets:
                diff_undeploy.update({"networkNames": all_nets[:-1]})

        else:
            for have_a in self.have_attach:
                to_del = []
                atch_h = have_a["lanAttachList"]
                for a_h in atch_h:
                    if a_h["isAttached"]:
                        del a_h["isAttached"]
                        a_h.update({"deployment": False})
                        to_del.append(a_h)
                if to_del:
                    have_a.update({"lanAttachList": to_del})
                    diff_detach.append(have_a)
                    all_nets += have_a["networkName"] + ","

                diff_delete.update({have_a["networkName"]: "DEPLOYED"})
            if all_nets:
                diff_undeploy.update({"networkNames": all_nets[:-1]})

        self.diff_detach = diff_detach
        self.diff_undeploy = diff_undeploy
        self.diff_delete = diff_delete

    def get_diff_override(self):

        all_nets = ""
        diff_delete = {}

        warn_msg = self.get_diff_replace()

        diff_create = self.diff_create
        diff_attach = self.diff_attach
        diff_detach = self.diff_detach
        diff_deploy = self.diff_deploy
        diff_undeploy = self.diff_undeploy

        for have_a in self.have_attach:
            # This block will take care of deleting all the networks that are only present on DCNM but not on playbook
            # The "if not found" block will go through all attachments under those networks and update them so that
            # they will be detached and also the network name will be added to delete payload.

            found = next(
                (net for net in self.want_create if net["networkName"] == have_a["networkName"]),
                None,
            )

            to_del = []
            if not found:
                atch_h = have_a["lanAttachList"]
                for a_h in atch_h:
                    if a_h["isAttached"]:
                        del a_h["isAttached"]
                        a_h.update({"deployment": False})
                        to_del.append(a_h)

                if to_del:
                    have_a.update({"lanAttachList": to_del})
                    diff_detach.append(have_a)
                    all_nets += have_a["networkName"] + ","

                # The following is added just to help in deletion, we need to wait for detach transaction to complete
                # before attempting to delete the network.
                diff_delete.update({have_a["networkName"]: "DEPLOYED"})

        if all_nets:
            diff_undeploy.update({"networkNames": all_nets[:-1]})

        self.diff_create = diff_create
        self.diff_attach = diff_attach
        self.diff_deploy = diff_deploy
        self.diff_undeploy = diff_undeploy
        self.diff_delete = diff_delete
        self.diff_detach = diff_detach
        return warn_msg

    def get_diff_replace(self):

        all_nets = ""

        warn_msg = self.get_diff_merge(replace=True)
        diff_create = self.diff_create
        diff_attach = self.diff_attach
        diff_deploy = self.diff_deploy

        for have_a in self.have_attach:
            r_net_list = []
            h_in_w = False
            for want_a in self.want_attach:
                # This block will take care of deleting any attachments that are present only on DCNM
                # but, not on the playbook. In this case, the playbook will have a network and few attaches under it,
                # but, the attaches may be different to what the DCNM has for the same network.
                if have_a["networkName"] == want_a["networkName"]:
                    h_in_w = True
                    atch_h = have_a["lanAttachList"]
                    atch_w = want_a.get("lanAttachList")

                    for a_h in atch_h:
                        if not a_h["isAttached"]:
                            continue
                        a_match = False

                        if atch_w:
                            for a_w in atch_w:
                                if a_h["serialNumber"] == a_w["serialNumber"]:
                                    # Have is already in diff, no need to continue looking for it.
                                    a_match = True
                                    break
                        if not a_match:
                            del a_h["isAttached"]
                            a_h.update({"deployment": False})
                            r_net_list.append(a_h)
                    break

            if not h_in_w:
                # This block will take care of deleting all the attachments which are in DCNM but
                # are not mentioned in the playbook. The playbook just has the network, but, does not have any attach
                # under it.
                found = next(
                    (net for net in self.want_create if net["networkName"] == have_a["networkName"]),
                    None,
                )
                if found:
                    atch_h = have_a["lanAttachList"]
                    for a_h in atch_h:
                        if not a_h["isAttached"]:
                            continue
                        del a_h["isAttached"]
                        a_h.update({"deployment": False})
                        r_net_list.append(a_h)

            if r_net_list:
                in_diff = False
                for d_attach in self.diff_attach:
                    if have_a["networkName"] == d_attach["networkName"]:
                        in_diff = True
                        d_attach["lanAttachList"].extend(r_net_list)
                        break

                if not in_diff:
                    r_net_dict = {
                        "networkName": have_a["networkName"],
                        "lanAttachList": r_net_list,
                    }
                    diff_attach.append(r_net_dict)
                    all_nets += have_a["networkName"] + ","

        if all_nets:
            modified_all_nets = copy.deepcopy(all_nets[:-1].split(","))
            # If the playbook sets the deploy key to False, then we need to remove the network from the deploy list.
            for net in all_nets[:-1].split(","):
                want_net_data = self.find_dict_in_list_by_key_value(search=self.config, key="net_name", value=net)
                if (want_net_data is not None) and (want_net_data.get("deploy") is False):
                    modified_all_nets.remove(net)
            all_nets = ",".join(modified_all_nets)

        if not all_nets:
            self.diff_create = diff_create
            self.diff_attach = diff_attach
            self.diff_deploy = diff_deploy
            return warn_msg

        if not self.diff_deploy:
            diff_deploy.update({"networkNames": all_nets})
        else:
            nets = self.diff_deploy["networkNames"] + "," + all_nets
            diff_deploy.update({"networkNames": nets})

        self.diff_create = diff_create
        self.diff_attach = diff_attach
        self.diff_deploy = diff_deploy
        return warn_msg

    def get_diff_merge(self, replace=False):

        #
        # Special cases:
        # 1. Update gateway on an existing network:
        #    We need to use the network_update API with PUT method to update the nw with new gw.
        #    attach logic remains same, but, we need to re-deploy the network in any case to reflect the new gw.
        # 2. Update vlan-id on an existing network:
        #    This change will only affect new attachments of the same network.
        # 3. Auto generate networkId if its not mentioned by user:
        #    In this case, we need to query the DCNM to get a usable ID and use it in the payload.
        #    And also, any such network create requests need to be pushed individually(not bulk op).

        diff_create = []
        diff_create_update = []
        diff_create_quick = []
        diff_attach = []
        diff_deploy = {}
        prev_net_id_fetched = None

        gw_changed = {}
        tg_changed = {}
        warn_msg = None
        l2only_changed = {}
        vn_changed = {}
        intdesc_changed = {}
        mtu_changed = {}
        arpsup_changed = {}
        dhcp1_ip_changed = {}
        dhcp2_ip_changed = {}
        dhcp3_ip_changed = {}
        dhcp1_vrf_changed = {}
        dhcp2_vrf_changed = {}
        dhcp3_vrf_changed = {}
        dhcp_servers_changed = {}
        dhcp_loopback_changed = {}
        multicast_group_address_changed = {}
        gwv6_changed = {}
        sec_gw1_changed = {}
        sec_gw2_changed = {}
        sec_gw3_changed = {}
        sec_gw4_changed = {}
        trm_en_changed = {}
        rt_both_changed = {}
        l3gw_onbd_changed = {}
        nf_en_changed = {}
        intvlan_nfmon_changed = {}
        vlan_nfmon_changed = {}

        for want_c in self.want_create:
            found = False
            for have_c in self.have_create:
                if want_c["networkName"] == have_c["networkName"]:

                    found = True
                    (
                        diff,
                        gw_chg,
                        tg_chg,
                        warn_msg,
                        l2only_chg,
                        vn_chg,
                        idesc_chg,
                        mtu_chg,
                        arpsup_chg,
                        dhcp1_ip_chg,
                        dhcp2_ip_chg,
                        dhcp3_ip_chg,
                        dhcp1_vrf_chg,
                        dhcp2_vrf_chg,
                        dhcp3_vrf_chg,
                        dhcp_servers_chg,
                        dhcp_loopbk_chg,
                        mcast_grp_chg,
                        gwv6_chg,
                        sec_gw1_chg,
                        sec_gw2_chg,
                        sec_gw3_chg,
                        sec_gw4_chg,
                        trm_en_chg,
                        rt_both_chg,
                        l3gw_onbd_chg,
                        nf_en_chg,
                        intvlan_nfmon_chg,
                        vlan_nfmon_chg,
                    ) = self.diff_for_create(want_c, have_c)

                    gw_changed.update({want_c["networkName"]: gw_chg})
                    tg_changed.update({want_c["networkName"]: tg_chg})
                    l2only_changed.update({want_c["networkName"]: l2only_chg})
                    vn_changed.update({want_c["networkName"]: vn_chg})
                    intdesc_changed.update({want_c["networkName"]: idesc_chg})
                    mtu_changed.update({want_c["networkName"]: mtu_chg})
                    arpsup_changed.update({want_c["networkName"]: arpsup_chg})
                    dhcp1_ip_changed.update({want_c["networkName"]: dhcp1_ip_chg})
                    dhcp2_ip_changed.update({want_c["networkName"]: dhcp2_ip_chg})
                    dhcp3_ip_changed.update({want_c["networkName"]: dhcp3_ip_chg})
                    dhcp1_vrf_changed.update({want_c["networkName"]: dhcp1_vrf_chg})
                    dhcp2_vrf_changed.update({want_c["networkName"]: dhcp2_vrf_chg})
                    dhcp3_vrf_changed.update({want_c["networkName"]: dhcp3_vrf_chg})
                    dhcp_servers_changed.update({want_c["networkName"]: dhcp_servers_chg})
                    dhcp_loopback_changed.update({want_c["networkName"]: dhcp_loopbk_chg})
                    if self.is_ms_fabric is False:
                        multicast_group_address_changed.update({want_c["networkName"]: mcast_grp_chg})
                    gwv6_changed.update({want_c["networkName"]: gwv6_chg})
                    sec_gw1_changed.update({want_c["networkName"]: sec_gw1_chg})
                    sec_gw2_changed.update({want_c["networkName"]: sec_gw2_chg})
                    sec_gw3_changed.update({want_c["networkName"]: sec_gw3_chg})
                    sec_gw4_changed.update({want_c["networkName"]: sec_gw4_chg})
                    trm_en_changed.update({want_c["networkName"]: trm_en_chg})
                    rt_both_changed.update({want_c["networkName"]: rt_both_chg})
                    l3gw_onbd_changed.update({want_c["networkName"]: l3gw_onbd_chg})
                    nf_en_changed.update({want_c["networkName"]: nf_en_chg})
                    intvlan_nfmon_changed.update({want_c["networkName"]: intvlan_nfmon_chg})
                    vlan_nfmon_changed.update({want_c["networkName"]: vlan_nfmon_chg})
                    if diff:
                        diff_create_update.append(diff)
                    break
            if not found:
                net_id = want_c.get("networkId", None)

                if not net_id:
                    # networkId(VNI-id) is not provided by user.
                    # Need to query DCNM to fetch next available networkId and use it here.

                    method = "POST"

                    attempt = 0
                    while attempt < 10:
                        attempt += 1
                        path = self.paths["GET_NET_ID"].format(self.fabric)
                        if self.dcnm_version > 11:
                            net_id_obj = dcnm_send(self.module, "GET", path)
                        else:
                            net_id_obj = dcnm_send(self.module, method, path)

                        missing_fabric, not_ok = self.handle_response(net_id_obj, "query_dcnm")

                        if missing_fabric or not_ok:
                            msg1 = "Fabric {0} not present on DCNM".format(self.fabric)
                            msg2 = "Unable to generate networkId for network: {0} " "under fabric: {1}".format(want_c["networkName"], self.fabric)

                            self.module.fail_json(msg=msg1 if missing_fabric else msg2)

                        if not net_id_obj["DATA"]:
                            continue

                        if self.dcnm_version == 11:
                            net_id = net_id_obj["DATA"].get("segmentId")
                        elif self.dcnm_version >= 12:
                            net_id = net_id_obj["DATA"].get("l2vni")
                        else:
                            msg = "Unsupported DCNM version: version {0}".format(self.dcnm_version)
                            self.module.fail_json(msg)

                        if net_id != prev_net_id_fetched:
                            want_c.update({"networkId": net_id})
                            prev_net_id_fetched = net_id
                            break

                    if not net_id:
                        self.module.fail_json(
                            msg="Unable to generate networkId for network: {0} " "under fabric: {1}".format(want_c["networkName"], self.fabric)
                        )

                    create_path = self.paths["GET_NET"].format(self.fabric)
                    diff_create_quick.append(want_c)

                    if self.module.check_mode:
                        continue

                    resp = dcnm_send(self.module, method, create_path, json.dumps(want_c))
                    self.result["response"].append(resp)
                    fail, self.result["changed"] = self.handle_response(resp, "create")
                    if fail:
                        self.failure(resp)

                else:
                    diff_create.append(want_c)

        # Check for deployment needed due to configuration changes (without attachment changes)
        all_nets = []
        for want_a in self.want_attach:
            dep_net = ""
            found = False
            for have_a in self.have_attach:
                if want_a["networkName"] == have_a["networkName"]:

                    found = True
                    diff, net = self.diff_for_attach_deploy(want_a["lanAttachList"], have_a["lanAttachList"], replace)

                    if diff:
                        base = want_a.copy()
                        del base["lanAttachList"]
                        base.update({"lanAttachList": diff})
                        diff_attach.append(base)
                        if net:
                            dep_net = want_a["networkName"]
                    else:
                        # Check if any configuration changes require deployment
                        network_name = want_a["networkName"]

                        if (
                            net
                            or gw_changed.get(want_a["networkName"], False)
                            or tg_changed.get(want_a["networkName"], False)
                            or l2only_changed.get(want_a["networkName"], False)
                            or vn_changed.get(want_a["networkName"], False)
                            or intdesc_changed.get(want_a["networkName"], False)
                            or mtu_changed.get(want_a["networkName"], False)
                            or arpsup_changed.get(want_a["networkName"], False)
                            or dhcp1_ip_changed.get(want_a["networkName"], False)
                            or dhcp2_ip_changed.get(want_a["networkName"], False)
                            or dhcp3_ip_changed.get(want_a["networkName"], False)
                            or dhcp1_vrf_changed.get(want_a["networkName"], False)
                            or dhcp2_vrf_changed.get(want_a["networkName"], False)
                            or dhcp3_vrf_changed.get(want_a["networkName"], False)
                            or dhcp_loopback_changed.get(want_a["networkName"], False)
                            or multicast_group_address_changed.get(want_a["networkName"], False)
                            or gwv6_changed.get(want_a["networkName"], False)
                            or sec_gw1_changed.get(want_a["networkName"], False)
                            or sec_gw2_changed.get(want_a["networkName"], False)
                            or sec_gw3_changed.get(want_a["networkName"], False)
                            or sec_gw4_changed.get(want_a["networkName"], False)
                            or trm_en_changed.get(want_a["networkName"], False)
                            or rt_both_changed.get(want_a["networkName"], False)
                            or l3gw_onbd_changed.get(want_a["networkName"], False)
                            or nf_en_changed.get(want_a["networkName"], False)
                            or intvlan_nfmon_changed.get(want_a["networkName"], False)
                            or vlan_nfmon_changed.get(want_a["networkName"], False)
                        ):
                            dep_net = want_a["networkName"]

            if not found and want_a.get("lanAttachList"):
                atch_list = []
                for attach in want_a["lanAttachList"]:
                    # Saftey check
                    if attach.get("isAttached"):
                        if attach.get("torports"):
                            torconfig_list = []
                            for tor_w in attach["torports"]:
                                torconfig_list.append(tor_w["switch"] + "(" + tor_w["torPorts"] + ")")
                            attach.update({"torPorts": " ".join(torconfig_list)})
                        del attach["torports"]
                        del attach["isAttached"]
                        atch_list.append(attach)
                if atch_list:
                    base = want_a.copy()
                    del base["lanAttachList"]
                    base.update({"lanAttachList": atch_list})
                    diff_attach.append(base)
                    if bool(attach["is_deploy"]):
                        dep_net = want_a["networkName"]
                for atch in atch_list:
                    atch["deployment"] = True

            if dep_net:
                all_nets.append(dep_net)

        modified_all_nets = copy.deepcopy(all_nets)
        if all_nets:
            # If the playbook sets the deploy key to False, then we need to remove the network from the deploy list.
            for net in all_nets:
                want_net_data = self.find_dict_in_list_by_key_value(search=self.config, key="net_name", value=net)
                if (want_net_data is not None) and (want_net_data.get("deploy") is False):
                    modified_all_nets.remove(net)

        # Check for networks that have deploy=True in config but are not in deployed state
        # Use deployment_states from check_want_networks_deployment_state() instead of new API calls
        additional_deploy_nets = []

        for cfg in self.config:
            net_name = cfg.get("net_name")
            deploy_setting = cfg.get("deploy", True)  # Default to True if not specified

            # Only check networks that have deploy=True and are not already in modified_all_nets
            if deploy_setting and net_name and net_name not in modified_all_nets:
                # Check if this network exists in DCNM (have_attach or have_create)
                network_exists = False
                for have_net in self.have_create:
                    if have_net.get("networkName") == net_name:
                        network_exists = True
                        break

                if not network_exists:
                    for have_net in self.have_attach:
                        if have_net.get("networkName") == net_name:
                            network_exists = True
                            break

                if network_exists:
                    # Check deployment status from cached deployment_states
                    if net_name in self.deployment_states:
                        network_status = self.deployment_states[net_name]

                        # Add to deployment if not in DEPLOYED or NA state
                        if network_status not in ["DEPLOYED", "NA"]:
                            additional_deploy_nets.append(net_name)

        # Add additional networks to the deployment list (avoid duplicates)
        if additional_deploy_nets:
            original_count = len(modified_all_nets)
            modified_all_nets.extend(additional_deploy_nets)
            # Remove duplicates by converting to set and back to list
            modified_all_nets = list(set(modified_all_nets))
            final_count = len(modified_all_nets)
            added_count = final_count - original_count

        if modified_all_nets:
            diff_deploy.update({"networkNames": ",".join(modified_all_nets)})

        self.diff_create = diff_create
        self.diff_create_update = diff_create_update
        self.diff_attach = diff_attach
        self.diff_deploy = diff_deploy
        self.diff_create_quick = diff_create_quick

        return warn_msg

    def format_diff(self):

        diff = []

        diff_create = copy.deepcopy(self.diff_create)
        diff_create_quick = copy.deepcopy(self.diff_create_quick)
        diff_create_update = copy.deepcopy(self.diff_create_update)
        diff_attach = copy.deepcopy(self.diff_attach)
        diff_detach = copy.deepcopy(self.diff_detach)
        diff_deploy = self.diff_deploy["networkNames"].split(",") if self.diff_deploy else []
        diff_undeploy = self.diff_undeploy["networkNames"].split(",") if self.diff_undeploy else []

        diff_create.extend(diff_create_quick)
        diff_create.extend(diff_create_update)
        diff_attach.extend(diff_detach)
        diff_deploy.extend(diff_undeploy)

        for want_d in diff_create:

            found_a = next(
                (net for net in diff_attach if net["networkName"] == want_d["networkName"]),
                None,
            )

            found_c = want_d

            json_to_dict = json.loads(found_c["networkTemplateConfig"])

            found_c.update({"net_name": found_c["networkName"]})
            found_c.update({"vrf_name": found_c.get("vrf", "NA")})
            found_c.update({"net_id": found_c["networkId"]})
            found_c.update({"vlan_id": json_to_dict.get("vlanId", "")})
            found_c.update({"gw_ip_subnet": json_to_dict.get("gatewayIpAddress", "")})
            found_c.update({"net_template": found_c["networkTemplate"]})
            found_c.update({"net_extension_template": found_c["networkExtensionTemplate"]})
            found_c.update({"is_l2only": json_to_dict.get("isLayer2Only", False)})
            found_c.update({"vlan_name": json_to_dict.get("vlanName", "")})
            found_c.update({"int_desc": json_to_dict.get("intfDescription", "")})
            found_c.update({"mtu_l3intf": json_to_dict.get("mtu", "")})
            found_c.update({"arp_suppress": json_to_dict.get("suppressArp", False)})
            found_c.update({"dhcp_srvr1_ip": json_to_dict.get("dhcpServerAddr1", "")})
            found_c.update({"dhcp_srvr2_ip": json_to_dict.get("dhcpServerAddr2", "")})
            found_c.update({"dhcp_srvr3_ip": json_to_dict.get("dhcpServerAddr3", "")})
            found_c.update({"dhcp_srvr1_vrf": json_to_dict.get("vrfDhcp", "")})
            found_c.update({"dhcp_srvr2_vrf": json_to_dict.get("vrfDhcp2", "")})
            found_c.update({"dhcp_srvr3_vrf": json_to_dict.get("vrfDhcp3", "")})
            found_c.update({"dhcp_servers": json_to_dict.get("dhcpServers", "")})
            found_c.update({"dhcp_loopback_id": json_to_dict.get("loopbackId", "")})
            found_c.update({"multicast_group_address": json_to_dict.get("mcastGroup", "")})
            found_c.update({"gw_ipv6_subnet": json_to_dict.get("gatewayIpV6Address", "")})
            found_c.update({"secondary_ip_gw1": json_to_dict.get("secondaryGW1", "")})
            found_c.update({"secondary_ip_gw2": json_to_dict.get("secondaryGW2", "")})
            found_c.update({"secondary_ip_gw3": json_to_dict.get("secondaryGW3", "")})
            found_c.update({"secondary_ip_gw4": json_to_dict.get("secondaryGW4", "")})
            found_c.update({"trm_enable": json_to_dict.get("trmEnabled", False)})
            found_c.update({"route_target_both": json_to_dict.get("rtBothAuto", False)})
            found_c.update({"l3gw_on_border": json_to_dict.get("enableL3OnBorder", False)})
            if self.dcnm_version > 11:
                found_c.update({"netflow_enable": json_to_dict.get("ENABLE_NETFLOW", False)})
                found_c.update({"intfvlan_nf_monitor": json_to_dict.get("SVI_NETFLOW_MONITOR", "")})
                found_c.update({"vlan_nf_monitor": json_to_dict.get("VLAN_NETFLOW_MONITOR", "")})
            found_c.update({"attach": []})

            del found_c["fabric"]
            del found_c["networkName"]
            del found_c["networkId"]
            del found_c["networkTemplate"]
            del found_c["networkExtensionTemplate"]
            del found_c["networkTemplateConfig"]
            del found_c["vrf"]

            if diff_deploy and found_c["net_name"] in diff_deploy:
                diff_deploy.remove(found_c["net_name"])
            if not found_a:
                diff.append(found_c)
                continue

            attach = found_a["lanAttachList"]

            for a_w in attach:
                attach_d = {}
                detach_d = {}

                for k, v in self.ip_sn.items():
                    if v == a_w["serialNumber"]:
                        attach_d.update({"ip_address": k})
                        break
                if a_w["detachSwitchPorts"]:
                    detach_d.update({"ip_address": attach_d["ip_address"]})
                    detach_d.update({"ports": a_w["detachSwitchPorts"]})
                    detach_d.update({"deploy": False})
                    found_c["attach"].append(detach_d)
                attach_d.update({"ports": a_w["switchPorts"]})
                attach_d.update({"deploy": a_w["deployment"]})
                if a_w.get("torPorts"):
                    attach_d.update({"tor_ports": a_w["torPorts"]})
                found_c["attach"].append(attach_d)

            diff.append(found_c)

            diff_attach.remove(found_a)

        for vrf in diff_attach:
            new_attach_dict = {}
            new_attach_list = []
            attach = vrf["lanAttachList"]

            for a_w in attach:
                attach_d = {}
                detach_d = {}

                for k, v in self.ip_sn.items():
                    if v == a_w["serialNumber"]:
                        attach_d.update({"ip_address": k})
                        break
                if a_w["detachSwitchPorts"]:
                    detach_d.update({"ip_address": attach_d["ip_address"]})
                    detach_d.update({"ports": a_w["detachSwitchPorts"]})
                    detach_d.update({"deploy": False})
                    new_attach_list.append(detach_d)
                attach_d.update({"ports": a_w["switchPorts"]})
                attach_d.update({"deploy": a_w["deployment"]})
                if a_w.get("torPorts"):
                    attach_d.update({"tor_ports": a_w["torPorts"]})
                new_attach_list.append(attach_d)

            if new_attach_list:
                if diff_deploy and vrf["networkName"] in diff_deploy:
                    diff_deploy.remove(vrf["networkName"])
                new_attach_dict.update({"attach": new_attach_list})
                new_attach_dict.update({"net_name": vrf["networkName"]})
                diff.append(new_attach_dict)

        for net in diff_deploy:
            new_deploy_dict = {"net_name": net}
            diff.append(new_deploy_dict)

        self.diff_input_format = diff

    def get_diff_query(self):

        method = "GET"
        path = self.paths["GET_VRF"].format(self.fabric)

        vrf_objects = dcnm_send(self.module, method, path)

        missing_fabric, not_ok = self.handle_response(vrf_objects, "query_dcnm")

        if missing_fabric or not_ok:
            msg1 = "Fabric {0} not present on DCNM".format(self.fabric)
            msg2 = "Unable to find VRFs under fabric: {0}".format(self.fabric)

            self.module.fail_json(msg=msg1 if missing_fabric else msg2)
            return

        if self.config:
            query = []
            if self.have_create or self.have_attach:
                for want_c in self.want_create:
                    # Query the Network
                    item = {"parent": {}, "attach": []}
                    path = self.paths["GET_NET_NAME"].format(self.fabric, want_c["networkName"])
                    network = dcnm_send(self.module, method, path)

                    if not network["DATA"]:
                        continue
                    missing_network, not_ok = self.handle_response(network, "query_dcnm")
                    if missing_network or not_ok:
                        continue

                    net = network["DATA"]
                    if want_c["networkName"] == net["networkName"]:
                        item["parent"] = net
                        item["parent"]["networkTemplateConfig"] = json.loads(net["networkTemplateConfig"])

                        # Query the Attachment for the found Networks
                        path = self.paths["GET_NET_ATTACH"].format(self.fabric, want_c["networkName"])
                        net_attach_objects = dcnm_send(self.module, method, path)

                        if not net_attach_objects["DATA"]:
                            return

                        for net_attach in net_attach_objects["DATA"]:
                            if want_c["networkName"] == net_attach["networkName"]:
                                if not net_attach.get("lanAttachList"):
                                    continue
                                attach_list = net_attach["lanAttachList"]

                                for attach in attach_list:
                                    # append the attach network details
                                    item["attach"].append(attach)
                                query.append(item)

        else:
            query = []
            path = self.paths["GET_NET"].format(self.fabric)
            networks = dcnm_send(self.module, method, path)

            if not networks["DATA"]:
                return

            for net in networks["DATA"]:
                item = {"parent": {}, "attach": []}
                # append the parent network details
                item["parent"] = net
                item["parent"]["networkTemplateConfig"] = json.loads(net["networkTemplateConfig"])

                # fetch the attachment for the network
                path = self.paths["GET_NET_ATTACH"].format(self.fabric, net["networkName"])
                net_attach_objects = dcnm_send(self.module, method, path)

                if not net_attach_objects["DATA"]:
                    return

                for net_attach in net_attach_objects["DATA"]:
                    if not net_attach.get("lanAttachList"):
                        continue
                    attach_list = net_attach["lanAttachList"]

                    for attach in attach_list:
                        # append the attach network details
                        item["attach"].append(attach)
                    query.append(item)

        self.query = query

    def detach_and_deploy_for_del(self, net):
        method = "GET"

        payload_net = {}
        deploy_payload = {}
        payload_net["networkName"] = net["networkName"]
        payload_net["lanAttachList"] = []
        attach_list = net["switchList"]
        for atch in attach_list:
            payload_atch = {}
            if atch["lanAttachedState"].upper() == "PENDING":
                payload_atch["serialNumber"] = atch["serialNumber"]
                payload_atch["networkName"] = net["networkName"]
                payload_atch["fabric"] = net["fabric"]
                payload_atch["deployment"] = False
                payload_net["lanAttachList"].append(payload_atch)

                deploy_payload[atch["serialNumber"]] = net["networkName"]

        if payload_net["lanAttachList"]:
            payload = [payload_net]
            method = "POST"
            path = self.paths["GET_NET"].format(self.fabric) + "/attachments"
            resp = dcnm_send(self.module, method, path, json.dumps(payload))
            self.result["response"].append(resp)
            fail, dummy_changed = self.handle_response(resp, "attach")
            if fail:
                self.failure(resp)

        method = "POST"
        path = self.paths["GET_NET_SWITCH_DEPLOY"].format(self.fabric)
        resp = dcnm_send(self.module, method, path, json.dumps(deploy_payload))
        self.result["response"].append(resp)
        fail, dummy_changed = self.handle_response(resp, "deploy")
        if fail:
            self.failure(resp)

    def wait_for_del_ready(self):

        method = "GET"
        if self.diff_delete:
            for net in self.diff_delete:
                state = False
                path = self.paths["GET_NET_STATUS"].format(self.fabric, net)
                retry = max(100 // self.WAIT_TIME_FOR_DELETE_LOOP, 1)
                deploy_started = False
                while not state and retry >= 0:
                    retry -= 1
                    resp = dcnm_send(self.module, method, path)
                    state = True
                    if resp["DATA"]:
                        if resp["DATA"]["networkStatus"].upper() == "PENDING" and not deploy_started:
                            self.detach_and_deploy_for_del(resp["DATA"])
                            deploy_started = True
                        attach_list = resp["DATA"]["switchList"]
                        for atch in attach_list:
                            if atch["lanAttachedState"].upper() == "OUT-OF-SYNC" or atch["lanAttachedState"].upper() == "FAILED":
                                self.diff_delete.update({net: "OUT-OF-SYNC"})
                                break
                            if atch["lanAttachedState"].upper() != "NA":
                                self.diff_delete.update({net: "DEPLOYED"})
                                state = False
                                time.sleep(self.WAIT_TIME_FOR_DELETE_LOOP)
                                break
                            self.diff_delete.update({net: "NA"})
                if retry < 0:
                    self.diff_delete.update({net: "TIMEOUT"})
                    return False

            return True

    def wait_for_deploy_ready(self, networks_to_check):
        """
        Wait for networks to reach a ready state for operations.

        Based on the actual API response structure:
        - networkStatus can be: "DEPLOYED", "PENDING", "OUT-OF-SYNC", "FAILED", etc.
        - DEPLOYED, PENDING, NA are immediately ready
        - OUT-OF-SYNC and FAILED require two consecutive checks to be considered ready

        Parameters:
            networks_to_check (list): List of network names to check deployment status

        Returns:
            dict: Dictionary mapping network names to their final states
        """

        method = "GET"
        network_states = {}

        if not networks_to_check:
            return network_states

        for net in networks_to_check:
            state_achieved = False
            path = self.paths["GET_NET_STATUS"].format(self.fabric, net)
            retry = max(100 // self.WAIT_TIME_FOR_DELETE_LOOP, 1)
            # Track previous state for this network to detect consecutive OUT-OF-SYNC states
            prev_state = None

            while not state_achieved and retry >= 0:
                retry -= 1
                resp = dcnm_send(self.module, method, path)

                if resp["DATA"] and "networkStatus" in resp["DATA"]:
                    network_status = resp["DATA"]["networkStatus"].upper()

                    # Check if network is in ready state
                    if network_status in ["DEPLOYED", "PENDING", "NA"]:
                        # These states are immediately ready
                        network_states[net] = network_status
                        state_achieved = True
                        break
                    elif network_status == "OUT-OF-SYNC":
                        # OUT-OF-SYNC requires two consecutive checks to be considered ready
                        if prev_state == "OUT-OF-SYNC":
                            network_states[net] = network_status
                            state_achieved = True
                            break
                    elif network_status == "FAILED":
                        # FAILED requires two consecutive checks to be considered ready
                        if prev_state == "FAILED":
                            network_states[net] = network_status
                            state_achieved = True
                            break
                    else:
                        # Network not in ready state yet, keep waiting
                        time.sleep(self.WAIT_TIME_FOR_DELETE_LOOP)
                    prev_state = network_status
                else:
                    # No data received, treat as not ready
                    time.sleep(self.WAIT_TIME_FOR_DELETE_LOOP)

            # Handle timeout case
            if retry < 0:
                network_states[net] = "TIMEOUT"

        return network_states

    def update_ms_fabric(self, diff):
        if not self.is_ms_fabric:
            return

        for list_elem in diff:
            for node in list_elem["lanAttachList"]:
                node["fabric"] = self.sn_fab[node["serialNumber"]]

    def push_to_remote(self, is_rollback=False):

        path = self.paths["GET_NET"].format(self.fabric)

        method = "PUT"
        if self.diff_create_update:
            # Get skipped attributes for parent fabrics
            skipped_attributes = self.get_skipped_attributes()
            template_mapping = self.get_template_config_mapping()

            # Convert skipped spec attributes to template config keys
            skipped_template_keys = set()
            for attr in skipped_attributes:
                if attr in template_mapping:
                    skipped_template_keys.add(template_mapping[attr])

            for net in self.diff_create_update:
                # Remove skipped attributes from template config for parent fabrics
                if net.get("networkTemplateConfig") and skipped_template_keys:
                    json_to_dict = json.loads(net["networkTemplateConfig"])
                    for key in list(json_to_dict.keys()):
                        if key in skipped_template_keys:
                            del json_to_dict[key]
                    net["networkTemplateConfig"] = json.dumps(json_to_dict)

                update_path = path + "/{0}".format(net["networkName"])
                resp = dcnm_send(self.module, method, update_path, json.dumps(net))
                self.result["response"].append(resp)
                fail, self.result["changed"] = self.handle_response(resp, "create")
                if fail:
                    if is_rollback:
                        self.failed_to_rollback = True
                        return
                    self.failure(resp)

        #
        # The detach and un-deploy operations are executed before the create,attach and deploy to particularly
        # address cases where a VLAN of a network being deleted is re-used on a new network being created. This is
        # needed specially for state: overridden
        #

        method = "POST"
        if self.diff_detach:
            detach_path = path + "/attachments"

            # Update the fabric name to specific fabric which the switches are part of.
            self.update_ms_fabric(self.diff_detach)

            for d_a in self.diff_detach:
                for v_a in d_a["lanAttachList"]:
                    if v_a.get("is_deploy"):
                        del v_a["is_deploy"]

            resp = dcnm_send(self.module, method, detach_path, json.dumps(self.diff_detach))
            self.result["response"].append(resp)
            fail, self.result["changed"] = self.handle_response(resp, "attach")
            if fail:
                if is_rollback:
                    self.failed_to_rollback = True
                    return
                self.failure(resp)

        method = "POST"
        if self.diff_undeploy:
            deploy_path = path + "/deployments"
            resp = dcnm_send(self.module, method, deploy_path, json.dumps(self.diff_undeploy))
            # Use the self.wait_for_del_ready() function to refresh the state
            # of self.diff_delete dict and re-attempt the undeploy action if
            # the state of the network is "OUT-OF-SYNC"
            self.wait_for_del_ready()
            for net, state in self.diff_delete.items():
                if state.upper() == "OUT-OF-SYNC":
                    resp = dcnm_send(self.module, method, deploy_path, json.dumps(self.diff_undeploy))

            self.result["response"].append(resp)
            fail, self.result["changed"] = self.handle_response(resp, "deploy")
            if fail:
                if is_rollback:
                    self.failed_to_rollback = True
                    return
                self.failure(resp)

        method = "DELETE"
        del_failure = ""
        if self.diff_delete and self.wait_for_del_ready():
            resp = ""
            for net, state in self.diff_delete.items():
                if state.upper() == "OUT-OF-SYNC" or state == "TIMEOUT":
                    del_failure += net + ","
                    if state == "TIMEOUT":
                        resp = "Timeout waiting for network to be in delete ready state.\n"
                    if state == "OUT-OF-SYNC":
                        resp += "Network is out of sync.\n"
                    continue
                delete_path = path + "/" + net
                resp = dcnm_send(self.module, method, delete_path)
                self.result["response"].append(resp)
                fail, self.result["changed"] = self.handle_response(resp, "delete")
                if fail:
                    if is_rollback:
                        self.failed_to_rollback = True
                        return
                    self.failure(resp)

        if del_failure:
            fail_msg = "Deletion of Networks {0} has failed: {1}".format(del_failure[:-1], resp)
            self.result["response"].append(resp)
            if is_rollback:
                self.failed_to_rollback = True
                return
            self.failure(fail_msg)

        if self.diff_create:
            # Get skipped attributes for parent fabrics
            skipped_attributes = self.get_skipped_attributes()
            template_mapping = self.get_template_config_mapping()

            # Convert skipped spec attributes to template config keys
            skipped_template_keys = set()
            for attr in skipped_attributes:
                if attr in template_mapping:
                    skipped_template_keys.add(template_mapping[attr])
            for net in self.diff_create:
                json_to_dict = json.loads(net["networkTemplateConfig"])
                vlanId = json_to_dict.get("vlanId", "")

                if not vlanId:
                    vlan_path = self.paths["GET_VLAN"].format(self.fabric)
                    vlan_data = dcnm_send(self.module, "GET", vlan_path)

                    if vlan_data["RETURN_CODE"] != 200:
                        self.module.fail_json(msg="Failure getting autogenerated vlan_id {0}".format(vlan_data))
                    vlanId = vlan_data["DATA"]

                t_conf = {
                    "vlanId": vlanId,
                    "gatewayIpAddress": json_to_dict.get("gatewayIpAddress", ""),
                    "isLayer2Only": json_to_dict.get("isLayer2Only", False),
                    "tag": json_to_dict.get("tag", ""),
                    "vlanName": json_to_dict.get("vlanName", ""),
                    "intfDescription": json_to_dict.get("intfDescription", ""),
                    "mtu": json_to_dict.get("mtu", ""),
                    "suppressArp": json_to_dict.get("suppressArp", False),
                    "dhcpServerAddr1": json_to_dict.get("dhcpServerAddr1", ""),
                    "dhcpServerAddr2": json_to_dict.get("dhcpServerAddr2", ""),
                    "dhcpServerAddr3": json_to_dict.get("dhcpServerAddr3", ""),
                    "vrfDhcp": json_to_dict.get("vrfDhcp", ""),
                    "vrfDhcp2": json_to_dict.get("vrfDhcp2", ""),
                    "vrfDhcp3": json_to_dict.get("vrfDhcp3", ""),
                    "loopbackId": json_to_dict.get("loopbackId", ""),
                    "mcastGroup": json_to_dict.get("mcastGroup", ""),
                    "gatewayIpV6Address": json_to_dict.get("gatewayIpV6Address", ""),
                    "secondaryGW1": json_to_dict.get("secondaryGW1", ""),
                    "secondaryGW2": json_to_dict.get("secondaryGW2", ""),
                    "secondaryGW3": json_to_dict.get("secondaryGW3", ""),
                    "secondaryGW4": json_to_dict.get("secondaryGW4", ""),
                    "trmEnabled": json_to_dict.get("trmEnabled", False),
                    "rtBothAuto": json_to_dict.get("rtBothAuto", False),
                    "enableL3OnBorder": json_to_dict.get("enableL3OnBorder", False),
                }

                if self.dcnm_version > 11:
                    t_conf.update(ENABLE_NETFLOW=json_to_dict.get("ENABLE_NETFLOW", False))
                    t_conf.update(SVI_NETFLOW_MONITOR=json_to_dict.get("SVI_NETFLOW_MONITOR", ""))
                    t_conf.update(VLAN_NETFLOW_MONITOR=json_to_dict.get("VLAN_NETFLOW_MONITOR", ""))

                # Remove skipped attributes from template config for parent fabrics
                for key in list(t_conf.keys()):
                    if key in skipped_template_keys:
                        del t_conf[key]

                net.update({"networkTemplateConfig": json.dumps(t_conf)})

                method = "POST"
                resp = dcnm_send(self.module, method, path, json.dumps(net))
                self.result["response"].append(resp)
                fail, self.result["changed"] = self.handle_response(resp, "create")
                if fail:
                    if is_rollback:
                        self.failed_to_rollback = True
                        return
                    self.failure(resp)

        method = "POST"
        if self.diff_attach:
            attach_path = path + "/attachments"

            # Update the fabric name to specific fabric which the switches are part of.
            self.update_ms_fabric(self.diff_attach)

            for d_a in self.diff_attach:
                for v_a in d_a["lanAttachList"]:
                    if v_a.get("is_deploy"):
                        del v_a["is_deploy"]

            for attempt in range(0, 50):
                resp = dcnm_send(self.module, method, attach_path, json.dumps(self.diff_attach))
                update_in_progress = False
                for key in resp["DATA"].keys():
                    if re.search(r"Failed.*Please try after some time", str(resp["DATA"][key])):
                        update_in_progress = True
                if update_in_progress:
                    time.sleep(1)
                    continue

                break
            self.result["response"].append(resp)
            fail, self.result["changed"] = self.handle_response(resp, "attach")
            # If we get here and an update_in_progress is True then
            # not all of the attachments were successful which represents a
            # failure condition.
            if fail or update_in_progress:
                if is_rollback:
                    self.failed_to_rollback = True
                    return
                self.failure(resp)

        method = "POST"
        if self.diff_deploy:
            deploy_path = path + "/deployments"
            resp = dcnm_send(self.module, method, deploy_path, json.dumps(self.diff_deploy))
            self.result["response"].append(resp)
            fail, self.result["changed"] = self.handle_response(resp, "deploy")
            if fail:
                if is_rollback:
                    self.failed_to_rollback = True
                    return
                self.failure(resp)

    def get_fabric_multicast_group_address(self) -> str:
        """
        # Summary

        -   If fabric REPLICATION_MODE is "Ingress", default multicast group
            address should be set to ""
        -   If fabric REPLICATION_MODE is "Multicast", default multicast group
            address is set to 239.1.1.0 for DCNM version 11, and 239.1.1.1 for
            NDFC version 12

        ## Raises

        Call fail_json for any unhandled combinations of REPLICATION_MODE and
        version.
        """
        controller_version: int = 12
        if self.dcnm_version is not None:
            controller_version = self.dcnm_version

        fabric_multicast_group_address: str = ""
        replication_mode: str = self.fabric_det.get("nvPairs", {}).get("REPLICATION_MODE", "Ingress")
        if replication_mode.lower() == "ingress":
            fabric_multicast_group_address = ""
        elif replication_mode.lower() == "multicast" and controller_version == 11:
            fabric_multicast_group_address = "239.1.1.0"
        elif replication_mode.lower() == "multicast" and controller_version > 11:
            fabric_multicast_group_address = "239.1.1.1"
        else:
            msg = "Unhandled REPLICATION_MODE or controller version. "
            msg += f"REPLICATION_MODE {replication_mode}, "
            msg += f"controller version {self.dcnm_version}."
            self.module.fail_json(msg=msg)
        return fabric_multicast_group_address

    def get_skipped_attributes(self):
        """
        Get list of attributes that should be skipped for parent fabrics.

<<<<<<< HEAD
        For parent fabrics, returns all child spec attributes except net_name and deploy.
        For child and standalone fabrics, returns empty list.
=======
        # Make sure mutually exclusive dhcp properties are not set
        if self.config:
            for net in self.config:
                if net.get("dhcp_servers"):
                    conflicting_keys = []
                    dhcp_individual_keys = [
                        "dhcp_srvr1_ip", "dhcp_srvr1_vrf",
                        "dhcp_srvr2_ip", "dhcp_srvr2_vrf",
                        "dhcp_srvr3_ip", "dhcp_srvr3_vrf"
                    ]

                    for key in dhcp_individual_keys:
                        if net.get(key) is not None:
                            conflicting_keys.append(key)

                    if conflicting_keys:
                        msg = "Network '{0}': dhcp_servers cannot be used together with individual DHCP server properties: {1}".format(
                            net.get("net_name", "unknown"), ", ".join(conflicting_keys)
                        )
                        self.module.fail_json(msg=msg)

        state = self.params["state"]
>>>>>>> 9070a444

        Returns:
            list: List of attribute names to skip
        """
        if self.fabric_type != "multisite_parent":
            return []

        # Get child spec dynamically using parameter
        child_net_spec = self.get_network_spec(fabric_type="multisite_child")

        # Extract all attribute names except net_name and deploy
        skipped_attrs = [attr for attr in child_net_spec.keys()
                         if attr not in ["net_name", "deploy", "vlan_id", "vrf_name", "is_l2only"]]

        return skipped_attrs

    def get_template_config_mapping(self):
        """
        Get mapping from network spec attributes to template config keys.

        Returns:
            dict: Mapping from spec attribute to template config key
        """
        mapping = {
            "vlan_id": "vlanId",
            "gw_ip_subnet": "gatewayIpAddress",
            "is_l2only": "isLayer2Only",
            "routing_tag": "tag",
            "vlan_name": "vlanName",
            "int_desc": "intfDescription",
            "mtu_l3intf": "mtu",
            "arp_suppress": "suppressArp",
            "dhcp_srvr1_ip": "dhcpServerAddr1",
            "dhcp_srvr2_ip": "dhcpServerAddr2",
            "dhcp_srvr3_ip": "dhcpServerAddr3",
            "dhcp_srvr1_vrf": "vrfDhcp",
            "dhcp_srvr2_vrf": "vrfDhcp2",
            "dhcp_srvr3_vrf": "vrfDhcp3",
            "dhcp_servers": "dhcpServers",
            "dhcp_loopback_id": "loopbackId",
            "multicast_group_address": "mcastGroup",
            "gw_ipv6_subnet": "gatewayIpV6Address",
            "secondary_ip_gw1": "secondaryGW1",
            "secondary_ip_gw2": "secondaryGW2",
            "secondary_ip_gw3": "secondaryGW3",
            "secondary_ip_gw4": "secondaryGW4",
            "trm_enable": "trmEnabled",
            "route_target_both": "rtBothAuto",
            "l3gw_on_border": "enableL3OnBorder",
            "netflow_enable": "ENABLE_NETFLOW",
            "intfvlan_nf_monitor": "SVI_NETFLOW_MONITOR",
            "vlan_nf_monitor": "VLAN_NETFLOW_MONITOR"
        }
        return mapping

    def get_network_spec(self, fabric_type=None):
        """
        Get network specification based on fabric type and state.

        Args:
            fabric_type (str, optional): Override fabric type. If None, uses self.fabric_type.

        Returns:
            dict: Network specification dictionary
        """
        mcast_group_addr = self.get_fabric_multicast_group_address()
        is_query_state = self.params["state"] == "query"

        # Use parameter if provided, otherwise use instance fabric_type
        net_fabric_type = fabric_type if fabric_type is not None else self.fabric_type

        # Define the restricted spec for MSD child configurations
        if net_fabric_type == "multisite_child":
            net_spec = dict(
                net_name=dict(required=True, type="str", length_max=64),
                vrf_name=dict(type="str", length_max=32),
                dhcp_loopback_id=dict(type="int", range_min=0, range_max=1023),
                netflow_enable=dict(type="bool", default=False),
                vlan_nf_monitor=dict(type="str"),
                trm_enable=dict(type="bool", default=False),
                multicast_group_address=dict(type="ipv4", default=mcast_group_addr),
                l3gw_on_border=dict(type="bool", default=False),
                dhcp_srvr1_ip=dict(type="ipv4", default=""),
                dhcp_srvr2_ip=dict(type="ipv4", default=""),
                dhcp_srvr3_ip=dict(type="ipv4", default=""),
                dhcp_srvr1_vrf=dict(type="str", length_max=32),
                dhcp_srvr2_vrf=dict(type="str", length_max=32),
                dhcp_srvr3_vrf=dict(type="str", length_max=32),
                dhcp_servers=dict(type="list", elements="dict", default=[]),
                deploy=dict(type="bool", default=True if not is_query_state else None),
                is_l2only=dict(type="bool", default=False),
            )
        elif net_fabric_type == "multisite_parent":
            # Parent-specific attributes: attributes present in full spec but not in child spec
            net_spec = dict(
                net_name=dict(required=True, type="str", length_max=64),
                net_id=dict(type="int", range_max=16777214),
                vrf_name=dict(type="str", length_max=32),
                attach=dict(type="list"),
                deploy=dict(type="bool", default=True if not is_query_state else None),
                gw_ip_subnet=dict(type="ipv4_subnet", default=""),
                vlan_id=dict(type="int", range_max=4094),
                routing_tag=dict(type="int", default=12345, range_max=4294967295),
                net_template=dict(type="str", default="Default_Network_Universal"),
                net_extension_template=dict(type="str", default="Default_Network_Extension_Universal"),
                is_l2only=dict(type="bool", default=False),
                vlan_name=dict(type="str", length_max=128),
                int_desc=dict(type="str", length_max=258),
                mtu_l3intf=dict(type="int", range_min=68, range_max=9216),
                arp_suppress=dict(type="bool", default=False),
                gw_ipv6_subnet=dict(type="ipv6_subnet", default=""),
                secondary_ip_gw1=dict(type="ipv4", default=""),
                secondary_ip_gw2=dict(type="ipv4", default=""),
                secondary_ip_gw3=dict(type="ipv4", default=""),
                secondary_ip_gw4=dict(type="ipv4", default=""),
                route_target_both=dict(type="bool", default=False),
                intfvlan_nf_monitor=dict(type="str"),
            )

            # Adjust deploy field for query state
            if is_query_state:
                net_spec["deploy"] = dict(type="bool")
        else:
            # Full specification for non-child, non-parent fabrics
            net_spec = dict(
                net_name=dict(required=True, type="str", length_max=64),
                net_id=dict(type="int", range_max=16777214),
                vrf_name=dict(type="str", length_max=32),
                attach=dict(type="list"),
                deploy=dict(type="bool", default=True if not is_query_state else None),
                gw_ip_subnet=dict(type="ipv4_subnet", default=""),
                vlan_id=dict(type="int", range_max=4094),
                routing_tag=dict(type="int", default=12345, range_max=4294967295),
                net_template=dict(type="str", default="Default_Network_Universal"),
                net_extension_template=dict(type="str", default="Default_Network_Extension_Universal"),
                is_l2only=dict(type="bool", default=False),
                vlan_name=dict(type="str", length_max=128),
                int_desc=dict(type="str", length_max=258),
                mtu_l3intf=dict(type="int", range_min=68, range_max=9216),
                arp_suppress=dict(type="bool", default=False),
                dhcp_srvr1_ip=dict(type="ipv4", default=""),
                dhcp_srvr2_ip=dict(type="ipv4", default=""),
                dhcp_srvr3_ip=dict(type="ipv4", default=""),
                dhcp_srvr1_vrf=dict(type="str", length_max=32),
                dhcp_srvr2_vrf=dict(type="str", length_max=32),
                dhcp_srvr3_vrf=dict(type="str", length_max=32),
                dhcp_servers=dict(type="list", elements="dict", default=[]),
                dhcp_loopback_id=dict(type="int", range_min=0, range_max=1023),
                multicast_group_address=dict(type="ipv4", default=mcast_group_addr),
                gw_ipv6_subnet=dict(type="ipv6_subnet", default=""),
                secondary_ip_gw1=dict(type="ipv4", default=""),
                secondary_ip_gw2=dict(type="ipv4", default=""),
                secondary_ip_gw3=dict(type="ipv4", default=""),
                secondary_ip_gw4=dict(type="ipv4", default=""),
                trm_enable=dict(type="bool", default=False),
                route_target_both=dict(type="bool", default=False),
                l3gw_on_border=dict(type="bool", default=False),
                netflow_enable=dict(type="bool", default=False),
                intfvlan_nf_monitor=dict(type="str"),
                vlan_nf_monitor=dict(type="str"),
            )

            # Adjust deploy field for query state
            if is_query_state:
                net_spec["deploy"] = dict(type="bool")

        return net_spec

    def validate_input(self):
        """Parse the playbook values, validate to param specs."""

        state = self.params["state"]

        # Check for invalid state combinations with MSD child
        if self.fabric_type == "multisite_child":
            if state in ["overridden", "deleted"]:
                self.module.fail_json(
                    msg=f"State '{state}' is not allowed for MSD child networks. Networks cannot be "
                    "deleted or overridden in MSD child fabrics."
                )

        if state == "query":

            net_spec = self.get_network_spec()
            att_spec = dict(
                ip_address=dict(required=True, type="str"),
                ports=dict(type="list", default=[]),
                deploy=dict(type="bool", default=True),
            )

            if self.config:
                msg = None
                # Validate net params
                valid_net, invalid_params = validate_list_of_dicts(self.config, net_spec, check_extra_params=self.check_extra_params)
                for net in valid_net:
                    # Check for attachment attributes in MSD child fabrics
                    if self.fabric_type == "multisite_child" and net.get("attach"):
                        self.module.fail_json(
                            msg=f"Network '{net.get('net_name', 'unknown')}': Attachment attributes are "
                            "not allowed for MSD child networks. MSD child fabrics do not support "
                            "network attachments."
                        )

                    if net.get("attach"):
                        valid_att, invalid_att = validate_list_of_dicts(net["attach"], att_spec, check_extra_params=self.check_extra_params)
                        net["attach"] = valid_att
                        invalid_params.extend(invalid_att)

                    if net.get("is_l2only", False) is True:
                        if net.get("vrf_name", "") is None or net.get("vrf_name", "") == "":
                            net["vrf_name"] = "NA"

                    self.validated.append(net)

                if invalid_params:
                    msg = "Invalid parameters in playbook: {0}".format("\n".join(invalid_params))
                    self.module.fail_json(msg=msg)

        else:

            net_spec = self.get_network_spec()
            att_spec = dict(
                ip_address=dict(required=True, type="str"),
                ports=dict(type="list", default=[]),
                deploy=dict(type="bool", default=True),
                tor_ports=dict(required=False, type="list", elements="dict"),
            )
            tor_att_spec = dict(
                ip_address=dict(required=True, type="str"),
                ports=dict(required=False, type="list", default=[]),
            )

            if self.config:
                msg = None
                # Validate net params
                valid_net, invalid_params = validate_list_of_dicts(self.config, net_spec, check_extra_params=self.check_extra_params)
                for net in valid_net:
                    # Check for attachment attributes in MSD child fabrics
                    if self.fabric_type == "multisite_child" and net.get("attach"):
                        self.module.fail_json(
                            msg=f"Network '{net.get('net_name', 'unknown')}': Attachment attributes are "
                            "not allowed for MSD child networks. MSD child fabrics do not support "
                            "network attachments."
                        )

                    if net.get("attach"):
                        valid_att, invalid_att = validate_list_of_dicts(net["attach"], att_spec, check_extra_params=self.check_extra_params)
                        net["attach"] = valid_att
                        for attach in net["attach"]:
                            attach["deploy"] = net["deploy"]
                            if attach.get("ports"):
                                attach["ports"] = [port.capitalize() for port in attach["ports"]]
                            if attach.get("tor_ports"):
                                if self.dcnm_version == 11:
                                    msg = "Invalid parameters in playbook: tor_ports configurations are supported only on NDFC"
                                    self.module.fail_json(msg=msg)

                                valid_tor_att, invalid_tor_att = validate_list_of_dicts(attach["tor_ports"], tor_att_spec,
                                                                                        check_extra_params=self.check_extra_params)
                                attach["tor_ports"] = valid_tor_att
                                for tor in attach["tor_ports"]:
                                    if tor.get("ports"):
                                        tor["ports"] = [port.capitalize() for port in tor["ports"]]
                                invalid_params.extend(invalid_tor_att)
                        invalid_params.extend(invalid_att)

                    if state != "deleted":
                        if net.get("is_l2only", False) is True:
                            if net.get("vrf_name", "") is not None and net.get("vrf_name", "") != "":
                                invalid_params.append("vrf_name should not be specified for L2 Networks")
                            else:
                                net["vrf_name"] = "NA"
                        else:
                            if net.get("vrf_name", "") is None:
                                invalid_params.append("vrf_name is required for L3 Networks")

                        if any(has_partial_dhcp_config(srvr) for srvr in [
                            dict(srvr_ip=net.get("dhcp_srvr1_ip"), srvr_vrf=net.get("dhcp_srvr1_vrf")),
                            dict(srvr_ip=net.get("dhcp_srvr2_ip"), srvr_vrf=net.get("dhcp_srvr2_vrf")),
                            dict(srvr_ip=net.get("dhcp_srvr3_ip"), srvr_vrf=net.get("dhcp_srvr3_vrf")),
                        ]):
                            invalid_params.append("DHCP server IP should be specified along with DHCP server VRF")

                        if net.get("dhcp_servers"):
                            dhcp_servers = net.get("dhcp_servers")
                            if len(dhcp_servers) > 16:
                                invalid_params.append("A maximum of 16 DHCP servers can be specified")
                            if any(has_partial_dhcp_config(srvr) for srvr in dhcp_servers):
                                invalid_params.append("DHCP server IP should be specified along with DHCP server VRF")

                        if self.dcnm_version == 11:
                            if net.get("netflow_enable") or net.get("intfvlan_nf_monitor") or net.get("vlan_nf_monitor"):
                                invalid_params.append("Netflow configurations are supported only on NDFC")

                    self.validated.append(net)

                if invalid_params:
                    msg = "Invalid parameters in playbook: {0}".format("\n".join(invalid_params))
                    self.module.fail_json(msg=msg)

            else:
                state = self.params["state"]
                msg = None

                if state == "merged" or state == "replaced" or state == "query":
                    msg = "config: element is mandatory for this state {0}".format(state)

            if msg:
                self.module.fail_json(msg=msg)

    def handle_response(self, resp, op):

        fail = False
        changed = True

        res = resp.copy()

        if op == "query_dcnm":
            # This if blocks handles responses to the query APIs against DCNM.
            # Basically all GET operations.
            #
            if res.get("ERROR") == "Not Found" and res["RETURN_CODE"] == 404:
                return True, False
            if res["RETURN_CODE"] != 200 or res["MESSAGE"] != "OK":
                return False, True
            return False, False

        # Responses to all other operations POST and PUT are handled here.
        if res.get("MESSAGE") != "OK" or res["RETURN_CODE"] != 200:
            fail = True
            changed = False
            return fail, changed
        if res.get("ERROR"):
            fail = True
            changed = False
        if op == "attach" and "is in use already" in str(res.values()):
            fail = True
            changed = False
        if op == "attach" and "Invalid interfaces" in str(res.values()):
            fail = True
            changed = True
        if op == "deploy" and "No switches PENDING for deployment" in str(res.values()) and "multisite_" not in self.fabric_type:
            # For parent fabrics, don't set changed=False as they will never have switches
            changed = False

        # Check for VLAN ID already in use errors in DATA section
        # This handles cases where RETURN_CODE is 200 but DATA contains error messages
        if op == "attach" and res.get("DATA") and isinstance(res["DATA"], dict):
            for key, value in res["DATA"].items():
                if isinstance(value, str) and "is already in use" in value.lower():
                    fail = True
                    changed = False
                    break
                # Check for multisite overlay link error
                if isinstance(value, str) and "multisite overlay link should be available to extend multisite" in value.lower():
                    fail = True
                    changed = False
                    break

        return fail, changed

    def failure(self, resp):

        # Donot Rollback for Multi-site fabrics
        if self.is_ms_fabric or self.fabric_type != "standalone":
            self.failed_to_rollback = True
            self.module.fail_json(msg=resp)
            return

        # Implementing a per task rollback logic here so that we rollback DCNM to the have state
        # whenever there is a failure in any of the APIs.
        # The idea would be to run overridden state with want=have and have=dcnm_state
        self.want_create = self.have_create
        self.want_attach = self.have_attach
        self.want_deploy = self.have_deploy

        self.have_create = []
        self.have_attach = []
        self.have_deploy = {}
        self.get_have()
        self.get_diff_override()

        self.push_to_remote(True)

        if self.failed_to_rollback:
            msg1 = "FAILED - Attempted rollback of the task has failed, may need manual intervention"
        else:
            msg1 = "SUCCESS - Attempted rollback of the task has succeeded"

        res = copy.deepcopy(resp)
        if isinstance(res, str):
            self.module.fail_json(msg=res)

        res.update({"ROLLBACK_RESULT": msg1})

        if not resp.get("DATA"):
            data = copy.deepcopy(resp.get("DATA"))
            if data.get("stackTrace"):
                data.update({"stackTrace": "Stack trace is hidden, use '-vvvvv' to print it"})
                res.update({"DATA": data})

        if self.module._verbosity >= 5:
            self.module.fail_json(msg=res)

        self.module.fail_json(msg=res)

    def dcnm_update_network_information(self, want, have, cfg):
        # Check if this is a replaced state with MSD child fabric
        is_replaced_multisite_child = (
            self.module.params["state"] == "replaced"
            and self.fabric_type == "multisite_child"
        )

        # MSD child configurable attributes (can be updated in replaced state):
        # dhcp_loopback_id, netflow_enable, vlan_nf_monitor, trm_enable,
        # multicast_group_address, l3gw_on_border

        # Update basic network information
        if cfg.get("vrf_name", None) is None:
            want["vrf"] = have["vrf"]

        if cfg.get("net_id", None) is None:
            want["networkId"] = have["networkId"]

        if cfg.get("net_template", None) is None:
            want["networkTemplate"] = have["networkTemplate"]

        if cfg.get("net_extension_template", None) is None:
            want["networkExtensionTemplate"] = have["networkExtensionTemplate"]

        json_to_dict_want = json.loads(want["networkTemplateConfig"])
        json_to_dict_have = json.loads(have["networkTemplateConfig"])

        # Update template configuration - common attributes
        if cfg.get("vlan_id", None) is None:
            json_to_dict_want["vlanId"] = json_to_dict_have["vlanId"]
            if json_to_dict_want["vlanId"] != "":
                json_to_dict_want["vlanId"] = int(json_to_dict_want["vlanId"])

        if cfg.get("routing_tag", None) is None:
            json_to_dict_want["tag"] = json_to_dict_have["tag"]
            if json_to_dict_want["tag"] != "":
                json_to_dict_want["tag"] = int(json_to_dict_want["tag"])

        if cfg.get("gw_ip_subnet", None) is None:
            json_to_dict_want["gatewayIpAddress"] = json_to_dict_have["gatewayIpAddress"]

        if cfg.get("is_l2only", None) is None:
            json_to_dict_want["isLayer2Only"] = json_to_dict_have["isLayer2Only"]
            if str(json_to_dict_want["isLayer2Only"]).lower() == "true":
                json_to_dict_want["isLayer2Only"] = True
            elif str(json_to_dict_want["isLayer2Only"]).lower() == "false":
                json_to_dict_want["isLayer2Only"] = False

        if cfg.get("vlan_name", None) is None:
            json_to_dict_want["vlanName"] = json_to_dict_have["vlanName"]

        if cfg.get("int_desc", None) is None:
            json_to_dict_want["intfDescription"] = json_to_dict_have["intfDescription"]

        if cfg.get("mtu_l3intf", None) is None:
            json_to_dict_want["mtu"] = json_to_dict_have["mtu"]
            if json_to_dict_want["mtu"] != "":
                json_to_dict_want["mtu"] = int(json_to_dict_want["mtu"])

        if cfg.get("arp_suppress", None) is None:
            json_to_dict_want["suppressArp"] = json_to_dict_have["suppressArp"]
            if str(json_to_dict_want["suppressArp"]).lower() == "true":
                json_to_dict_want["suppressArp"] = True
            elif str(json_to_dict_want["suppressArp"]).lower() == "false":
                json_to_dict_want["suppressArp"] = False

        # IPv6 and secondary gateway configuration
        if cfg.get("gw_ipv6_subnet", None) is None:
            json_to_dict_want["gatewayIpV6Address"] = json_to_dict_have["gatewayIpV6Address"]

        if cfg.get("secondary_ip_gw1", None) is None:
            json_to_dict_want["secondaryGW1"] = json_to_dict_have["secondaryGW1"]

        if cfg.get("secondary_ip_gw2", None) is None:
            json_to_dict_want["secondaryGW2"] = json_to_dict_have["secondaryGW2"]

        if cfg.get("secondary_ip_gw3", None) is None:
            json_to_dict_want["secondaryGW3"] = json_to_dict_have["secondaryGW3"]

        if cfg.get("secondary_ip_gw4", None) is None:
            json_to_dict_want["secondaryGW4"] = json_to_dict_have["secondaryGW4"]

        # Route target configuration (common for all fabric types)
        if cfg.get("route_target_both", None) is None:
            json_to_dict_want["rtBothAuto"] = json_to_dict_have["rtBothAuto"]
            if str(json_to_dict_want["rtBothAuto"]).lower() == "true":
                json_to_dict_want["rtBothAuto"] = True
            else:
                json_to_dict_want["rtBothAuto"] = False

        # MSD child configurable attributes - grouped together
        # These can be modified in MSD child replaced state
        if not is_replaced_multisite_child:
            # DHCP server configuration
            if cfg.get("dhcp_srvr1_ip", None) is None:
                json_to_dict_want["dhcpServerAddr1"] = json_to_dict_have["dhcpServerAddr1"]

            if cfg.get("dhcp_srvr2_ip", None) is None:
                json_to_dict_want["dhcpServerAddr2"] = json_to_dict_have["dhcpServerAddr2"]

            if cfg.get("dhcp_srvr3_ip", None) is None:
                json_to_dict_want["dhcpServerAddr3"] = json_to_dict_have["dhcpServerAddr3"]

            if cfg.get("dhcp_srvr1_vrf", None) is None:
                json_to_dict_want["vrfDhcp"] = json_to_dict_have["vrfDhcp"]

            if cfg.get("dhcp_srvr2_vrf", None) is None:
                json_to_dict_want["vrfDhcp2"] = json_to_dict_have["vrfDhcp2"]

            if cfg.get("dhcp_srvr3_vrf", None) is None:
                json_to_dict_want["vrfDhcp3"] = json_to_dict_have["vrfDhcp3"]

            # DHCP servers list configuration
            if cfg.get("dhcp_servers", None) is None:
                json_to_dict_want["dhcpServers"] = json_to_dict_have.get("dhcpServers", "")

            # DHCP loopback configuration
            if cfg.get("dhcp_loopback_id", None) is None:
                json_to_dict_want["loopbackId"] = json_to_dict_have["loopbackId"]

            # TRM enable configuration
            if cfg.get("trm_enable", None) is None:
                json_to_dict_want["trmEnabled"] = json_to_dict_have["trmEnabled"]
                if str(json_to_dict_want["trmEnabled"]).lower() == "true":
                    json_to_dict_want["trmEnabled"] = True
                else:
                    json_to_dict_want["trmEnabled"] = False

            # L3 gateway on border configuration
            if cfg.get("l3gw_on_border", None) is None:
                json_to_dict_want["enableL3OnBorder"] = json_to_dict_have["enableL3OnBorder"]
                if str(json_to_dict_want["enableL3OnBorder"]).lower() == "true":
                    json_to_dict_want["enableL3OnBorder"] = True
                else:
                    json_to_dict_want["enableL3OnBorder"] = False

            # Multicast configuration (skip for MS fabric)
            if self.is_ms_fabric is False and cfg.get("multicast_group_address", None) is None:
                json_to_dict_want["mcastGroup"] = json_to_dict_have["mcastGroup"]

            # NetFlow configuration (version 12+ only)
            if self.dcnm_version > 11:
                if cfg.get("netflow_enable", None) is None:
                    json_to_dict_want["ENABLE_NETFLOW"] = json_to_dict_have["ENABLE_NETFLOW"]
                    if str(json_to_dict_want["ENABLE_NETFLOW"]).lower() == "true":
                        json_to_dict_want["ENABLE_NETFLOW"] = True
                    else:
                        json_to_dict_want["ENABLE_NETFLOW"] = False

                if cfg.get("vlan_nf_monitor", None) is None:
                    json_to_dict_want["VLAN_NETFLOW_MONITOR"] = json_to_dict_have["VLAN_NETFLOW_MONITOR"]

        # NetFlow SVI monitor configuration (common for all fabric types, version 12+ only)
        if self.dcnm_version > 11 and cfg.get("intfvlan_nf_monitor", None) is None:
            json_to_dict_want["SVI_NETFLOW_MONITOR"] = json_to_dict_have["SVI_NETFLOW_MONITOR"]

        want.update({"networkTemplateConfig": json.dumps(json_to_dict_want)})

    def update_want(self):
        """
        Routine to compare want and have and make approriate changes to want. This routine checks the existing
        information with the config from playbook and populates the payloads in self.want apropriately.
        This routine updates self.want with final paylload information after comparing self.want and self.have and
        the playbook information.

        Parameters:
            None

        Returns:
            None
        """

        # For child fabrics, copy have attachments to want attachments since child fabrics don't support attachments in config
        if self.fabric_type == "multisite_child":
            # Copy have attachments to want attachments for child fabrics
            import copy
            self.want_attach = copy.deepcopy(self.have_attach)

        # only for 'merged' state we need to update the objects that are not included in playbook with
        # values from self.have.
        # Also for 'replaced' state when MSD exists and is child, we need to ignore certain attributes

        state = self.module.params["state"]
        if state == "merged":
            # Normal merged state processing
            pass
        elif state == "replaced" and self.fabric_type == "multisite_child":
            # For MSD child in replaced state, we need special handling
            pass
        else:
            return

        if self.want_create == []:
            return

        for net in self.want_create:

            # Get the matching have to copy values if required
            match_have = [have for have in self.have_create if ((net["networkName"] == have["networkName"]))]
            if match_have == []:
                continue

            # Get the network from self.config to check if a particular object is included or not
            match_cfg = [cfg for cfg in self.config if ((net["networkName"] == cfg["net_name"]))]
            if match_cfg == []:
                continue

            self.dcnm_update_network_information(net, match_have[0], match_cfg[0])


def main():
    """main entry point for module execution"""

    element_spec = dict(
        fabric=dict(required=True, type="str"),
        _fabric_type=dict(
            required=False,
            type="str",
            default="standalone",
            choices=["multisite_child", "standalone", "multisite_parent"]
        ),
        config=dict(required=False, type="list", elements="dict"),
        state=dict(
            default="merged",
            choices=["merged", "replaced", "deleted", "overridden", "query"],
        ),
    )

    module = AnsibleModule(argument_spec=element_spec, supports_check_mode=True)

    dcnm_net = DcnmNetwork(module)

    if not dcnm_net.ip_sn:
        module.fail_json(msg="Fabric {0} missing on DCNM or does not have any switches".format(dcnm_net.fabric))

    dcnm_net.validate_input()

    dcnm_net.get_want()
    dcnm_net.get_have()
    if module.params["_fabric_type"] == "multisite_child":
        dcnm_net.check_want_networks_deployment_state()

    warn_msg = None

    # self.want would have defaulted all optional objects not included in playbook. But the way
    # these objects are handled is different between 'merged' and 'replaced' states. For 'merged'
    # state, objects not included in the playbook must be left as they are and for state 'replaced'
    # they must be purged or defaulted.
    dcnm_net.update_want()

    if module.params["state"] == "merged":
        warn_msg = dcnm_net.get_diff_merge()

    if module.params["state"] == "replaced":
        warn_msg = dcnm_net.get_diff_replace()

    if module.params["state"] == "overridden":
        warn_msg = dcnm_net.get_diff_override()

    if module.params["state"] == "deleted":
        dcnm_net.get_diff_delete()

    if module.params["state"] == "query":
        dcnm_net.get_diff_query()
        dcnm_net.result["response"] = dcnm_net.query

    dcnm_net.result["warnings"].append(warn_msg) if warn_msg else []

    if (
        dcnm_net.diff_create
        or dcnm_net.diff_create_quick
        or dcnm_net.diff_attach
        or dcnm_net.diff_deploy
        or dcnm_net.diff_delete
        or dcnm_net.diff_create_update
        or dcnm_net.diff_detach
        or dcnm_net.diff_undeploy
    ):
        dcnm_net.result["changed"] = True
    else:
        module.exit_json(**dcnm_net.result)

    dcnm_net.format_diff()
    dcnm_net.result["diff"] = dcnm_net.diff_input_format

    if module.check_mode:
        dcnm_net.result["changed"] = False
        module.exit_json(**dcnm_net.result)

    dcnm_net.push_to_remote()

    module.exit_json(**dcnm_net.result)


if __name__ == "__main__":
    main()<|MERGE_RESOLUTION|>--- conflicted
+++ resolved
@@ -3256,33 +3256,8 @@
         """
         Get list of attributes that should be skipped for parent fabrics.
 
-<<<<<<< HEAD
         For parent fabrics, returns all child spec attributes except net_name and deploy.
         For child and standalone fabrics, returns empty list.
-=======
-        # Make sure mutually exclusive dhcp properties are not set
-        if self.config:
-            for net in self.config:
-                if net.get("dhcp_servers"):
-                    conflicting_keys = []
-                    dhcp_individual_keys = [
-                        "dhcp_srvr1_ip", "dhcp_srvr1_vrf",
-                        "dhcp_srvr2_ip", "dhcp_srvr2_vrf",
-                        "dhcp_srvr3_ip", "dhcp_srvr3_vrf"
-                    ]
-
-                    for key in dhcp_individual_keys:
-                        if net.get(key) is not None:
-                            conflicting_keys.append(key)
-
-                    if conflicting_keys:
-                        msg = "Network '{0}': dhcp_servers cannot be used together with individual DHCP server properties: {1}".format(
-                            net.get("net_name", "unknown"), ", ".join(conflicting_keys)
-                        )
-                        self.module.fail_json(msg=msg)
-
-        state = self.params["state"]
->>>>>>> 9070a444
 
         Returns:
             list: List of attribute names to skip
@@ -3452,8 +3427,35 @@
         return net_spec
 
     def validate_input(self):
+
         """Parse the playbook values, validate to param specs."""
 
+        # Make sure mutually exclusive dhcp properties are not set
+        if self.config:
+            for net in self.config:
+                if net.get("dhcp_servers"):
+                    conflicting_keys = []
+                    dhcp_individual_keys = [
+                        "dhcp_srvr1_ip", "dhcp_srvr1_vrf",
+                        "dhcp_srvr2_ip", "dhcp_srvr2_vrf",
+                        "dhcp_srvr3_ip", "dhcp_srvr3_vrf"
+                    ]
+
+                    for key in dhcp_individual_keys:
+                        if net.get(key) is not None:
+                            conflicting_keys.append(key)
+
+                    if conflicting_keys:
+                        msg = "Network '{0}': dhcp_servers cannot be used together with individual DHCP server properties: {1}".format(
+                            net.get("net_name", "unknown"), ", ".join(conflicting_keys)
+                        )
+                        self.module.fail_json(msg=msg)
+
+        state = self.params["state"]
+
+        if state == "query":
+
+            mcast_group_addr = self.get_fabric_multicast_group_address()
         state = self.params["state"]
 
         # Check for invalid state combinations with MSD child
