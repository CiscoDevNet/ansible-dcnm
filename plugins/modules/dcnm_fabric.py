--- conflicted
+++ resolved
@@ -61,11 +61,8 @@
                 type: str
             FABRIC_TYPE:
                 choices:
-<<<<<<< HEAD
                 - External
-=======
                 - BGP
->>>>>>> a7b76c62
                 - IPFM
                 - ISN
                 - LAN_CLASSIC
