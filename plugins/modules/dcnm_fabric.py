#!/usr/bin/python
#
# Copyright (c) 2020-2024 Cisco and/or its affiliates.
#
# Licensed under the Apache License, Version 2.0 (the "License");
# you may not use this file except in compliance with the License.
# You may obtain a copy of the License at
#
#     http://www.apache.org/licenses/LICENSE-2.0
#
# Unless required by applicable law or agreed to in writing, software
# distributed under the License is distributed on an "AS IS" BASIS,
# WITHOUT WARRANTIES OR CONDITIONS OF ANY KIND, either express or implied.
# See the License for the specific language governing permissions and
# limitations under the License.
from __future__ import absolute_import, division, print_function

__metaclass__ = type
__author__ = "Allen Robel"

DOCUMENTATION = """
---
module: dcnm_fabric
short_description: Manage creation and configuration of NDFC fabrics.
version_added: "3.5.0"
author: Allen Robel (@quantumonion)
description:
- Create, delete, update NDFC fabrics.
options:
    state:
        choices:
        - deleted
        - merged
        - query
        - replaced
        default: merged
        description:
        - The state of the feature or object after module completion
        type: str
    config:
        description:
        - A list of fabric configuration dictionaries
        type: list
        elements: dict
        suboptions:
            DEPLOY:
                default: False
                description:
                - Save and deploy the fabric configuration.
                required: false
                type: bool
            FABRIC_NAME:
                description:
                - The name of the fabric.
                required: true
                type: str
            FABRIC_TYPE:
                choices:
                - VXLAN_EVPN
                - VXLAN_EVPN_MSD
                - LAN_CLASSIC
                description:
                - The type of fabric.
                required: true
                type: str
            VXLAN_EVPN_FABRIC_PARAMETERS:
                description:
                - Data Center VXLAN EVPN fabric specific parameters.
                - Fabric for a VXLAN EVPN deployment with Nexus 9000 and 3000 switches.
                - The following parameters are specific to VXLAN EVPN fabrics.
                - The indentation of these parameters is meant only to logically group them.
                - They should be at the same YAML level as FABRIC_TYPE and FABRIC_NAME.
                suboptions:
                    AAA_REMOTE_IP_ENABLED:
                        default: false
                        description:
                        - Enable only, when IP Authorization is enabled in the AAA Server
                        required: false
                        type: bool
                    AAA_SERVER_CONF:
                        default: ''
                        description:
                        - AAA Configurations
                        required: false
                        type: str
                    ADVERTISE_PIP_BGP:
                        default: false
                        description:
                        - For Primary VTEP IP Advertisement As Next-Hop Of Prefix Routes
                        required: false
                        type: bool
                    ADVERTISE_PIP_ON_BORDER:
                        default: true
                        description:
                        - Enable advertise-pip on vPC borders and border gateways only. Applicable
                            only when vPC advertise-pip is not enabled
                        required: false
                        type: bool
                    ANYCAST_BGW_ADVERTISE_PIP:
                        default: false
                        description:
                        - To advertise Anycast Border Gateway PIP as VTEP. Effective on MSD
                            fabric Recalculate Config
                        required: false
                        type: bool
                    ANYCAST_GW_MAC:
                        default: 2020.0000.00aa
                        description:
                        - Shared MAC address for all leafs (xxxx.xxxx.xxxx)
                        required: false
                        type: str
                    ANYCAST_LB_ID:
                        default: 10
                        description:
                        - 'Used for vPC Peering in VXLANv6 Fabrics '
                        required: false
                        type: int
                    ANYCAST_RP_IP_RANGE:
                        default: 10.254.254.0/24
                        description:
                        - Anycast or Phantom RP IP Address Range
                        required: false
                        type: str
                    AUTO_SYMMETRIC_DEFAULT_VRF:
                        default: false
                        description:
                        - Whether to auto generate Default VRF interface and BGP peering configuration
                            on managed neighbor devices. If set, auto created VRF Lite IFC
                            links will have Auto Deploy Default VRF for Peer enabled.
                        required: false
                        type: bool
                    AUTO_SYMMETRIC_VRF_LITE:
                        default: false
                        description:
                        - Whether to auto generate VRF LITE sub-interface and BGP peering
                            configuration on managed neighbor devices. If set, auto created
                            VRF Lite IFC links will have Auto Deploy for Peer enabled.
                        required: false
                        type: bool
                    AUTO_UNIQUE_VRF_LITE_IP_PREFIX:
                        default: false
                        description:
                        - When enabled, IP prefix allocated to the VRF LITE IFC is not reused
                            on VRF extension over VRF LITE IFC. Instead, unique IP Subnet
                            is allocated for each VRF extension over VRF LITE IFC.
                        required: false
                        type: bool
                    AUTO_VRFLITE_IFC_DEFAULT_VRF:
                        default: false
                        description:
                        - Whether to auto generate Default VRF interface and BGP peering configuration
                            on VRF LITE IFC auto deployment. If set, auto created VRF Lite
                            IFC links will have Auto Deploy Default VRF enabled.
                        required: false
                        type: bool
                    BANNER:
                        default: ''
                        description:
                        - Message of the Day (motd) banner. Delimiter char (very first char
                            is delimiter char) followed by message ending with delimiter
                        required: false
                        type: str
                    BFD_AUTH_ENABLE:
                        default: false
                        description:
                        - Valid for P2P Interfaces only
                        required: false
                        type: bool
                    BFD_AUTH_KEY:
                        default: ''
                        description:
                        - Encrypted SHA1 secret value
                        required: false
                        type: str
                    BFD_AUTH_KEY_ID:
                        default: 100
                        description:
                        - No description available
                        required: false
                        type: int
                    BFD_ENABLE:
                        default: false
                        description:
                        - Valid for IPv4 Underlay only
                        required: false
                        type: bool
                    BFD_IBGP_ENABLE:
                        default: false
                        description:
                        - No description available
                        required: false
                        type: bool
                    BFD_ISIS_ENABLE:
                        default: false
                        description:
                        - No description available
                        required: false
                        type: bool
                    BFD_OSPF_ENABLE:
                        default: false
                        description:
                        - No description available
                        required: false
                        type: bool
                    BFD_PIM_ENABLE:
                        default: false
                        description:
                        - No description available
                        required: false
                        type: bool
                    BGP_AS:
                        default: ''
                        description:
                        - 1-4294967295 | 1-65535.0-65535 It is a good practice to have a unique
                            ASN for each Fabric.
                        required: false
                        type: str
                    BGP_AUTH_ENABLE:
                        default: false
                        description:
                        - No description available
                        required: false
                        type: bool
                    BGP_AUTH_KEY:
                        default: ''
                        description:
                        - Encrypted BGP Authentication Key based on type
                        required: false
                        type: str
                    BGP_AUTH_KEY_TYPE:
                        choices:
                        - 3
                        - 7
                        default: 3
                        description:
                        - 'BGP Key Encryption Type: 3 - 3DES, 7 - Cisco'
                        required: false
                        type: int
                    BGP_LB_ID:
                        default: 0
                        description:
                        - No description available
                        required: false
                        type: int
                    BOOTSTRAP_CONF:
                        default: ''
                        description:
                        - Additional CLIs required during device bootup/login e.g. AAA/Radius
                        required: false
                        type: str
                    BOOTSTRAP_ENABLE:
                        default: false
                        description:
                        - Automatic IP Assignment For POAP
                        required: false
                        type: bool
                    BOOTSTRAP_MULTISUBNET:
                        default: '#Scope_Start_IP, Scope_End_IP, Scope_Default_Gateway, Scope_Subnet_Prefix'
                        description:
                        - 'lines with # prefix are ignored here'
                        required: false
                        type: str
                    BROWNFIELD_NETWORK_NAME_FORMAT:
                        default: Auto_Net_VNI$$VNI$$_VLAN$$VLAN_ID$$
                        description:
                        - Generated network name should be &lt; 64 characters
                        required: false
                        type: str
                    BROWNFIELD_SKIP_OVERLAY_NETWORK_ATTACHMENTS:
                        default: false
                        description:
                        - Enable to skip overlay network interface attachments for Brownfield
                            and Host Port Resync cases
                        required: false
                        type: bool
                    CDP_ENABLE:
                        default: false
                        description:
                        - Enable CDP on management interface
                        required: false
                        type: bool
                    COPP_POLICY:
                        choices:
                        - dense
                        - lenient
                        - moderate
                        - strict
                        - manual
                        default: strict
                        description:
                        - Fabric Wide CoPP Policy. Customized CoPP policy should be provided
                            when manual is selected
                        required: false
                        type: str
                    DCI_SUBNET_RANGE:
                        default: 10.33.0.0/16
                        description:
                        - Address range to assign P2P Interfabric Connections
                        required: false
                        type: str
                    DCI_SUBNET_TARGET_MASK:
                        default: 30
                        description:
                        - No description available
                        required: false
                        type: int
                    DEFAULT_QUEUING_POLICY_CLOUDSCALE:
                        choices:
                        - queuing_policy_default_4q_cloudscale
                        - queuing_policy_default_8q_cloudscale
                        default: queuing_policy_default_8q_cloudscale
                        description:
                        - Queuing Policy for all 92xx, -EX, -FX, -FX2, -FX3, -GX series switches
                            in the fabric
                        required: false
                        type: str
                    DEFAULT_QUEUING_POLICY_OTHER:
                        choices:
                        - queuing_policy_default_other
                        default: queuing_policy_default_other
                        description:
                        - Queuing Policy for all other switches in the fabric
                        required: false
                        type: str
                    DEFAULT_QUEUING_POLICY_R_SERIES:
                        choices:
                        - queuing_policy_default_r_series
                        default: queuing_policy_default_r_series
                        description:
                        - Queuing Policy for all R-Series switches in the fabric
                        required: false
                        type: str
                    DEFAULT_VRF_REDIS_BGP_RMAP:
                        default: extcon-rmap-filter
                        description:
                        - Route Map used to redistribute BGP routes to IGP in default vrf
                            in auto created VRF Lite IFC links
                        required: false
                        type: str
                    DHCP_ENABLE:
                        default: false
                        description:
                        - Automatic IP Assignment For POAP From Local DHCP Server
                        required: false
                        type: bool
                    DHCP_END:
                        default: ''
                        description:
                        - End Address For Switch POAP
                        required: false
                        type: str
                    DHCP_IPV6_ENABLE:
                        choices:
                        - DHCPv4
                        - DHCPv6
                        default: DHCPv4
                        description:
                        - No description available
                        required: false
                        type: str
                    DHCP_START:
                        default: ''
                        description:
                        - Start Address For Switch POAP
                        required: false
                        type: str
                    DNS_SERVER_IP_LIST:
                        default: ''
                        description:
                        - Comma separated list of IP Addresses(v4/v6)
                        required: false
                        type: str
                    DNS_SERVER_VRF:
                        default: ''
                        description:
                        - One VRF for all DNS servers or a comma separated list of VRFs, one
                            per DNS server
                        required: false
                        type: str
                    ENABLE_AAA:
                        default: false
                        description:
                        - Include AAA configs from Manageability tab during device bootup
                        required: false
                        type: bool
                    ENABLE_DEFAULT_QUEUING_POLICY:
                        default: false
                        description:
                        - No description available
                        required: false
                        type: bool
                    ENABLE_FABRIC_VPC_DOMAIN_ID:
                        default: false
                        description:
                        - (Not Recommended)
                        required: false
                        type: bool
                    ENABLE_MACSEC:
                        default: false
                        description:
                        - Enable MACsec in the fabric
                        required: false
                        type: bool
                    ENABLE_NETFLOW:
                        default: false
                        description:
                        - Enable Netflow on VTEPs
                        required: false
                        type: bool
                    ENABLE_NGOAM:
                        default: true
                        description:
                        - Enable the Next Generation (NG) OAM feature for all switches in
                            the fabric to aid in trouble-shooting VXLAN EVPN fabrics
                        required: false
                        type: bool
                    ENABLE_NXAPI:
                        default: true
                        description:
                        - Enable HTTPS NX-API
                        required: false
                        type: bool
                    ENABLE_NXAPI_HTTP:
                        default: true
                        description:
                        - No description available
                        required: false
                        type: bool
                    ENABLE_PBR:
                        default: false
                        description:
                        - When ESR option is ePBR, enable ePBR will enable pbr, sla sender
                            and epbr features on the switch
                        required: false
                        type: bool
                    ENABLE_PVLAN:
                        default: false
                        description:
                        - Enable PVLAN on switches except spines and super spines
                        required: false
                        type: bool
                    ENABLE_TENANT_DHCP:
                        default: true
                        description:
                        - No description available
                        required: false
                        type: bool
                    ENABLE_TRM:
                        default: false
                        description:
                        - For Overlay Multicast Support In VXLAN Fabrics
                        required: false
                        type: bool
                    ENABLE_VPC_PEER_LINK_NATIVE_VLAN:
                        default: false
                        description:
                        - No description available
                        required: false
                        type: bool
                    ESR_OPTION:
                        default: PBR
                        description:
                        - Policy-Based Routing (PBR) or Enhanced PBR (ePBR)
                        required: false
                        type: str
                    EXTRA_CONF_INTRA_LINKS:
                        default: ''
                        description:
                        - Additional CLIs For All Intra-Fabric Links
                        required: false
                        type: str
                    EXTRA_CONF_LEAF:
                        default: ''
                        description:
                        - Additional CLIs For All Leafs As Captured From Show Running Configuration
                        required: false
                        type: str
                    EXTRA_CONF_SPINE:
                        default: ''
                        description:
                        - Additional CLIs For All Spines As Captured From Show Running Configuration
                        required: false
                        type: str
                    EXTRA_CONF_TOR:
                        default: ''
                        description:
                        - Additional CLIs For All ToRs As Captured From Show Running Configuration
                        required: false
                        type: str
                    FABRIC_INTERFACE_TYPE:
                        choices:
                        - p2p
                        - unnumbered
                        default: p2p
                        description:
                        - Numbered(Point-to-Point) or Unnumbered
                        required: false
                        type: str
                    FABRIC_MTU:
                        default: 9216
                        description:
                        - . Must be an even number
                        required: false
                        type: int
                    FABRIC_NAME:
                        default: ''
                        description:
                        - Please provide the fabric name to create it (Max Size 32)
                        required: false
                        type: str
                    FABRIC_VPC_DOMAIN_ID:
                        default: 1
                        description:
                        - vPC Domain Id to be used on all vPC pairs
                        required: false
                        type: int
                    FABRIC_VPC_QOS:
                        default: false
                        description:
                        - Qos on spines for guaranteed delivery of vPC Fabric Peering communication
                        required: false
                        type: bool
                    FABRIC_VPC_QOS_POLICY_NAME:
                        default: spine_qos_for_fabric_vpc_peering
                        description:
                        - Qos Policy name should be same on all spines
                        required: false
                        type: str
                    FEATURE_PTP:
                        default: false
                        description:
                        - No description available
                        required: false
                        type: bool
                    GRFIELD_DEBUG_FLAG:
                        choices:
                        - Enable
                        - Disable
                        default: Disable
                        description:
                        - Enable to clean switch configuration without reload when PreserveConfig=no
                        required: false
                        type: str
                    HD_TIME:
                        default: 180
                        description:
                        - NVE Source Inteface HoldDown Time  in seconds
                        required: false
                        type: int
                    HOST_INTF_ADMIN_STATE:
                        default: true
                        description:
                        - No description available
                        required: false
                        type: bool
                    IBGP_PEER_TEMPLATE:
                        default: ''
                        description:
                        - Speficies the iBGP Peer-Template config used for RR and spines with
                            border role.
                        required: false
                        type: str
                    IBGP_PEER_TEMPLATE_LEAF:
                        default: ''
                        description:
                        - Specifies the config used for leaf, border or border gateway. If
                            this field is empty, the peer template defined in iBGP Peer-Template
                            Config is used on all BGP enabled devices (RRs,leafs, border or
                            border gateway roles.
                        required: false
                        type: str
                    INBAND_DHCP_SERVERS:
                        default: ''
                        description:
                        - Comma separated list of IPv4 Addresses (Max 3)
                        required: false
                        type: str
                    INBAND_MGMT:
                        default: false
                        description:
                        - Manage switches with only Inband connectivity
                        required: false
                        type: bool
                    ISIS_AUTH_ENABLE:
                        default: false
                        description:
                        - No description available
                        required: false
                        type: bool
                    ISIS_AUTH_KEY:
                        default: ''
                        description:
                        - Cisco Type 7 Encrypted
                        required: false
                        type: str
                    ISIS_AUTH_KEYCHAIN_KEY_ID:
                        default: 127
                        description:
                        - No description available
                        required: false
                        type: int
                    ISIS_AUTH_KEYCHAIN_NAME:
                        default: ''
                        description:
                        - No description available
                        required: false
                        type: str
                    ISIS_LEVEL:
                        choices:
                        - level-1
                        - level-2
                        default: level-2
                        description:
                        - 'Supported IS types: level-1, level-2'
                        required: false
                        type: str
                    ISIS_OVERLOAD_ELAPSE_TIME:
                        default: 60
                        description:
                        - Clear the overload bit after an elapsed time in seconds
                        required: false
                        type: int
                    ISIS_OVERLOAD_ENABLE:
                        default: true
                        description:
                        - When enabled, set the overload bit for an elapsed time after a reload
                        required: false
                        type: bool
                    ISIS_P2P_ENABLE:
                        default: true
                        description:
                        - This will enable network point-to-point on fabric interfaces which
                            are numbered
                        required: false
                        type: bool
                    L2_HOST_INTF_MTU:
                        default: 9216
                        description:
                        - . Must be an even number
                        required: false
                        type: int
                    L2_SEGMENT_ID_RANGE:
                        default: 30000-49000
                        description:
                        - 'Overlay Network Identifier Range '
                        required: false
                        type: str
                    L3VNI_MCAST_GROUP:
                        default: 239.1.1.0
                        description:
                        - Default Underlay Multicast group IP assigned for every overlay VRF.
                        required: false
                        type: str
                    L3_PARTITION_ID_RANGE:
                        default: 50000-59000
                        description:
                        - 'Overlay VRF Identifier Range '
                        required: false
                        type: str
                    LINK_STATE_ROUTING:
                        choices:
                        - ospf
                        - is-is
                        default: ospf
                        description:
                        - Used for Spine-Leaf Connectivity
                        required: false
                        type: str
                    LINK_STATE_ROUTING_TAG:
                        default: UNDERLAY
                        description:
                        - Underlay Routing Process Tag
                        required: false
                        type: str
                    LOOPBACK0_IPV6_RANGE:
                        default: fd00::a02:0/119
                        description:
                        - Typically Loopback0 IPv6 Address Range
                        required: false
                        type: str
                    LOOPBACK0_IP_RANGE:
                        default: 10.2.0.0/22
                        description:
                        - Typically Loopback0 IP Address Range
                        required: false
                        type: str
                    LOOPBACK1_IPV6_RANGE:
                        default: fd00::a03:0/118
                        description:
                        - Typically Loopback1 and Anycast Loopback IPv6 Address Range
                        required: false
                        type: str
                    LOOPBACK1_IP_RANGE:
                        default: 10.3.0.0/22
                        description:
                        - Typically Loopback1 IP Address Range
                        required: false
                        type: str
                    MACSEC_ALGORITHM:
                        default: AES_128_CMAC
                        description:
                        - AES_128_CMAC or AES_256_CMAC
                        required: false
                        type: str
                    MACSEC_CIPHER_SUITE:
                        default: GCM-AES-XPN-256
                        description:
                        - Configure Cipher Suite
                        required: false
                        type: str
                    MACSEC_FALLBACK_ALGORITHM:
                        default: AES_128_CMAC
                        description:
                        - AES_128_CMAC or AES_256_CMAC
                        required: false
                        type: str
                    MACSEC_FALLBACK_KEY_STRING:
                        default: ''
                        description:
                        - Cisco Type 7 Encrypted Octet String
                        required: false
                        type: str
                    MACSEC_KEY_STRING:
                        default: ''
                        description:
                        - Cisco Type 7 Encrypted Octet String
                        required: false
                        type: str
                    MACSEC_REPORT_TIMER:
                        default: 5
                        description:
                        - MACsec Operational Status periodic report timer in minutes
                        required: false
                        type: int
                    MGMT_GW:
                        default: ''
                        description:
                        - Default Gateway For Management VRF On The Switch
                        required: false
                        type: str
                    MGMT_PREFIX:
                        default: 24
                        description:
                        - No description available
                        required: false
                        type: int
                    MGMT_V6PREFIX:
                        default: 64
                        description:
                        - No description available
                        required: false
                        type: int
                    MPLS_HANDOFF:
                        default: false
                        description:
                        - No description available
                        required: false
                        type: bool
                    MPLS_LB_ID:
                        default: 101
                        description:
                        - 'Used for VXLAN to MPLS SR/LDP Handoff '
                        required: false
                        type: int
                    MPLS_LOOPBACK_IP_RANGE:
                        default: 10.101.0.0/25
                        description:
                        - Used for VXLAN to MPLS SR/LDP Handoff
                        required: false
                        type: str
                    MST_INSTANCE_RANGE:
                        default: "0"
                        description:
                        - 'MST instance range, Example: 0-3,5,7-9, Default is 0'
                        required: false
                        type: str
                    MULTICAST_GROUP_SUBNET:
                        default: 239.1.1.0/25
                        description:
                        - Multicast pool prefix between 8 to 30. A multicast group IP from
                            this pool is used for BUM traffic for each overlay network.
                        required: false
                        type: str
                    NETFLOW_EXPORTER_LIST:
                        default: ''
                        description:
                        - One or Multiple Netflow Exporters
                        required: false
                        type: list
                        elements: str
                    NETFLOW_MONITOR_LIST:
                        default: ''
                        description:
                        - One or Multiple Netflow Monitors
                        required: false
                        type: list
                        elements: str
                    NETFLOW_RECORD_LIST:
                        default: ''
                        description:
                        - One or Multiple Netflow Records
                        required: false
                        type: list
                        elements: str
                    NETWORK_VLAN_RANGE:
                        default: 2300-2999
                        description:
                        - 'Per Switch Overlay Network VLAN Range '
                        required: false
                        type: str
                    NTP_SERVER_IP_LIST:
                        default: ''
                        description:
                        - Comma separated list of IP Addresses(v4/v6)
                        required: false
                        type: str
                    NTP_SERVER_VRF:
                        default: ''
                        description:
                        - One VRF for all NTP servers or a comma separated list of VRFs, one
                            per NTP server
                        required: false
                        type: str
                    NVE_LB_ID:
                        default: 1
                        description:
                        - No description available
                        required: false
                        type: int
                    NXAPI_HTTPS_PORT:
                        default: 443
                        description:
                        - No description available
                        required: false
                        type: int
                    NXAPI_HTTP_PORT:
                        default: 80
                        description:
                        - No description available
                        required: false
                        type: int
                    OBJECT_TRACKING_NUMBER_RANGE:
                        default: 100-299
                        description:
                        - 'Per switch tracked object ID Range '
                        required: false
                        type: str
                    OSPF_AREA_ID:
                        default: 0.0.0.0
                        description:
                        - OSPF Area Id in IP address format
                        required: false
                        type: str
                    OSPF_AUTH_ENABLE:
                        default: false
                        description:
                        - No description available
                        required: false
                        type: bool
                    OSPF_AUTH_KEY:
                        default: ''
                        description:
                        - 3DES Encrypted
                        required: false
                        type: str
                    OSPF_AUTH_KEY_ID:
                        default: 127
                        description:
                        - No description available
                        required: false
                        type: int
                    OVERLAY_MODE:
                        default: cli
                        description:
                        - VRF/Network configuration using config-profile or CLI
                        required: false
                        type: str
                    PER_VRF_LOOPBACK_AUTO_PROVISION:
                        default: false
                        description:
                        - Auto provision a loopback on a VTEP on VRF attachment
                        required: false
                        type: bool
                    PER_VRF_LOOPBACK_IP_RANGE:
                        default: 10.5.0.0/22
                        description:
                        - Prefix pool to assign IP addresses to loopbacks on VTEPs on a per
                            VRF basis
                        required: false
                        type: str
                    PHANTOM_RP_LB_ID1:
                        default: 2
                        description:
                        - 'Used for Bidir-PIM Phantom RP '
                        required: false
                        type: int
                    PHANTOM_RP_LB_ID2:
                        default: 3
                        description:
                        - 'Used for Fallback Bidir-PIM Phantom RP '
                        required: false
                        type: int
                    PHANTOM_RP_LB_ID3:
                        default: 4
                        description:
                        - 'Used for second Fallback Bidir-PIM Phantom RP '
                        required: false
                        type: int
                    PHANTOM_RP_LB_ID4:
                        default: 5
                        description:
                        - 'Used for third Fallback Bidir-PIM Phantom RP '
                        required: false
                        type: int
                    PIM_HELLO_AUTH_ENABLE:
                        default: false
                        description:
                        - Valid for IPv4 Underlay only
                        required: false
                        type: bool
                    PIM_HELLO_AUTH_KEY:
                        default: ''
                        description:
                        - 3DES Encrypted
                        required: false
                        type: str
                    PM_ENABLE:
                        default: false
                        description:
                        - No description available
                        required: false
                        type: bool
                    POWER_REDUNDANCY_MODE:
                        choices:
                        - ps-redundant
                        - combined
                        - insrc-redundant
                        default: ps-redundant
                        description:
                        - Default Power Supply Mode For The Fabric
                        required: false
                        type: str
                    PTP_DOMAIN_ID:
                        default: 0
                        description:
                        - 'Multiple Independent PTP Clocking Subdomains on a Single Network '
                        required: false
                        type: int
                    PTP_LB_ID:
                        default: 0
                        description:
                        - No description available
                        required: false
                        type: int
                    REPLICATION_MODE:
                        choices:
                        - Multicast
                        - Ingress
                        default: Multicast
                        description:
                        - Replication Mode for BUM Traffic
                        required: false
                        type: str
                    ROUTER_ID_RANGE:
                        default: 10.2.0.0/23
                        description:
                        - No description available
                        required: false
                        type: str
                    ROUTE_MAP_SEQUENCE_NUMBER_RANGE:
                        default: 1-65534
                        description:
                        - No description available
                        required: false
                        type: str
                    RP_COUNT:
                        choices:
                        - 2
                        - 4
                        default: 2
                        description:
                        - Number of spines acting as Rendezvous-Point (RP)
                        required: false
                        type: int
                    RP_LB_ID:
                        default: 254
                        description:
                        - No description available
                        required: false
                        type: int
                    RP_MODE:
                        choices:
                        - asm
                        - bidir
                        default: asm
                        description:
                        - Multicast RP Mode
                        required: false
                        type: str
                    RR_COUNT:
                        choices:
                        - 2
                        - 4
                        default: 2
                        description:
                        - Number of spines acting as Route-Reflectors
                        required: false
                        type: int
                    SEED_SWITCH_CORE_INTERFACES:
                        default: ''
                        description:
                        - Core-facing Interface list on Seed Switch (e.g. e1/1-30,e1/32)
                        required: false
                        type: str
                    SERVICE_NETWORK_VLAN_RANGE:
                        default: 3000-3199
                        description:
                        - 'Per Switch Overlay Service Network VLAN Range '
                        required: false
                        type: str
                    SITE_ID:
                        default: ''
                        description:
                        - For EVPN Multi-Site Support . Defaults to Fabric ASN
                        required: false
                        type: str
                    SLA_ID_RANGE:
                        default: 10000-19999
                        description:
                        - 'Per switch SLA ID Range '
                        required: false
                        type: str
                    SNMP_SERVER_HOST_TRAP:
                        default: true
                        description:
                        - Configure NDFC as a receiver for SNMP traps
                        required: false
                        type: bool
                    SPINE_SWITCH_CORE_INTERFACES:
                        default: ''
                        description:
                        - Core-facing Interface list on all Spines (e.g. e1/1-30,e1/32)
                        required: false
                        type: str
                    STATIC_UNDERLAY_IP_ALLOC:
                        default: false
                        description:
                        - Checking this will disable Dynamic Underlay IP Address Allocations
                        required: false
                        type: bool
                    STP_BRIDGE_PRIORITY:
                        default: 0
                        description:
                        - Bridge priority for the spanning tree in increments of 4096
                        required: false
                        type: int
                    STP_ROOT_OPTION:
                        choices:
                        - rpvst+
                        - mst
                        - unmanaged
                        default: unmanaged
                        description:
                        - 'Which protocol to use for configuring root bridge? rpvst+: Rapid
                            Per-VLAN Spanning Tree, mst: Multiple Spanning Tree, unmanaged
                            (default): STP Root not managed by NDFC'
                        required: false
                        type: str
                    STP_VLAN_RANGE:
                        default: 1-3967
                        description:
                        - 'Vlan range, Example: 1,3-5,7,9-11, Default is 1-3967'
                        required: false
                        type: str
                    STRICT_CC_MODE:
                        default: false
                        description:
                        - Enable bi-directional compliance checks to flag additional configs
                            in the running config that are not in the intent/expected config
                        required: false
                        type: bool
                    SUBINTERFACE_RANGE:
                        default: 2-511
                        description:
                        - 'Per Border Dot1q Range For VRF Lite Connectivity '
                        required: false
                        type: str
                    SUBNET_RANGE:
                        default: 10.4.0.0/16
                        description:
                        - Address range to assign Numbered and Peer Link SVI IPs
                        required: false
                        type: str
                    SUBNET_TARGET_MASK:
                        choices:
                        - 30
                        - 31
                        default: 30
                        description:
                        - Mask for Underlay Subnet IP Range
                        required: false
                        type: int
                    SYSLOG_SERVER_IP_LIST:
                        default: ''
                        description:
                        - Comma separated list of IP Addresses(v4/v6)
                        required: false
                        type: str
                    SYSLOG_SERVER_VRF:
                        default: ''
                        description:
                        - One VRF for all Syslog servers or a comma separated list of VRFs,
                            one per Syslog server
                        required: false
                        type: str
                    SYSLOG_SEV:
                        default: ''
                        description:
                        - 'Comma separated list of Syslog severity values, one per Syslog
                            server '
                        required: false
                        type: str
                    TCAM_ALLOCATION:
                        default: true
                        description:
                        - TCAM commands are automatically generated for VxLAN and vPC Fabric
                            Peering when Enabled
                        required: false
                        type: bool
                    UNDERLAY_IS_V6:
                        default: false
                        description:
                        - If not enabled, IPv4 underlay is used
                        required: false
                        type: bool
                    UNNUM_BOOTSTRAP_LB_ID:
                        default: 253
                        description:
                        - No description available
                        required: false
                        type: int
                    UNNUM_DHCP_END:
                        default: ''
                        description:
                        - Must be a subset of IGP/BGP Loopback Prefix Pool
                        required: false
                        type: str
                    UNNUM_DHCP_START:
                        default: ''
                        description:
                        - Must be a subset of IGP/BGP Loopback Prefix Pool
                        required: false
                        type: str
                    USE_LINK_LOCAL:
                        default: true
                        description:
                        - If not enabled, Spine-Leaf interfaces will use global IPv6 addresses
                        required: false
                        type: bool
                    V6_SUBNET_RANGE:
                        default: fd00::a04:0/112
                        description:
                        - IPv6 Address range to assign Numbered and Peer Link SVI IPs
                        required: false
                        type: str
                    V6_SUBNET_TARGET_MASK:
                        choices:
                        - 126
                        - 127
                        default: 126
                        description:
                        - Mask for Underlay Subnet IPv6 Range
                        required: false
                        type: int
                    VPC_AUTO_RECOVERY_TIME:
                        default: 360
                        description:
                        - No description available
                        required: false
                        type: int
                    VPC_DELAY_RESTORE:
                        default: 150
                        description:
                        - No description available
                        required: false
                        type: int
                    VPC_DOMAIN_ID_RANGE:
                        default: 1-1000
                        description:
                        - vPC Domain id range to use for new pairings
                        required: false
                        type: str
                    VPC_ENABLE_IPv6_ND_SYNC:
                        default: true
                        description:
                        - Enable IPv6 ND synchronization between vPC peers
                        required: false
                        type: bool
                    VPC_PEER_KEEP_ALIVE_OPTION:
                        choices:
                        - loopback
                        - management
                        default: management
                        description:
                        - Use vPC Peer Keep Alive with Loopback or Management
                        required: false
                        type: str
                    VPC_PEER_LINK_PO:
                        default: 500
                        description:
                        - No description available
                        required: false
                        type: int
                    VPC_PEER_LINK_VLAN:
                        default: 3600
                        description:
                        - 'VLAN range for vPC Peer Link SVI '
                        required: false
                        type: int
                    VRF_LITE_AUTOCONFIG:
                        choices:
                        - Manual
                        - Back2Back&ToExternal
                        default: Manual
                        description:
                        - VRF Lite Inter-Fabric Connection Deployment Options. If Back2Back&ToExternal
                            is selected, VRF Lite IFCs are auto created between border devices
                            of two Easy Fabrics, and between border devices in Easy Fabric
                            and edge routers in External Fabric. The IP address is taken from
                            the VRF Lite Subnet IP Range pool.
                        required: false
                        type: str
                    VRF_VLAN_RANGE:
                        default: 2000-2299
                        description:
                        - 'Per Switch Overlay VRF VLAN Range '
                        required: false
                        type: str
                    default_network:
                        choices:
                        - Default_Network_Universal
                        - Service_Network_Universal
                        default: Default_Network_Universal
                        description:
                        - Default Overlay Network Template For Leafs
                        required: false
                        type: str
                    default_pvlan_sec_network:
                        choices:
                        - Pvlan_Secondary_Network
                        default: Pvlan_Secondary_Network
                        description:
                        - Default PVLAN Secondary Network Template
                        required: false
                        type: str
                    default_vrf:
                        choices:
                        - Default_VRF_Universal
                        default: Default_VRF_Universal
                        description:
                        - Default Overlay VRF Template For Leafs
                        required: false
                        type: str
                    enableRealTimeBackup:
                        default: ''
                        description:
                        - Backup hourly only if there is any config deployment since last
                            backup
                        required: false
                        type: bool
                    enableScheduledBackup:
                        default: ''
                        description:
                        - Backup at the specified time
                        required: false
                        type: bool
                    network_extension_template:
                        choices:
                        - Default_Network_Extension_Universal
                        default: Default_Network_Extension_Universal
                        description:
                        - Default Overlay Network Template For Borders
                        required: false
                        type: str
                    scheduledTime:
                        default: ''
                        description:
                        - Time (UTC) in 24hr format. (00:00 to 23:59)
                        required: false
                        type: str
                    vrf_extension_template:
                        choices:
                        - Default_VRF_Extension_Universal
                        default: Default_VRF_Extension_Universal
                        description:
                        - Default Overlay VRF Template For Borders
                        required: false
                        type: str
            VXLAN_EVPN_FABRIC_MSD_PARAMETERS:
                description:
                - VXLAN EVPN Multi-Site fabric specific parameters.
                - Domain that can contain multiple VXLAN EVPN Fabrics with Layer-2/Layer-3 Overlay Extensions and other Fabric Types.
                - The indentation of these parameters is meant only to logically group them.
                - They should be at the same YAML level as FABRIC_TYPE and FABRIC_NAME.
                suboptions:
                    ANYCAST_GW_MAC:
                        default: 2020.0000.00aa
                        description:
                        - Shared MAC address for all leaves
                        required: false
                        type: str
                    BGP_RP_ASN:
                        default: ''
                        description:
                        - 1-4294967295 | 1-65535.0-65535, e.g. 65000, 65001
                        required: false
                        type: str
                    BGW_ROUTING_TAG:
                        default: 54321
                        description:
                        - Routing tag associated with IP address of loopback and DCI interfaces
                        required: false
                        type: int
                    BORDER_GWY_CONNECTIONS:
                        choices:
                        - Manual
                        - Centralized_To_Route_Server
                        - Direct_To_BGWS
                        default: Manual
                        description:
                        - Manual, Auto Overlay EVPN Peering to Route Servers, Auto Overlay
                            EVPN Direct Peering to Border Gateways
                        required: false
                        type: str
                    CLOUDSEC_ALGORITHM:
                        default: AES_128_CMAC
                        description:
                        - AES_128_CMAC or AES_256_CMAC
                        required: false
                        type: str
                    CLOUDSEC_AUTOCONFIG:
                        default: false
                        description:
                        - Auto Config CloudSec on Border Gateways
                        required: false
                        type: bool
                    CLOUDSEC_ENFORCEMENT:
                        default: ''
                        description:
                        - If set to strict, data across site must be encrypted.
                        required: false
                        type: str
                    CLOUDSEC_KEY_STRING:
                        default: ''
                        description:
                        - Cisco Type 7 Encrypted Octet String
                        required: false
                        type: str
                    CLOUDSEC_REPORT_TIMER:
                        default: 5
                        description:
                        - CloudSec Operational Status periodic report timer in minutes
                        required: false
                        type: int
                    DCI_SUBNET_RANGE:
                        default: 10.10.1.0/24
                        description:
                        - Address range to assign P2P DCI Links
                        required: false
                        type: str
                    DCI_SUBNET_TARGET_MASK:
                        default: 30
                        description:
                        - 'Target Mask for Subnet Range '
                        required: false
                        type: int
                    DELAY_RESTORE:
                        default: 300
                        description:
                        - Multi-Site underlay and overlay control plane convergence time  in
                            seconds
                        required: false
                        type: int
                    ENABLE_BGP_BFD:
                        default: false
                        description:
                        - For auto-created Multi-Site Underlay IFCs
                        required: false
                        type: bool
                    ENABLE_BGP_LOG_NEIGHBOR_CHANGE:
                        default: false
                        description:
                        - For auto-created Multi-Site Underlay IFCs
                        required: false
                        type: bool
                    ENABLE_BGP_SEND_COMM:
                        default: false
                        description:
                        - For auto-created Multi-Site Underlay IFCs
                        required: false
                        type: bool
                    ENABLE_PVLAN:
                        default: false
                        description:
                        - Enable PVLAN on MSD and its child fabrics
                        required: false
                        type: bool
                    ENABLE_RS_REDIST_DIRECT:
                        default: false
                        description:
                        - For auto-created Multi-Site overlay IFCs in Route Servers. Applicable
                            only when Multi-Site Overlay IFC Deployment Method is Centralized_To_Route_Server.
                        required: false
                        type: bool
                    FABRIC_NAME:
                        default: ''
                        description:
                        - Please provide the fabric name to create it (Max Size 64)
                        required: false
                        type: str
                    L2_SEGMENT_ID_RANGE:
                        default: 30000-49000
                        description:
                        - 'Overlay Network Identifier Range '
                        required: false
                        type: str
                    L3_PARTITION_ID_RANGE:
                        default: 50000-59000
                        description:
                        - 'Overlay VRF Identifier Range '
                        required: false
                        type: str
                    LOOPBACK100_IP_RANGE:
                        default: 10.10.0.0/24
                        description:
                        - Typically Loopback100 IP Address Range
                        required: false
                        type: str
                    MS_IFC_BGP_AUTH_KEY_TYPE:
                        choices:
                        - 3
                        - 7
                        default: 3
                        description:
                        - 'BGP Key Encryption Type: 3 - 3DES, 7 - Cisco'
                        required: false
                        type: int
                    MS_IFC_BGP_PASSWORD:
                        default: ''
                        description:
                        - Encrypted eBGP Password Hex String
                        required: false
                        type: str
                    MS_IFC_BGP_PASSWORD_ENABLE:
                        default: false
                        description:
                        - eBGP password for Multi-Site underlay/overlay IFCs
                        required: false
                        type: bool
                    MS_LOOPBACK_ID:
                        default: 100
                        description:
                        - No description available
                        required: false
                        type: int
                    MS_UNDERLAY_AUTOCONFIG:
                        default: false
                        description:
                        - No description available
                        required: false
                        type: bool
                    RP_SERVER_IP:
                        default: ''
                        description:
                        - Multi-Site Route-Server peer list (typically loopback IP address
                            on Route-Server for Multi-Site EVPN peering with BGWs), e.g. 128.89.0.1,
                            128.89.0.2
                        required: false
                        type: str
                    RS_ROUTING_TAG:
                        default: 54321
                        description:
                        - Routing tag associated with Route Server IP for redistribute direct.
                            This is the IP used in eBGP EVPN peering.
                        required: false
                        type: int
                    TOR_AUTO_DEPLOY:
                        default: false
                        description:
                        - Enables Overlay VLANs on uplink between ToRs and Leafs
                        required: false
                        type: bool
                    default_network:
                        choices:
                        - Default_Network_Universal
                        - Service_Network_Universal
                        default: Default_Network_Universal
                        description:
                        - Default Overlay Network Template For Leafs
                        required: false
                        type: str
                    default_pvlan_sec_network:
                        choices:
                        - Pvlan_Secondary_Network
                        default: Pvlan_Secondary_Network
                        description:
                        - Default PVLAN Secondary Network Template
                        required: false
                        type: str
                    default_vrf:
                        choices:
                        - Default_VRF_Universal
                        default: Default_VRF_Universal
                        description:
                        - Default Overlay VRF Template For Leafs
                        required: false
                        type: str
                    enableScheduledBackup:
                        default: ''
                        description:
                        - 'Backup at the specified time. Note: Fabric Backup/Restore functionality
                            is being deprecated for MSD fabrics. Recommendation is to use
                            NDFC Backup & Restore'
                        required: false
                        type: bool
                    network_extension_template:
                        choices:
                        - Default_Network_Extension_Universal
                        default: Default_Network_Extension_Universal
                        description:
                        - Default Overlay Network Template For Borders
                        required: false
                        type: str
                    scheduledTime:
                        default: ''
                        description:
                        - Time (UTC) in 24hr format. (00:00 to 23:59)
                        required: false
                        type: str
                    vrf_extension_template:
                        choices:
                        - Default_VRF_Extension_Universal
                        default: Default_VRF_Extension_Universal
                        description:
                        - Default Overlay VRF Template For Borders
                        required: false
                        type: str
            IPFM_FABRIC_PARAMETERS:
                description:
                - IPFM (IP Fabric for Media) fabric specific parameters.
                - The following parameters are specific to IPFM fabrics.
                - Fabric for a fully automated deployment of IP Fabric for Media Network with Nexus 9000 switches.
                - The indentation of these parameters is meant only to logically group them.
                - They should be at the same YAML level as FABRIC_TYPE and FABRIC_NAME.
                suboptions:
                    AAA_REMOTE_IP_ENABLED:
                        default: false
                        description:
                        - Enable only, when IP Authorization is enabled in the AAA Server
                        required: false
                        type: bool
                    AAA_SERVER_CONF:
                        default: ''
                        description:
                        - AAA Configurations
                        required: false
                        type: str
                    ASM_GROUP_RANGES:
                        default: ''
                        description:
                        - 'ASM group ranges with prefixes (len:4-32) example: 239.1.1.0/25,
                            max 20 ranges. Enabling SPT-Threshold Infinity to prevent switchover
                            to source-tree.'
                        required: false
                        type: list
                        elements: str
                    BOOTSTRAP_CONF:
                        default: ''
                        description:
                        - Additional CLIs required during device bootup/login e.g. AAA/Radius
                        required: false
                        type: str
                    BOOTSTRAP_ENABLE:
                        default: false
                        description:
                        - Automatic IP Assignment For POAP
                        required: false
                        type: bool
                    BOOTSTRAP_MULTISUBNET:
                        default: '#Scope_Start_IP, Scope_End_IP, Scope_Default_Gateway, Scope_Subnet_Prefix'
                        description:
                        - 'lines with # prefix are ignored here'
                        required: false
                        type: str
                    CDP_ENABLE:
                        default: false
                        description:
                        - Enable CDP on management interface
                        required: false
                        type: bool
                    DHCP_ENABLE:
                        default: false
                        description:
                        - Automatic IP Assignment For POAP From Local DHCP Server
                        required: false
                        type: bool
                    DHCP_END:
                        default: ''
                        description:
                        - End Address For Switch Out-of-Band POAP
                        required: false
                        type: str
                    DHCP_IPV6_ENABLE:
                        choices:
                        - DHCPv4
                        default: DHCPv4
                        description:
                        - No description available
                        required: false
                        type: str
                    DHCP_START:
                        default: ''
                        description:
                        - Start Address For Switch Out-of-Band POAP
                        required: false
                        type: str
                    DNS_SERVER_IP_LIST:
                        default: ''
                        description:
                        - Comma separated list of IP Addresses (v4/v6)
                        required: false
                        type: str
                    DNS_SERVER_VRF:
                        default: ''
                        description:
                        - One VRF for all DNS servers or a comma separated list of VRFs, one
                            per DNS server
                        required: false
                        type: str
                    ENABLE_AAA:
                        default: false
                        description:
                        - Include AAA configs from Manageability tab during device bootup
                        required: false
                        type: bool
                    ENABLE_ASM:
                        default: false
                        description:
                        - Enable groups with receivers sending (*,G) joins
                        required: false
                        type: bool
                    ENABLE_NBM_PASSIVE:
                        default: false
                        description:
                        - Enable NBM mode to pim-passive for default VRF
                        required: false
                        type: bool
                    EXTRA_CONF_INTRA_LINKS:
                        default: ''
                        description:
                        - Additional CLIs For All Intra-Fabric Links
                        required: false
                        type: str
                    EXTRA_CONF_LEAF:
                        default: ''
                        description:
                        - Additional CLIs For All Leafs and Tier2 Leafs As Captured From Show
                            Running Configuration
                        required: false
                        type: str
                    EXTRA_CONF_SPINE:
                        default: ''
                        description:
                        - Additional CLIs For All Spines As Captured From Show Running Configuration
                        required: false
                        type: str
                    FABRIC_INTERFACE_TYPE:
                        choices:
                        - p2p
                        default: p2p
                        description:
                        - Only Numbered(Point-to-Point) is supported
                        required: false
                        type: str
                    FABRIC_MTU:
                        default: 9216
                        description:
                        - . Must be an even number
                        required: false
                        type: int
                    FABRIC_NAME:
                        default: ''
                        description:
                        - Name of the fabric (Max Size 64)
                        required: false
                        type: str
                    FEATURE_PTP:
                        default: false
                        description:
                        - No description available
                        required: false
                        type: bool
                    ISIS_AUTH_ENABLE:
                        default: false
                        description:
                        - No description available
                        required: false
                        type: bool
                    ISIS_AUTH_KEY:
                        default: ''
                        description:
                        - Cisco Type 7 Encrypted
                        required: false
                        type: str
                    ISIS_AUTH_KEYCHAIN_KEY_ID:
                        default: 127
                        description:
                        - No description available
                        required: false
                        type: int
                    ISIS_AUTH_KEYCHAIN_NAME:
                        default: ''
                        description:
                        - No description available
                        required: false
                        type: str
                    ISIS_LEVEL:
                        choices:
                        - level-1
                        - level-2
                        default: level-2
                        description:
                        - 'Supported IS types: level-1, level-2'
                        required: false
                        type: str
                    ISIS_P2P_ENABLE:
                        default: true
                        description:
                        - This will enable network point-to-point on fabric interfaces which
                            are numbered
                        required: false
                        type: bool
                    L2_HOST_INTF_MTU:
                        default: 9216
                        description:
                        - . Must be an even number
                        required: false
                        type: int
                    LINK_STATE_ROUTING:
                        choices:
                        - ospf
                        - is-is
                        default: ospf
                        description:
                        - Used for Spine-Leaf Connectivity
                        required: false
                        type: str
                    LINK_STATE_ROUTING_TAG:
                        default: "1"
                        description:
                        - Routing process tag for the fabric
                        required: false
                        type: str
                    LOOPBACK0_IP_RANGE:
                        default: 10.2.0.0/22
                        description:
                        - Routing Loopback IP Address Range
                        required: false
                        type: str
                    MGMT_GW:
                        default: ''
                        description:
                        - Default Gateway For Management VRF On The Switch
                        required: false
                        type: str
                    MGMT_PREFIX:
                        default: 24
                        description:
                        - No description available
                        required: false
                        type: int
                    NTP_SERVER_IP_LIST:
                        default: ''
                        description:
                        - Comma separated list of IP Addresses (v4/v6)
                        required: false
                        type: str
                    NTP_SERVER_VRF:
                        default: ''
                        description:
                        - One VRF for all NTP servers or a comma separated list of VRFs, one
                            per NTP server
                        required: false
                        type: str
                    NXAPI_VRF:
                        choices:
                        - management
                        - default
                        default: management
                        description:
                        - VRF used for NX-API communication
                        required: false
                        type: str
                    OSPF_AREA_ID:
                        default: 0.0.0.0
                        description:
                        - OSPF Area Id in IP address format
                        required: false
                        type: str
                    OSPF_AUTH_ENABLE:
                        default: false
                        description:
                        - No description available
                        required: false
                        type: bool
                    OSPF_AUTH_KEY:
                        default: ''
                        description:
                        - 3DES Encrypted
                        required: false
                        type: str
                    OSPF_AUTH_KEY_ID:
                        default: 127
                        description:
                        - No description available
                        required: false
                        type: int
                    PIM_HELLO_AUTH_ENABLE:
                        default: false
                        description:
                        - No description available
                        required: false
                        type: bool
                    PIM_HELLO_AUTH_KEY:
                        default: ''
                        description:
                        - 3DES Encrypted
                        required: false
                        type: str
                    PM_ENABLE:
                        default: false
                        description:
                        - No description available
                        required: false
                        type: bool
                    POWER_REDUNDANCY_MODE:
                        choices:
                        - ps-redundant
                        - combined
                        - insrc-redundant
                        default: ps-redundant
                        description:
                        - Default power supply mode for the fabric
                        required: false
                        type: str
                    PTP_DOMAIN_ID:
                        default: 0
                        description:
                        - 'Multiple Independent PTP Clocking Subdomains on a Single Network '
                        required: false
                        type: int
                    PTP_LB_ID:
                        default: 0
                        description:
                        - No description available
                        required: false
                        type: int
                    PTP_PROFILE:
                        choices:
                        - IEEE-1588v2
                        - SMPTE-2059-2
                        - AES67-2015
                        default: SMPTE-2059-2
                        description:
                        - Enabled on ISL links only
                        required: false
                        type: str
                    ROUTING_LB_ID:
                        default: 0
                        description:
                        - No description available
                        required: false
                        type: int
                    RP_IP_RANGE:
                        default: 10.254.254.0/24
                        description:
                        - RP Loopback IP Address Range
                        required: false
                        type: str
                    RP_LB_ID:
                        default: 254
                        description:
                        - No description available
                        required: false
                        type: int
                    SNMP_SERVER_HOST_TRAP:
                        default: true
                        description:
                        - Configure NDFC as a receiver for SNMP traps
                        required: false
                        type: bool
                    STATIC_UNDERLAY_IP_ALLOC:
                        default: false
                        description:
                        - Checking this will disable Dynamic Fabric IP Address Allocations
                        required: false
                        type: bool
                    SUBNET_RANGE:
                        default: 10.4.0.0/16
                        description:
                        - Address range to assign Numbered IPs
                        required: false
                        type: str
                    SUBNET_TARGET_MASK:
                        choices:
                        - 30
                        - 31
                        default: 30
                        description:
                        - Mask for Fabric Subnet IP Range
                        required: false
                        type: int
                    SYSLOG_SERVER_IP_LIST:
                        default: ''
                        description:
                        - Comma separated list of IP Addresses (v4/v6)
                        required: false
                        type: str
                    SYSLOG_SERVER_VRF:
                        default: ''
                        description:
                        - One VRF for all Syslog servers or a comma separated list of VRFs,
                            one per Syslog server
                        required: false
                        type: str
                    SYSLOG_SEV:
                        default: ''
                        description:
                        - 'Comma separated list of Syslog severity values, one per Syslog
                            server '
                        required: false
                        type: str
            LAN_CLASSIC_FABRIC_PARAMETERS:
                description:
                - LAN Classic fabric specific parameters.
                - The following parameters are specific to Classic LAN fabrics.
                - Fabric to manage a legacy Classic LAN deployment with Nexus switches.
                - The indentation of these parameters is meant only to logically group them.
                - They should be at the same YAML level as FABRIC_TYPE and FABRIC_NAME.
                suboptions:
                    AAA_REMOTE_IP_ENABLED:
                        default: false
                        description:
                        - Enable only, when IP Authorization is enabled in the AAA Server
                        required: false
                        type: bool
                    AAA_SERVER_CONF:
                        default: ''
                        description:
                        - AAA Configurations
                        required: false
                        type: str
                    BOOTSTRAP_CONF:
                        default: ''
                        description:
                        - Additional CLIs required during device bootup/login e.g. AAA/Radius
                        required: false
                        type: str
                    BOOTSTRAP_ENABLE:
                        default: false
                        description:
                        - Automatic IP Assignment For POAP
                        required: false
                        type: bool
                    BOOTSTRAP_MULTISUBNET:
                        default: '#Scope_Start_IP, Scope_End_IP, Scope_Default_Gateway, Scope_Subnet_Prefix'
                        description:
                        - 'lines with # prefix are ignored here'
                        required: false
                        type: str
                    CDP_ENABLE:
                        default: false
                        description:
                        - Enable CDP on management interface
                        required: false
                        type: bool
                    DHCP_ENABLE:
                        default: false
                        description:
                        - Automatic IP Assignment For POAP From Local DHCP Server
                        required: false
                        type: bool
                    DHCP_END:
                        default: ''
                        description:
                        - End Address For Switch POAP
                        required: false
                        type: str
                    DHCP_IPV6_ENABLE:
                        choices:
                        - DHCPv4
                        - DHCPv6
                        default: DHCPv4
                        description:
                        - No description available
                        required: false
                        type: str
                    DHCP_START:
                        default: ''
                        description:
                        - Start Address For Switch POAP
                        required: false
                        type: str
                    ENABLE_AAA:
                        default: false
                        description:
                        - Include AAA configs from Advanced tab during device bootup
                        required: false
                        type: bool
                    ENABLE_NETFLOW:
                        default: false
                        description:
                        - Enable Netflow on VTEPs
                        required: false
                        type: bool
                    ENABLE_NXAPI:
                        default: false
                        description:
                        - Enable HTTPS NX-API
                        required: false
                        type: bool
                    ENABLE_NXAPI_HTTP:
                        default: false
                        description:
                        - No description available
                        required: false
                        type: bool
                    FABRIC_FREEFORM:
                        default: ''
                        description:
                        - Additional supported CLIs for all same OS (e.g. all NxOS etc) switches
                        required: false
                        type: str
                    FABRIC_NAME:
                        default: ''
                        description:
                        - Please provide the fabric name to create it (Max Size 64)
                        required: false
                        type: str
                    FEATURE_PTP:
                        default: false
                        description:
                        - No description available
                        required: false
                        type: bool
                    INBAND_ENABLE:
                        default: false
                        description:
                        - 'Enable POAP over Inband Interface (Pre-req: Inband Mgmt Knob should
                            be Enabled)'
                        required: false
                        type: bool
                    INBAND_MGMT:
                        default: false
                        description:
                        - Import switches with inband connectivity
                        required: false
                        type: bool
                    IS_READ_ONLY:
                        default: true
                        description:
                        - If enabled, fabric is only monitored. No configuration will be deployed
                        required: false
                        type: bool
                    MGMT_GW:
                        default: ''
                        description:
                        - Default Gateway For Management VRF On The Switch
                        required: false
                        type: str
                    MGMT_PREFIX:
                        default: 24
                        description:
                        - No description available
                        required: false
                        type: int
                    MGMT_V6PREFIX:
                        default: 64
                        description:
                        - No description available
                        required: false
                        type: int
                    MPLS_HANDOFF:
                        default: false
                        description:
                        - No description available
                        required: false
                        type: bool
                    MPLS_LB_ID:
                        default: 101
                        description:
                        - No description available
                        required: false
                        type: int
                    MPLS_LOOPBACK_IP_RANGE:
                        default: 10.102.0.0/25
                        description:
                        - MPLS Loopback IP Address Range
                        required: false
                        type: str
                    NETFLOW_EXPORTER_LIST:
                        default: ''
                        description:
                        - One or Multiple Netflow Exporters
                        required: false
                        type: list
                        elements: str
                    NETFLOW_MONITOR_LIST:
                        default: ''
                        description:
                        - One or Multiple Netflow Monitors
                        required: false
                        type: list
                        elements: str
                    NETFLOW_RECORD_LIST:
                        default: ''
                        description:
                        - One or Multiple Netflow Records
                        required: false
                        type: list
                        elements: str
                    NETFLOW_SAMPLER_LIST:
                        default: ''
                        description:
                        - One or multiple netflow Samplers. Applicable to N7K only
                        required: false
                        type: list
                        elements: str
                    NXAPI_HTTPS_PORT:
                        default: 443
                        description:
                        - No description available
                        required: false
                        type: int
                    NXAPI_HTTP_PORT:
                        default: 80
                        description:
                        - No description available
                        required: false
                        type: int
                    PM_ENABLE:
                        default: false
                        description:
                        - No description available
                        required: false
                        type: bool
                    POWER_REDUNDANCY_MODE:
                        choices:
                        - ps-redundant
                        - combined
                        - insrc-redundant
                        default: ps-redundant
                        description:
                        - Default Power Supply Mode For Bootstrapped NX-OS Switches
                        required: false
                        type: str
                    PTP_DOMAIN_ID:
                        default: 0
                        description:
                        - 'Multiple Independent PTP Clocking Subdomains on a Single Network '
                        required: false
                        type: int
                    PTP_LB_ID:
                        default: 0
                        description:
                        - No description available
                        required: false
                        type: int
                    SNMP_SERVER_HOST_TRAP:
                        default: true
                        description:
                        - Configure NDFC as a receiver for SNMP traps
                        required: false
                        type: bool
                    SUBINTERFACE_RANGE:
                        default: 2-511
                        description:
                        - 'Per Border Dot1q Range For VRF Lite Connectivity '
                        required: false
                        type: str
                    enableRealTimeBackup:
                        default: false
                        description:
                        - Backup hourly only if there is any config deployment since last
                            backup
                        required: false
                        type: bool
                    enableScheduledBackup:
                        default: false
                        description:
                        - Backup at the specified time
                        required: false
                        type: bool
                    scheduledTime:
                        default: ''
                        description:
                        - Time (UTC) in 24hr format. (00:00 to 23:59)
                        required: false
                        type: str
"""

EXAMPLES = """

# Create the following fabrics with default configuration values
# if they don't already exist.  If they exist, the playbook will
# exit without doing anything.
# - 1. VXLAN EVPN fabric
# - 1. VXLAN EVPN Multi-Site fabric
# - 1. LAN Classic fabric

- name: Create fabrics
  cisco.dcnm.dcnm_fabric:
    state: merged
    config:
    -   FABRIC_NAME: VXLAN_Fabric
        FABRIC_TYPE: VXLAN_EVPN
        BGP_AS: 65000
    -   FABRIC_NAME: MSD_Fabric
        FABRIC_TYPE: VXLAN_EVPN_MSD
    -   FABRIC_NAME: LAN_Fabric
        FABRIC_TYPE: LAN_CLASSIC
  register: result
- debug:
    var: result

# Update the above fabrics with additional configurations.

- name: Update fabrics
  cisco.dcnm.dcnm_fabric:
    state: merged
    config:
    -   FABRIC_NAME: VXLAN_Fabric
        FABRIC_TYPE: VXLAN_EVPN
        BGP_AS: 65000
        ANYCAST_GW_MAC: 0001.aabb.ccdd
        UNDERLAY_IS_V6: false
        EXTRA_CONF_LEAF: |
          interface Ethernet1/1-16
            description managed by NDFC
        DEPLOY: false
    -   FABRIC_NAME: MSD_Fabric
        FABRIC_TYPE: VXLAN_EVPN_MSD
        LOOPBACK100_IP_RANGE: 10.22.0.0/24
        DEPLOY: false
    -   FABRIC_NAME: LAN_Fabric
        FABRIC_TYPE: LAN_CLASSIC
        BOOTSTRAP_ENABLE: false
        IS_READ_ONLY: false
        DEPLOY: false
  register: result
- debug:
    var: result

# Use replaced state to return the fabrics to their default configurations.

- name: Return fabrics to default configuration.
  cisco.dcnm.dcnm_fabric:
    state: replaced
    config:
    -   FABRIC_NAME: VXLAN_Fabric
        FABRIC_TYPE: VXLAN_EVPN
        BGP_AS: 65000
        DEPLOY: false
    -   FABRIC_NAME: MSD_Fabric
        FABRIC_TYPE: VXLAN_EVPN_MSD
        DEPLOY: false
    -   FABRIC_NAME: LAN_Fabric
        FABRIC_TYPE: LAN_CLASSIC
        DEPLOY: false
  register: result
- debug:
    var: result

# Query the fabrics to get their current configurations.

- name: Query the fabrics.
  cisco.dcnm.dcnm_fabric:
    state: query
    config:
    -   FABRIC_NAME: VXLAN_Fabric
    -   FABRIC_NAME: MSD_Fabric
    -   FABRIC_NAME: LAN_Fabric
  register: result
- debug:
    var: result

# Delete the fabrics.

- name: Delete the fabrics.
  cisco.dcnm.dcnm_fabric:
    state: deleted
    config:
    -   FABRIC_NAME: VXLAN_Fabric
    -   FABRIC_NAME: MSD_Fabric
    -   FABRIC_NAME: LAN_Fabric
  register: result
- debug:
    var: result

"""
# pylint: disable=wrong-import-position
import copy
import inspect
import json
import logging
from os import environ

from ansible.module_utils.basic import AnsibleModule
from ansible_collections.cisco.dcnm.plugins.module_utils.common.controller_features import \
    ControllerFeatures
from ansible_collections.cisco.dcnm.plugins.module_utils.common.exceptions import \
    ControllerResponseError
from ansible_collections.cisco.dcnm.plugins.module_utils.common.log import Log
from ansible_collections.cisco.dcnm.plugins.module_utils.common.rest_send import \
    RestSend
from ansible_collections.cisco.dcnm.plugins.module_utils.common.results import \
    Results
from ansible_collections.cisco.dcnm.plugins.module_utils.fabric.common import \
    FabricCommon
from ansible_collections.cisco.dcnm.plugins.module_utils.fabric.create import \
    FabricCreateBulk
from ansible_collections.cisco.dcnm.plugins.module_utils.fabric.delete import \
    FabricDelete
from ansible_collections.cisco.dcnm.plugins.module_utils.fabric.fabric_details import \
    FabricDetailsByName
from ansible_collections.cisco.dcnm.plugins.module_utils.fabric.fabric_summary import \
    FabricSummary
from ansible_collections.cisco.dcnm.plugins.module_utils.fabric.fabric_types import \
    FabricTypes
from ansible_collections.cisco.dcnm.plugins.module_utils.fabric.query import \
    FabricQuery
from ansible_collections.cisco.dcnm.plugins.module_utils.fabric.replaced import \
    FabricReplacedBulk
from ansible_collections.cisco.dcnm.plugins.module_utils.fabric.template_get import \
    TemplateGet
from ansible_collections.cisco.dcnm.plugins.module_utils.fabric.update import \
    FabricUpdateBulk
from ansible_collections.cisco.dcnm.plugins.module_utils.fabric.verify_playbook_params import \
    VerifyPlaybookParams


def json_pretty(msg):
    """
    Return a pretty-printed JSON string for logging messages
    """
    return json.dumps(msg, indent=4, sort_keys=True)


class Common(FabricCommon):
    """
    Common methods, properties, and resources for all states.
    """

    def __init__(self, params):
        self.class_name = self.__class__.__name__
        self.log = logging.getLogger(f"dcnm.{self.class_name}")
        super().__init__(params)
        method_name = inspect.stack()[0][3]  # pylint: disable=unused-variable

        self.results = Results()
        self.results.state = self.state
        self.results.check_mode = self.check_mode

        msg = "ENTERED Common(): "
        msg += f"state: {self.state}, "
        msg += f"check_mode: {self.check_mode}"
        self.log.debug(msg)

        self.controller_features = ControllerFeatures(params)
        self.features = {}

        self._implemented_states = set()

        self._verify_playbook_params = VerifyPlaybookParams()

        # populated in self.validate_input()
        self.payloads = {}

        self.config = params.get("config")
        if not isinstance(self.config, list):
            msg = "expected list type for self.config. "
            msg += f"got {type(self.config).__name__}"
            raise ValueError(msg)

        self.validated = []
        self.have = {}
        self.want = []
        self.query = []

        self._build_properties()

    def _build_properties(self):
        self._properties["ansible_module"] = None

    def get_have(self):
        """
        Caller: main()

        Build self.have, which is a dict containing the current controller
        fabrics and their details.

        Have is a dict, keyed on fabric_name, where each element is a dict
        with the following structure:

        {
            "fabric_name": "fabric_name",
            "fabric_config": {
                "fabricName": "fabric_name",
                "fabricType": "VXLAN EVPN",
                etc...
            }
        }
        """
        method_name = inspect.stack()[0][3]  # pylint: disable=unused-variable
        self.have = FabricDetailsByName(self.params)
        self.have.rest_send = RestSend(self.ansible_module)
        self.have.refresh()

    def get_want(self) -> None:
        """
        Caller: main()

        1. Validate the playbook configs
        2. Update self.want with the playbook configs
        """
        method_name = inspect.stack()[0][3]  # pylint: disable=unused-variable
        merged_configs = []
        for config in self.config:
            try:
                self._verify_payload(config)
            except ValueError as error:
                self.ansible_module.fail_json(f"{error}", **self.results.failed_result)
            merged_configs.append(copy.deepcopy(config))

        self.want = []
        for config in merged_configs:
            self.want.append(copy.deepcopy(config))

    def get_controller_features(self) -> None:
        """
        -   Retrieve the state of relevant controller features
        -   Populate self.features
                -   key: FABRIC_TYPE
                -   value: True or False
                        -   True if feature is started for this fabric type
                        -   False otherwise
        """
        method_name = inspect.stack()[0][3]
        self.features = {}
        self.controller_features.rest_send = RestSend(self.ansible_module)
        try:
            self.controller_features.refresh()
        except ControllerResponseError as error:
            msg = f"{self.class_name}.{method_name}: "
            msg += "Controller returned error when attempting to retrieve "
            msg += "controller features. "
            msg += f"Error detail: {error}"
            self.ansible_module.fail_json(f"{msg}", **self.results.failed_result)
        for fabric_type in self.fabric_types.valid_fabric_types:
            self.fabric_types.fabric_type = fabric_type
            self.controller_features.filter = self.fabric_types.feature_name
            self.features[fabric_type] = self.controller_features.started

    @property
    def ansible_module(self):
        """
        getter: return an instance of AnsibleModule
        setter: set an instance of AnsibleModule
        """
        return self._properties["ansible_module"]

    @ansible_module.setter
    def ansible_module(self, value):
        method_name = inspect.stack()[0][3]  # pylint: disable=unused-variable
        if not isinstance(value, AnsibleModule):
            msg = f"{self.class_name}.{method_name}: "
            msg += "expected AnsibleModule instance. "
            msg += f"got {type(value).__name__}."
            raise ValueError(msg)
        self._properties["ansible_module"] = value


class Deleted(Common):
    """
    Handle deleted state
    """

    def __init__(self, params):
        self.class_name = self.__class__.__name__
        super().__init__(params)
        method_name = inspect.stack()[0][3]  # pylint: disable=unused-variable

        self.log = logging.getLogger(f"dcnm.{self.class_name}")

        self.fabric_delete = FabricDelete(self.params)

        msg = "ENTERED Deleted(): "
        msg += f"state: {self.state}, "
        msg += f"check_mode: {self.check_mode}"
        self.log.debug(msg)

        self._implemented_states.add("deleted")

    def commit(self) -> None:
        """
        delete the fabrics in self.want that exist on the controller
        """
        self.get_want()
        method_name = inspect.stack()[0][3]  # pylint: disable=unused-variable

        msg = f"{self.class_name}.{method_name}: "
        msg += "entered"
        self.log.debug(msg)

        self.rest_send = RestSend(self.ansible_module)

        self.fabric_details = FabricDetailsByName(self.params)
        self.fabric_details.rest_send = self.rest_send

        self.fabric_summary = FabricSummary(self.params)
        self.fabric_summary.rest_send = self.rest_send

        self.fabric_delete.rest_send = self.rest_send
        self.fabric_delete.fabric_details = self.fabric_details
        self.fabric_delete.fabric_summary = self.fabric_summary
        self.fabric_delete.results = self.results

        fabric_names_to_delete = []
        for want in self.want:
            fabric_names_to_delete.append(want["FABRIC_NAME"])

        try:
            self.fabric_delete.fabric_names = fabric_names_to_delete
        except ValueError as error:
            self.ansible_module.fail_json(
                f"{error}", **self.fabric_delete.results.failed_result
            )

        try:
            self.fabric_delete.commit()
        except ValueError as error:
            self.ansible_module.fail_json(
                f"{error}", **self.fabric_delete.results.failed_result
            )


class Merged(Common):
    """
    Handle merged state
    """

    def __init__(self, params):
        self.class_name = self.__class__.__name__
        super().__init__(params)
        method_name = inspect.stack()[0][3]  # pylint: disable=unused-variable

        self.log = logging.getLogger(f"dcnm.{self.class_name}")

        self.fabric_details = FabricDetailsByName(self.params)
        self.fabric_summary = FabricSummary(self.params)
        self.fabric_create = FabricCreateBulk(self.params)
        self.fabric_types = FabricTypes()
        self.fabric_update = FabricUpdateBulk(self.params)
        self.template = TemplateGet()

        msg = f"ENTERED Merged.{method_name}: "
        msg += f"state: {self.state}, "
        msg += f"check_mode: {self.check_mode}"
        self.log.debug(msg)

        self.need_create = []
        self.need_update = []

        self._implemented_states.add("merged")

    def get_need(self):
        """
        Caller: commit()

        Build self.need for merged state
        """
        method_name = inspect.stack()[0][3]
        self.payloads = {}
        for want in self.want:

            fabric_name = want.get("FABRIC_NAME", None)
            fabric_type = want.get("FABRIC_TYPE", None)

            if self.features[fabric_type] is False:
                msg = f"{self.class_name}.{method_name}: "
                msg += f"Features required for fabric {fabric_name} "
                msg += f"of type {fabric_type} are not running on the "
                msg += "controller. Review controller settings at "
                msg += "Fabric Controller -> Admin -> System Settings -> "
                msg += "Feature Management"
                self.ansible_module.fail_json(f"{msg}", **self.results.failed_result)

            try:
                self._verify_playbook_params.config_playbook = want
            except TypeError as error:
                self.ansible_module.fail_json(f"{error}", **self.results.failed_result)

            try:
                self.fabric_types.fabric_type = fabric_type
            except ValueError as error:
                self.ansible_module.fail_json(f"{error}", **self.results.failed_result)

            try:
                template_name = self.fabric_types.template_name
            except ValueError as error:
                self.ansible_module.fail_json(f"{error}", **self.results.failed_result)

            self.template.rest_send = self.rest_send
            self.template.template_name = template_name

            try:
                self.template.refresh()
            except ValueError as error:
                self.ansible_module.fail_json(f"{error}", **self.results.failed_result)
            except ControllerResponseError as error:
                msg = f"{self.class_name}.{method_name}: "
                msg += "Controller returned error when attempting to retrieve "
                msg += f"template: {template_name}. "
                msg += f"Error detail: {error}"
                self.ansible_module.fail_json(f"{msg}", **self.results.failed_result)

            try:
                self._verify_playbook_params.template = self.template.template
            except TypeError as error:
                self.ansible_module.fail_json(f"{error}", **self.results.failed_result)

            # Append to need_create if the fabric does not exist.
            # Otherwise, append to need_update.
            if fabric_name not in self.have.all_data:
                try:
                    self._verify_playbook_params.config_controller = None
                except TypeError as error:
                    self.ansible_module.fail_json(
                        f"{error}", **self.results.failed_result
                    )

                try:
                    self._verify_playbook_params.commit()
                except ValueError as error:
                    self.ansible_module.fail_json(
                        f"{error}", **self.results.failed_result
                    )

                self.need_create.append(want)

            else:

                nv_pairs = self.have.all_data[fabric_name]["nvPairs"]
                try:
                    self._verify_playbook_params.config_controller = nv_pairs
                except TypeError as error:
                    self.ansible_module.fail_json(
                        f"{error}", **self.results.failed_result
                    )
                try:
                    self._verify_playbook_params.commit()
                except (ValueError, KeyError) as error:
                    self.ansible_module.fail_json(
                        f"{error}", **self.results.failed_result
                    )

                self.need_update.append(want)

    def commit(self):
        """
        Commit the merged state request
        """
        method_name = inspect.stack()[0][3]  # pylint: disable=unused-variable
        msg = f"{self.class_name}.{method_name}: entered"
        self.log.debug(msg)

        self.rest_send = RestSend(self.ansible_module)
        self.fabric_details.rest_send = self.rest_send
        self.fabric_summary.rest_send = self.rest_send

        self.get_controller_features()
        self.get_want()
        self.get_have()
        self.get_need()
        self.send_need_create()
        self.send_need_update()

    def send_need_create(self) -> None:
        """
        Caller: commit()

        Build and send the payload to create fabrics specified in the playbook.
        """
        method_name = inspect.stack()[0][3]  # pylint: disable=unused-variable
        msg = f"{self.class_name}.{method_name}: entered. "
        msg += f"self.need_create: {json_pretty(self.need_create)}"
        self.log.debug(msg)

        if len(self.need_create) == 0:
            msg = f"{self.class_name}.{method_name}: "
            msg += "No fabrics to create."
            self.log.debug(msg)
            return

        self.fabric_create.fabric_details = self.fabric_details
        self.fabric_create.rest_send = self.rest_send
        self.fabric_create.results = self.results

        try:
            self.fabric_create.payloads = self.need_create
        except ValueError as error:
            self.ansible_module.fail_json(
                f"{error}", **self.fabric_create.results.failed_result
            )

        try:
            self.fabric_create.commit()
        except ValueError as error:
            self.ansible_module.fail_json(
                f"{error}", **self.fabric_create.results.failed_result
            )

    def send_need_update(self) -> None:
        """
        Caller: commit()

        Build and send the payload to create fabrics specified in the playbook.
        """
        method_name = inspect.stack()[0][3]  # pylint: disable=unused-variable
        msg = f"{self.class_name}.{method_name}: entered. "
        msg += "self.need_update: "
        msg += f"{json_pretty(self.need_update)}"
        self.log.debug(msg)

        if len(self.need_update) == 0:
            msg = f"{self.class_name}.{method_name}: "
            msg += "No fabrics to update for merged state."
            self.log.debug(msg)
            return

        self.fabric_update.fabric_details = self.fabric_details
        self.fabric_update.fabric_summary = self.fabric_summary
        self.fabric_update.rest_send = RestSend(self.ansible_module)
        self.fabric_update.results = self.results

        try:
            self.fabric_update.payloads = self.need_update
        except ValueError as error:
            self.ansible_module.fail_json(
                f"{error}", **self.fabric_update.results.failed_result
            )

        try:
            self.fabric_update.commit()
        except ValueError as error:
            self.ansible_module.fail_json(
                f"{error}", **self.fabric_update.results.failed_result
            )


class Query(Common):
    """
    Handle query state
    """

    def __init__(self, ansible_module):
        self.class_name = self.__class__.__name__
        super().__init__(ansible_module)
        method_name = inspect.stack()[0][3]  # pylint: disable=unused-variable

        self.log = logging.getLogger(f"dcnm.{self.class_name}")

        msg = "ENTERED Query(): "
        msg += f"state: {self.state}, "
        msg += f"check_mode: {self.check_mode}"
        self.log.debug(msg)

        self._implemented_states.add("query")

    def commit(self) -> None:
        """
        1.  query the fabrics in self.want that exist on the controller
        """
        method_name = inspect.stack()[0][3]  # pylint: disable=unused-variable

        self.fabric_details = FabricDetailsByName(self.params)
        self.fabric_details.rest_send = RestSend(self.ansible_module)

        self.get_want()

        fabric_query = FabricQuery(self.params)
        fabric_query.fabric_details = self.fabric_details

        fabric_query.results = self.results
        fabric_names_to_query = []
        for want in self.want:
            fabric_names_to_query.append(want["FABRIC_NAME"])
        try:
            fabric_query.fabric_names = copy.copy(fabric_names_to_query)
        except ValueError as error:
            self.ansible_module.fail_json(
                f"{error}", **fabric_query.results.failed_result
            )

        try:
            fabric_query.commit()
        except ValueError as error:
            self.ansible_module.fail_json(
                f"{error}", **fabric_query.results.failed_result
            )


class Replaced(Common):
    """
    Handle replaced state
    """

    def __init__(self, params):
        self.class_name = self.__class__.__name__
        super().__init__(params)
        method_name = inspect.stack()[0][3]  # pylint: disable=unused-variable

        self.log = logging.getLogger(f"dcnm.{self.class_name}")

        self.fabric_details = FabricDetailsByName(self.params)
        self.fabric_replaced = FabricReplacedBulk(self.params)
        self.fabric_summary = FabricSummary(self.params)
        self.fabric_types = FabricTypes()
        self.merged = None
        self.need_create = []
        self.need_replaced = []
        self.template = TemplateGet()
        self._implemented_states.add("replaced")

        msg = f"ENTERED Replaced.{method_name}: "
        msg += f"state: {self.state}, "
        msg += f"check_mode: {self.check_mode}"
        self.log.debug(msg)

    def get_need(self):
        """
        Caller: commit()

        Build self.need for replaced state
        """
        method_name = inspect.stack()[0][3]
        self.payloads = {}
        for want in self.want:
<<<<<<< HEAD
            # If fabrics do not exist on the controller, add them to
            # need_create.  These will be created by Merged() in
            # Replaced.send_need_replaced()
            if want["FABRIC_NAME"] not in self.have.all_data:
                self.need_create.append(want)
=======

            fabric_name = want.get("FABRIC_NAME", None)
            fabric_type = want.get("FABRIC_TYPE", None)

            # Skip fabrics that do not exist on the controller
            if fabric_name not in self.have.all_data:
>>>>>>> 33035b6a
                continue

            if self.features[fabric_type] is False:
                msg = f"{self.class_name}.{method_name}: "
                msg += f"Features required for fabric {fabric_name} "
                msg += f"of type {fabric_type} are not running on the "
                msg += "controller. Review controller settings at "
                msg += "Fabric Controller -> Admin -> System Settings -> "
                msg += "Feature Management"
                self.ansible_module.fail_json(f"{msg}", **self.results.failed_result)

            self.need_replaced.append(want)

    def commit(self):
        """
        Commit the replaced state request
        """
        method_name = inspect.stack()[0][3]  # pylint: disable=unused-variable
        msg = f"{self.class_name}.{method_name}: entered"
        self.log.debug(msg)

        self.rest_send = RestSend(self.ansible_module)
        self.fabric_details.rest_send = self.rest_send
        self.fabric_summary.rest_send = self.rest_send

        self.get_controller_features()
        self.get_want()
        self.get_have()
        self.get_need()
        self.send_need_replaced()

    def send_need_replaced(self) -> None:
        """
        Caller: commit()

        Build and send the payload to modify fabrics specified in the
        playbook per replaced state handling.

        """
        method_name = inspect.stack()[0][3]  # pylint: disable=unused-variable
        msg = f"{self.class_name}.{method_name}: entered. "
        msg += "self.need_replaced: "
        msg += f"{json_pretty(self.need_replaced)}"
        self.log.debug(msg)

        if len(self.need_create) != 0:
            self.merged = Merged(self.params)
            self.merged.ansible_module = self.ansible_module
            self.merged.rest_send = self.rest_send
            self.merged.fabric_details.rest_send = self.rest_send
            self.merged.fabric_summary.rest_send = self.rest_send
            self.merged.results = self.results
            self.merged.need_create = self.need_create
            self.merged.send_need_create()

        if len(self.need_replaced) == 0:
            msg = f"{self.class_name}.{method_name}: "
            msg += "No fabrics to update for replaced state."
            self.log.debug(msg)
            return

        self.fabric_replaced.fabric_details = self.fabric_details
        self.fabric_replaced.fabric_summary = self.fabric_summary
        self.fabric_replaced.rest_send = RestSend(self.ansible_module)
        self.fabric_replaced.results = self.results

        try:
            self.fabric_replaced.payloads = self.need_replaced
        except ValueError as error:
            self.ansible_module.fail_json(
                f"{error}", **self.fabric_replaced.results.failed_result
            )

        try:
            self.fabric_replaced.commit()
        except ValueError as error:
            self.ansible_module.fail_json(
                f"{error}", **self.fabric_replaced.results.failed_result
            )


def main():
    """main entry point for module execution"""

    argument_spec = {}
    argument_spec["config"] = {"required": False, "type": "list", "elements": "dict"}
    argument_spec["state"] = {
        "default": "merged",
        "choices": ["deleted", "merged", "query", "replaced"],
    }

    ansible_module = AnsibleModule(
        argument_spec=argument_spec, supports_check_mode=True
    )
    log = Log(ansible_module)

    # Create the base/parent logger for the dcnm collection.
    # Set the following environment variable to enable logging:
    #   - NDFC_LOGGING_CONFIG=<path to logging_config.json>
    # logging_config.json must be must be conformant with logging.config.dictConfig
    # and must not log to the console.
    # For an example logging_config.json configuration, see:
    # $ANSIBLE_COLLECTIONS_PATH/cisco/dcnm/plugins/module_utils/common/logging_config.json
    config_file = environ.get("NDFC_LOGGING_CONFIG", None)
    if config_file is not None:
        log.config = config_file
    try:
        log.commit()
    except json.decoder.JSONDecodeError as error:
        msg = f"Invalid logging configuration file: {log.config}. "
        msg += f"Error detail: {error}"
        ansible_module.fail_json(msg)
    except ValueError as error:
        msg = f"Invalid logging configuration file: {log.config}. "
        msg += f"Error detail: {error}"
        ansible_module.fail_json(msg)

    ansible_module.params["check_mode"] = ansible_module.check_mode
    if ansible_module.params["state"] == "merged":
        task = Merged(ansible_module.params)
        task.ansible_module = ansible_module
        task.commit()
    elif ansible_module.params["state"] == "deleted":
        task = Deleted(ansible_module.params)
        task.ansible_module = ansible_module
        task.commit()
    elif ansible_module.params["state"] == "query":
        task = Query(ansible_module.params)
        task.ansible_module = ansible_module
        task.commit()
    elif ansible_module.params["state"] == "replaced":
        task = Replaced(ansible_module.params)
        task.ansible_module = ansible_module
        task.commit()
    else:
        # We should never get here since the state parameter has
        # already been validated.
        msg = f"Unknown state {task.ansible_module.params['state']}"
        ansible_module.fail_json(msg)

    task.results.build_final_result()

    # Results().failed is a property that returns a set()
    # of boolean values.  pylint doesn't seem to understand this so we've
    # disabled the unsupported-membership-test warning.
    if True in task.results.failed:  # pylint: disable=unsupported-membership-test
        msg = "Module failed."
        ansible_module.fail_json(msg, **task.results.final_result)
    ansible_module.exit_json(**task.results.final_result)


if __name__ == "__main__":
    main()<|MERGE_RESOLUTION|>--- conflicted
+++ resolved
@@ -2856,20 +2856,11 @@
         method_name = inspect.stack()[0][3]
         self.payloads = {}
         for want in self.want:
-<<<<<<< HEAD
             # If fabrics do not exist on the controller, add them to
             # need_create.  These will be created by Merged() in
             # Replaced.send_need_replaced()
             if want["FABRIC_NAME"] not in self.have.all_data:
                 self.need_create.append(want)
-=======
-
-            fabric_name = want.get("FABRIC_NAME", None)
-            fabric_type = want.get("FABRIC_TYPE", None)
-
-            # Skip fabrics that do not exist on the controller
-            if fabric_name not in self.have.all_data:
->>>>>>> 33035b6a
                 continue
 
             if self.features[fabric_type] is False:
