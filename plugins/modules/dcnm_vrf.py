#!/usr/bin/python
#
# Copyright (c) 2020-2023 Cisco and/or its affiliates.
#
# Licensed under the Apache License, Version 2.0 (the "License");
# you may not use this file except in compliance with the License.
# You may obtain a copy of the License at
#
#     http://www.apache.org/licenses/LICENSE-2.0
#
# Unless required by applicable law or agreed to in writing, software
# distributed under the License is distributed on an "AS IS" BASIS,
# WITHOUT WARRANTIES OR CONDITIONS OF ANY KIND, either express or implied.
# See the License for the specific language governing permissions and
# limitations under the License.

from __future__ import absolute_import, division, print_function

__metaclass__ = type
__author__ = "Shrishail Kariyappanavar, Karthik Babu Harichandra Babu, Praveen Ramoorthy, Allen Robel"

DOCUMENTATION = """
---
module: dcnm_vrf
short_description: Add and remove VRFs from a ND managed VXLAN fabric.
version_added: "0.9.0"
description:
    - "Add and remove VRFs and VRF Lite Extension from a ND managed VXLAN fabric."
    - "In Multisite fabrics, VRFs can be created only on Multisite fabric"
    - "In Multisite fabrics, VRFs cannot be created on member fabric"
author: Shrishail Kariyappanavar(@nkshrishail), Karthik Babu Harichandra Babu (@kharicha), Praveen Ramoorthy(@praveenramoorthy)
options:
  fabric:
    description:
    - Name of the target fabric for vrf operations
    type: str
    required: yes
  state:
    description:
    - The state of ND after module completion.
    type: str
    choices:
      - merged
      - replaced
      - overridden
      - deleted
      - query
    default: merged
  config:
    description:
    - List of details of vrfs being managed. Not required for state deleted
    type: list
    elements: dict
    suboptions:
      vrf_name:
        description:
        - Name of the vrf being managed
        type: str
        required: true
      vrf_id:
        description:
        - ID of the vrf being managed
        type: int
        required: false
      vlan_id:
        description:
        - vlan ID for the vrf attachment
        - If not specified in the playbook, ND will auto-select an available vlan_id
        type: int
        required: false
      vrf_template:
        description:
        - Name of the config template to be used
        type: str
        default: 'Default_VRF_Universal'
      vrf_extension_template:
        description:
        - Name of the extension config template to be used
        type: str
        default: 'Default_VRF_Extension_Universal'
      service_vrf_template:
        description:
        - Service vrf template
        type: str
        default: None
      vrf_vlan_name:
        description:
        - VRF Vlan Name
        - if > 32 chars enable - system vlan long-name
        - Not applicable to L3VNI w/o VLAN config
        type: str
        required: false
      vrf_intf_desc:
        description:
        - VRF Intf Description
        - Not applicable to L3VNI w/o VLAN config
        type: str
        required: false
      vrf_description:
        description:
        - VRF Description
        type: str
        required: false
      vrf_int_mtu:
        description:
        - VRF interface MTU
        - Not applicable to L3VNI w/o VLAN config
        type: int
        required: false
        default: 9216
      loopback_route_tag:
        description:
        - Loopback Routing Tag
        type: int
        required: false
        default: 12345
      redist_direct_rmap:
        description:
        - Redistribute Direct Route Map
        type: str
        required: false
        default: 'FABRIC-RMAP-REDIST-SUBNET'
      v6_redist_direct_rmap:
        description:
        - IPv6 Redistribute Direct Route Map
        type: str
        required: false
        default: 'FABRIC-RMAP-REDIST-SUBNET'
      max_bgp_paths:
        description:
        - Max BGP Paths
        type: int
        required: false
        default: 1
      max_ibgp_paths:
        description:
        - Max iBGP Paths
        type: int
        required: false
        default: 2
      ipv6_linklocal_enable:
        description:
        - Enable IPv6 link-local Option
        - Not applicable to L3VNI w/o VLAN config
        type: bool
        required: false
        default: true
      l3vni_wo_vlan:
        description:
        - Enable L3 VNI without VLAN
        - Not applicable at Multisite parent fabric level
        type: bool
        required: false
        default: Inherited from fabric level settings
      trm_enable:
        description:
        - Enable Tenant Routed Multicast
        - Not applicable at Multisite parent fabric level
        type: bool
        required: false
        default: false
      no_rp:
        description:
        - No RP, only SSM is used
        - supported on ND only
        - Not applicable at Multisite parent fabric level
        type: bool
        required: false
        default: false
      rp_external:
        description:
        - Specifies if RP is external to the fabric
        - Can be configured only when TRM is enabled
        - Not applicable at Multisite parent fabric level
        type: bool
        required: false
        default: false
      rp_address:
        description:
        - IPv4 Address of RP
        - Can be configured only when TRM is enabled
        - Not applicable at Multisite parent fabric level
        type: str
        required: false
      rp_loopback_id:
        description:
        - loopback ID of RP
        - Can be configured only when TRM is enabled
        - Not applicable at Multisite parent fabric level
        type: int
        required: false
      underlay_mcast_ip:
        description:
        - Underlay IPv4 Multicast Address
        - Can be configured only when TRM is enabled
        - Not applicable at Multisite parent fabric level
        type: str
        required: false
      overlay_mcast_group:
        description:
        - Underlay IPv4 Multicast group (224.0.0.0/4 to 239.255.255.255/4)
        - Can be configured only when TRM is enabled
        - Not applicable at Multisite parent fabric level
        type: str
        required: false
      trm_bgw_msite:
        description:
        - Enable TRM on Border Gateway Multisite
        - Can be configured only when TRM is enabled
        - Not applicable at Multisite parent fabric level
        type: bool
        required: false
        default: false
      adv_host_routes:
        description:
        - Flag to Control Advertisement of /32 and /128 Routes to Edge Routers
        - Not applicable at Multisite Parent fabric level
        type: bool
        required: false
        default: false
      adv_default_routes:
        description:
        - Flag to Control Advertisement of Default Route Internally
        - Not applicable at Multisite Parent fabric level
        type: bool
        required: false
        default: true
      static_default_route:
        description:
        - Flag to Control Static Default Route Configuration
        - Not applicable at Multisite parent fabric level
        type: bool
        required: false
        default: true
      bgp_password:
        description:
        - VRF Lite BGP neighbor password
        - Password should be in Hex string format
        - Not applicable at Multisite parent fabric level
        type: str
        required: false
      bgp_passwd_encrypt:
        description:
        - VRF Lite BGP Key Encryption Type
        - Allowed values are 3 (3DES) and 7 (Cisco)
        - Not applicable at Multisite parent fabric level
        type: int
        choices:
          - 3
          - 7
        required: false
        default: 3
      netflow_enable:
        description:
        - Enable netflow on VRF-LITE Sub-interface
        - Netflow is supported only if it is enabled on fabric
        - Netflow configs are supported on ND only
        - Not applicable at Multisite parent fabric level
        type: bool
        required: false
        default: false
      nf_monitor:
        description:
        - Netflow Monitor
        - Netflow configs are supported on ND only
        - Not applicable at Multisite parent fabric level
        type: str
        required: false
      disable_rt_auto:
        description:
        - Disable RT Auto-Generate
        - supported on ND only
        type: bool
        required: false
        default: false
      import_vpn_rt:
        description:
        - VPN routes to import
        - supported on ND only
        - Use ',' to separate multiple route-targets
        type: str
        required: false
      export_vpn_rt:
        description:
        - VPN routes to export
        - supported on ND only
        - Use ',' to separate multiple route-targets
        type: str
        required: false
      import_evpn_rt:
        description:
        - EVPN routes to import
        - supported on ND only
        - Use ',' to separate multiple route-targets
        type: str
        required: false
      export_evpn_rt:
        description:
        - EVPN routes to export
        - supported on ND only
        - Use ',' to separate multiple route-targets
        type: str
        required: false
      import_mvpn_rt:
        description:
        - MVPN routes to import
        - supported on ND only
        - Can be configured only when TRM is enabled
        - Use ',' to separate multiple route-targets
        - Not applicable at Multisite parent fabric level
        type: str
        required: false
      export_mvpn_rt:
        description:
        - MVPN routes to export
        - supported on ND only
        - Can be configured only when TRM is enabled
        - Use ',' to separate multiple route-targets
        - Not applicable at Multisite parent fabric level
        type: str
        required: false
      child_fabric_config:
        description:
        - Configuration for Child fabrics in multisite (MSD) deployments
        - Only applicable for Parent multisite fabrics
        - Defines VRF behavior on each Child fabric
        - Not supported with state 'deleted'
        type: list
        elements: dict
        required: false
        suboptions:
          fabric:
            description:
            - Name of the Child fabric
            - Must be a valid Child fabric associated with the Parent
            type: str
            required: true
          l3vni_wo_vlan:
            description:
            - Enable L3 VNI without VLAN on Child fabric
            type: bool
            required: false
            default: false
          adv_default_routes:
            description:
            - Advertise default routes on Child fabric
            type: bool
            required: false
            default: true
          adv_host_routes:
            description:
            - Advertise host routes on Child fabric
            type: bool
            required: false
            default: false
          static_default_route:
            description:
            - Configure static default route on Child fabric
            type: bool
            required: false
            default: true
          bgp_password:
            description:
            - BGP password for Child fabric VRF Lite
            - Password should be in Hex string format
            type: str
            required: false
          bgp_passwd_encrypt:
            description:
            - BGP password encryption type on Child fabric
            - 3 for 3DES encryption, 7 for Cisco encryption
            type: int
            choices:
              - 3
              - 7
            required: false
            default: 3
          netflow_enable:
            description:
            - Enable netflow on Child fabric
            - Netflow is supported only if it is enabled on fabric
            type: bool
            required: false
            default: false
          nf_monitor:
            description:
            - Netflow monitor on Child fabric
            type: str
            required: false
          trm_enable:
            description:
            - Enable TRM (Tenant Routed Multicast) on Child fabric
            - Required for multicast traffic within VRF on Child fabric
            type: bool
            required: false
            default: false
          no_rp:
            description:
            - No RP, only SSM is used on Child fabric
            - Cannot be used with TRM enabled
            type: bool
            required: false
            default: false
          rp_address:
            description:
            - IPv4 Address of RP (Rendezvous Point) on Child fabric
            - Can be configured only when TRM is enabled
            type: str
            required: false
          rp_external:
            description:
            - Specifies if RP is external to the Child fabric
            - Can be configured only when TRM is enabled
            type: bool
            required: false
            default: false
          rp_loopback_id:
            description:
            - Loopback ID of RP on Child fabric
            - Can be configured only when TRM is enabled
            - Range 0-1023
            type: int
            required: false
          underlay_mcast_ip:
            description:
            - Underlay IPv4 Multicast Address on Child fabric
            - Can be configured only when TRM is enabled
            type: str
            required: false
          overlay_mcast_group:
            description:
            - Overlay IPv4 Multicast group on Child fabric
            - Format (224.0.0.0/4 to 239.255.255.255/4)
            - Can be configured only when TRM is enabled
            type: str
            required: false
          trm_bgw_msite:
            description:
            - Enable TRM on Border Gateway Multisite for Child fabric
            - Can be configured only when TRM is enabled
            - Required for multicast across sites
            type: bool
            required: false
            default: false
          import_mvpn_rt:
            description:
            - MVPN routes to import on Child fabric
            - Can be configured only when TRM is enabled
            - Use ',' to separate multiple route-targets
            type: str
            required: false
          export_mvpn_rt:
            description:
            - MVPN routes to export on Child fabric
            - Can be configured only when TRM is enabled
            - Use ',' to separate multiple route-targets
            type: str
            required: false
      attach:
        description:
        - List of vrf attachment details
        type: list
        elements: dict
        suboptions:
          ip_address:
            description:
            - IP address of the switch where vrf will be attached or detached
            type: str
            required: true
            suboptions:
              vrf_lite:
                type: list
                description:
                - VRF Lite Extensions options
                elements: dict
                required: false
                suboptions:
                  peer_vrf:
                    description:
                    - VRF Name to which this extension is attached
                    type: str
                    required: false
                  interface:
                    description:
                    - Interface of the switch which is connected to the edge router
                    type: str
                    required: true
                  ipv4_addr:
                    description:
                    - IP address of the interface which is connected to the edge router
                    type: str
                    required: false
                  neighbor_ipv4:
                    description:
                    - Neighbor IP address of the edge router
                    type: str
                    required: false
                  ipv6_addr:
                    description:
                    - IPv6 address of the interface which is connected to the edge router
                    type: str
                    required: false
                  neighbor_ipv6:
                    description:
                    - Neighbor IPv6 address of the edge router
                    type: str
                    required: false
                  dot1q:
                    description:
                    - DOT1Q Id
                    type: str
                    required: false
          import_evpn_rt:
            description:
            - import evpn route-target
            - supported on ND only
            - Use ',' to separate multiple route-targets
            type: str
            required: false
          export_evpn_rt:
            description:
            - export evpn route-target
            - supported on ND only
            - Use ',' to separate multiple route-targets
            type: str
            required: false
          deploy:
            description:
            - Per switch knob to control whether to deploy the attachment
            - This knob has been deprecated from Ansible ND Collection Version 2.1.0 onwards.
              There will not be any functional impact if specified in playbook.
            type: bool
            default: true
      deploy:
        description:
        - Global knob to control whether to deploy the attachment
        - Ansible ND Collection Behavior for Version 2.0.1 and earlier
        - This knob will create and deploy the attachment in ND only when set to "True" in playbook
        - Ansible ND Collection Behavior for Version 2.1.0 and later
        - Attachments specified in the playbook will always be created in ND
          This knob, when set to "True",  will deploy the attachment in ND, by pushing the configs to switch.
          If set to "False", the attachments will be created in ND, but will not be deployed
        - In case of Multisite fabrics, deploy flag on parent will be inherited by the specified child fabrics.
        type: bool
        default: true
<<<<<<< HEAD
  _fabric_type:
    description:
    - INTERNAL PARAMETER - DO NOT USE
    - Fabric type is determined by the module's action plugin
    - This parameter is used internally by the module for multisite fabric processing
    - Valid values are 'multisite_child', 'multisite_parent' and 'standalone'
    type: str
    required: false
    choices: ['multisite_child', 'multisite_parent', 'standalone']
    default: 'standalone'
=======
  fabric_details:
    description:
    - INTERNAL PARAMETER - DO NOT USE
    - Fabric details are constructured by the module's action plugin
    - This parameter is used internally by the module for multisite fabric processing
    - It will consist of the ND controller version, fabric type, members (if applicable)
      and cluster name (if applicable)
    type: dict
    required: false
>>>>>>> 1c7c1e63
"""

EXAMPLES = """
# This module supports the following states:
#
# Merged:
#   VRFs defined in the playbook will be merged into the target fabric.
#     - If the VRF does not exist it will be added.
#     - If the VRF exists but properties managed by the playbook are different
#       they will be updated if possible.
#     - VRFs that are not specified in the playbook will be untouched.
#
# Replaced:
#   VRFs defined in the playbook will be replaced in the target fabric.
#     - If the VRF does not exist it will be added.
#     - If the VRF exists but properties managed by the playbook are different
#       they will be updated if possible.
#     - Properties that can be managed by the module but are  not specified
#       in the playbook will be deleted or defaulted if possible.
#     - VRFs that are not specified in the playbook will be untouched.
#
# Overridden:
#   VRFs defined in the playbook will be overridden in the target fabric.
#     - If the VRF does not exist it will be added.
#     - If the VRF exists but properties managed by the playbook are different
#       they will be updated if possible.
#     - Properties that can be managed by the module but are not specified
#       in the playbook will be deleted or defaulted if possible.
#     - VRFs that are not specified in the playbook will be deleted.
#
# Deleted:
#   VRFs defined in the playbook will be deleted.
#   If no VRFs are provided in the playbook, all VRFs present on that ND fabric will be deleted.
#
# Query:
#   Returns the current ND state for the VRFs listed in the playbook.
#
# rollback functionality:
# This module supports task level rollback functionality. If any task runs into failures, as part of failure
# handling, the module tries to bring the state of the ND back to the state captured in have structure at the
# beginning of the task execution. Following few lines provide a logical description of how this works,
# if (failure)
#     want data = have data
#     have data = get state of ND
#     Run the module in override state with above set of data to produce the required set of diffs
#     and push the diff payloads to ND.
# If rollback fails, the module does not attempt to rollback again, it just quits with appropriate error messages.

# ===========================================================================
# Non-MSD/Standalone Fabric Examples
# ===========================================================================

- name: MERGE | Create two VRFs on a standalone fabric
  cisco.dcnm.dcnm_vrf:
    fabric: vxlan-fabric
    state: merged
    config:
      - vrf_name: ansible-vrf-r1
        vrf_id: 9008011
        vrf_template: Default_VRF_Universal
        vrf_extension_template: Default_VRF_Extension_Universal
        vlan_id: 2000
        attach:
          - ip_address: 192.168.1.224
          - ip_address: 192.168.1.225
      - vrf_name: ansible-vrf-r2
        vrf_id: 9008012
        vrf_template: Default_VRF_Universal
        vrf_extension_template: Default_VRF_Extension_Universal
        attach:
          - ip_address: 192.168.1.224
          - ip_address: 192.168.1.225

- name: MERGE | Create a VRF with VRF-Lite extensions
  cisco.dcnm.dcnm_vrf:
    fabric: vxlan-fabric
    state: merged
    config:
      - vrf_name: ansible-vrf-r1
        vrf_id: 9008011
        vrf_template: Default_VRF_Universal
        vrf_extension_template: Default_VRF_Extension_Universal
        vlan_id: 2000
        attach:
          - ip_address: 192.168.1.224
          - ip_address: 192.168.1.225
            vrf_lite:
              - peer_vrf: test_vrf_1 # optional
                interface: Ethernet1/16 # mandatory
                ipv4_addr: 192.168.0.2/30 # optional
                neighbor_ipv4: 192.168.0.1 # optional
                ipv6_addr: 2012::30:34:0:7/64 # optional
                neighbor_ipv6: 2012::30:34:0:3 # optional
                dot1q: 2 # dot1q can be got from ND/optional
              - peer_vrf: test_vrf_2 # optional
                interface: Ethernet1/17 # mandatory
                ipv4_addr: 192.169.0.2/30 # optional
                neighbor_ipv4: 192.169.0.1 # optional
                ipv6_addr: 3000::30:34:0:7/64 # optional
                neighbor_ipv6: 3000::30:34:0:3 # optional
                dot1q: 3 # dot1q can be got from ND/optional

- name: REPLACE | Update attachments for a VRF
  cisco.dcnm.dcnm_vrf:
    fabric: vxlan-fabric
    state: replaced
    config:
      - vrf_name: ansible-vrf-r1
        vrf_id: 9008011
        vrf_template: Default_VRF_Universal
        vrf_extension_template: Default_VRF_Extension_Universal
        vlan_id: 2000
        attach:
          - ip_address: 192.168.1.224
          # Delete this attachment
          # - ip_address: 192.168.1.225
          # Create the following attachment
          - ip_address: 192.168.1.226
      # Dont touch this if its present on ND
      # - vrf_name: ansible-vrf-r2
      #   vrf_id: 9008012
      #   vrf_template: Default_VRF_Universal
      #   vrf_extension_template: Default_VRF_Extension_Universal
      #   attach:
      #   - ip_address: 192.168.1.224
      #   - ip_address: 192.168.1.225

- name: OVERRIDE | Override all VRFs on a fabric
  cisco.dcnm.dcnm_vrf:
    fabric: vxlan-fabric
    state: overridden
    config:
      - vrf_name: ansible-vrf-r1
        vrf_id: 9008011
        vrf_template: Default_VRF_Universal
        vrf_extension_template: Default_VRF_Extension_Universal
        vlan_id: 2000
        attach:
          - ip_address: 192.168.1.224
          # Delete this attachment
          # - ip_address: 192.168.1.225
          # Create the following attachment
          - ip_address: 192.168.1.226
      # Delete this vrf
      # - vrf_name: ansible-vrf-r2
      #   vrf_id: 9008012
      #   vrf_template: Default_VRF_Universal
      #   vrf_extension_template: Default_VRF_Extension_Universal
      #   vlan_id: 2000
      #   attach:
      #   - ip_address: 192.168.1.224
      #   - ip_address: 192.168.1.225

- name: DELETE | Delete selected VRFs
  cisco.dcnm.dcnm_vrf:
    fabric: vxlan-fabric
    state: deleted
    config:
      - vrf_name: ansible-vrf-r1
        vrf_id: 9008011
        vrf_template: Default_VRF_Universal
        vrf_extension_template: Default_VRF_Extension_Universal
        vlan_id: 2000
      - vrf_name: ansible-vrf-r2
        vrf_id: 9008012
        vrf_template: Default_VRF_Universal
        vrf_extension_template: Default_VRF_Extension_Universal
        vlan_id: 2000

- name: DELETE | Delete all VRFs on a fabric
  cisco.dcnm.dcnm_vrf:
    fabric: vxlan-fabric
    state: deleted

- name: QUERY | Query specific VRFs
  cisco.dcnm.dcnm_vrf:
    fabric: vxlan-fabric
    state: query
    config:
      - vrf_name: ansible-vrf-r1
      - vrf_name: ansible-vrf-r2

# ===========================================================================
# MSD (Multi-Site Domain) Fabric Examples
# ===========================================================================

# Note: For fabrics which are "member" (part of an MSD fabric),
# operations are permitted only through the parent MSD fabric tasks.

# ---------------------------------------------------------------------------
# STATE: MERGED - Create/Update VRFs on Parent and Child Fabrics
# ---------------------------------------------------------------------------

- name: MSD MERGE | Create a VRF on Parent and extend to Child fabrics
  cisco.dcnm.dcnm_vrf:
    fabric: vxlan-parent-fabric # Must be the Parent MSD fabric
    state: merged
    config:
      - vrf_name: ansible-vrf-msd-1
        vrf_id: 9008011
        vlan_id: 2000
        vrf_template: Default_VRF_Universal
        vrf_extension_template: Default_VRF_Extension_Universal
        # Attachments are for switches at the Parent fabric
        attach:
          - ip_address: 192.168.1.224
          - ip_address: 192.168.1.225
        # Define how this VRF behaves on each Child fabric
        child_fabric_config:
          - fabric: vxlan-child-fabric1
            adv_default_routes: true
            adv_host_routes: false
          - fabric: vxlan-child-fabric2
            adv_default_routes: false
            adv_host_routes: true
      - vrf_name: ansible-vrf-msd-2 # A second VRF in the same task
        vrf_id: 9008012
        vlan_id: 2001
        child_fabric_config:
          - fabric: vxlan-child-fabric1
            adv_default_routes: false
            adv_host_routes: false
        # Attachments are for switches at the Parent fabric
        attach:
          - ip_address: 192.168.1.224
          - ip_address: 192.168.1.225

- name: MSD MERGE | Create VRF with L3VNI and advanced routing settings
  cisco.dcnm.dcnm_vrf:
    fabric: vxlan-parent-fabric
    state: merged
    config:
      - vrf_name: ansible-vrf-advanced
        vrf_id: 9008020
        vlan_id: 2020
        vrf_int_mtu: 9000
        max_bgp_paths: 4
        max_ibgp_paths: 4
        ipv6_linklocal_enable: true
        # Parent-specific settings
        redist_direct_rmap: CUSTOM-RMAP-REDIST
        v6_redist_direct_rmap: CUSTOM-RMAP-REDIST-V6
        # Child fabric configuration with multicast settings
        child_fabric_config:
          - fabric: vxlan-child-fabric1
            l3vni_wo_vlan: true
            trm_enable: true
            trm_bgw_msite: true
            rp_address: 10.1.1.1
            underlay_mcast_ip: 239.1.1.1
            overlay_mcast_group: 239.2.1.1
          - fabric: vxlan-child-fabric2
            bgp_password: 1234ABCD
            bgp_passwd_encrypt: 7
            netflow_enable: true
            nf_monitor: NETFLOW_MONITOR_1

# ---------------------------------------------------------------------------
# STATE: REPLACED - Replace VRF configuration on Parent and Child Fabrics
# ---------------------------------------------------------------------------

- name: MSD REPLACE | Update VRF properties on Parent and Child fabrics
  cisco.dcnm.dcnm_vrf:
    fabric: vxlan-parent-fabric
    state: replaced
    config:
      - vrf_name: ansible-vrf-msd-1
        vrf_id: 9008011
        vrf_template: Default_VRF_Universal
        vrf_extension_template: Default_VRF_Extension_Universal
        vlan_id: 2000
        vrf_int_mtu: 9000 # Update MTU on Parent
        # Child fabric configs are replaced: child1 is updated
        child_fabric_config:
          - fabric: vxlan-child-fabric1
            adv_default_routes: false # Value is updated
            adv_host_routes: true     # Value is updated
        attach:
          - ip_address: 192.168.1.224
          # Delete this attachment
          # - ip_address: 192.168.1.225
          # Create the following attachment
          - ip_address: 192.168.1.226
      # Dont touch this if its present on ND
      # - vrf_name: ansible-vrf-r2
      #   vrf_id: 9008012
      #   vrf_template: Default_VRF_Universal
      #   vrf_extension_template: Default_VRF_Extension_Universal
      #   attach:
      #   - ip_address: 192.168.1.224
      #   - ip_address: 192.168.1.225

- name: MSD REPLACE | Update VRF with route-target configuration
  cisco.dcnm.dcnm_vrf:
    fabric: vxlan-parent-fabric
    state: replaced
    config:
      - vrf_name: ansible-vrf-advanced
        vrf_id: 9008020
        vlan_id: 2020
        # Parent route-target settings
        disable_rt_auto: false
        import_vpn_rt: "65000:10001,65000:10002"
        export_vpn_rt: "65000:10001,65000:10002"
        import_evpn_rt: "65000:20001,65000:20002"
        export_evpn_rt: "65000:20001,65000:20002"
        # Child fabric configuration updates
        child_fabric_config:
          - fabric: vxlan-child-fabric1
            trm_enable: true
            import_mvpn_rt: "65000:30001"
            export_mvpn_rt: "65000:30001"

# ---------------------------------------------------------------------------
# STATE: OVERRIDDEN - Override all VRFs on Parent and Child Fabrics
# ---------------------------------------------------------------------------

- name: MSD OVERRIDE | Override all VRFs ensuring only specified ones exist
  cisco.dcnm.dcnm_vrf:
    fabric: vxlan-parent-fabric
    state: overridden
    config:
      - vrf_name: ansible-vrf-production
        vrf_id: 9008050
        vlan_id: 2050
        vrf_description: "Production VRF for critical workloads"
        child_fabric_config:
          - fabric: vxlan-child-fabric1
            adv_default_routes: true
            static_default_route: true
          - fabric: vxlan-child-fabric2
            adv_default_routes: true
            static_default_route: true
        attach:
          - ip_address: 192.168.1.224
          - ip_address: 192.168.1.225
      # All other VRFs will be deleted from both parent and child fabrics

# ---------------------------------------------------------------------------
# STATE: DELETED - Delete VRFs from Parent and all Child Fabrics
# ---------------------------------------------------------------------------

- name: MSD DELETE | Delete a VRF from the Parent and all associated Child fabrics
  cisco.dcnm.dcnm_vrf:
    fabric: vxlan-parent-fabric
    state: deleted
    config:
      - vrf_name: ansible-vrf-msd-1
      # The 'child_fabric_config' parameter is not used or allowed for 'deleted' state.

- name: MSD DELETE | Delete multiple VRFs from Parent and Child fabrics
  cisco.dcnm.dcnm_vrf:
    fabric: vxlan-parent-fabric
    state: deleted
    config:
      - vrf_name: ansible-vrf-msd-1
      - vrf_name: ansible-vrf-msd-2
      - vrf_name: ansible-vrf-advanced

- name: MSD DELETE | Delete all VRFs from the Parent and all associated Child fabrics
  cisco.dcnm.dcnm_vrf:
    fabric: vxlan-parent-fabric
    state: deleted

# ---------------------------------------------------------------------------
# STATE: QUERY - Query VRFs
# ---------------------------------------------------------------------------

- name: MSD QUERY | Query specific VRFs on the Parent MSD fabric
  cisco.dcnm.dcnm_vrf:
    fabric: vxlan-parent-fabric
    state: query
    config:
      - vrf_name: ansible-vrf-msd-1
      - vrf_name: ansible-vrf-msd-2
      # The query will return the VRF's configuration on the parent
      # and its attachments on all associated child fabrics.

- name: MSD QUERY | Query all VRFs on the Parent MSD fabric
  cisco.dcnm.dcnm_vrf:
    fabric: vxlan-parent-fabric
    state: query
    # No config specified - returns all VRFs

- name: MSD QUERY | Query specific VRFs on the Child MSD fabric
  cisco.dcnm.dcnm_vrf:
    fabric: vxlan-child-fabric1
    state: query
    config:
      - vrf_name: ansible-vrf-msd-1
      - vrf_name: ansible-vrf-msd-2
      # The query will return the VRF's configuration on the child
      # and its attachments.

- name: MSD QUERY | Query all VRFs on the Child MSD fabric
  cisco.dcnm.dcnm_vrf:
    fabric: vxlan-child-fabric1
    state: query
    # No config specified - returns all VRFs on the child.

- name: MSD QUERY | Query specific VRFs on Parent & Child fabric
  cisco.dcnm.dcnm_vrf:
    fabric: vxlan-parent-fabric
    state: query
    config:
      - vrf_name: ansible-vrf-msd-1
        child_fabric_config:
          - fabric: vxlan-child-fabric1
      - vrf_name: ansible-vrf-msd-2
        child_fabric_config:
          - fabric: vxlan-child-fabric2
      # The query will return the VRF's configuration on the parent and the
      # configuration on the specified childs and its attachments at
      # the parent and child level respectively.

"""
import ast
import copy
import inspect
import json
import logging
import re
import time

from ansible.module_utils.basic import AnsibleModule
from ansible_collections.cisco.dcnm.plugins.module_utils.network.dcnm.dcnm import (
    dcnm_get_ip_addr_info, dcnm_get_url, dcnm_send, dcnm_version_supported,
    get_nd_fabric_details, get_nd_fabric_inventory_details, get_ip_sn_dict,
    get_sn_fabric_dict, validate_list_of_dicts, search_nested_json,
    find_dict_in_list_by_key_value)

from ..module_utils.common.log_v2 import Log

dcnm_vrf_paths = {
    11: {
        "GET_VRF": "/rest/top-down/fabrics/{}/vrfs",
        "GET_VRF_ATTACH": "/rest/top-down/fabrics/{}/vrfs/attachments?vrf-names={}",
        "GET_VRF_SWITCH": "/rest/top-down/fabrics/{}/vrfs/switches?vrf-names={}&serial-numbers={}",
        "GET_VRF_ID": "/rest/managed-pool/fabrics/{}/partitions/ids",
        "GET_VLAN": "/rest/resource-manager/vlan/{}?vlanUsageType=TOP_DOWN_VRF_VLAN",
        "GET_NET_VRF": "/rest/resource-manager/fabrics/{}/networks?vrf-name={}"
    },
    12: {
        "GET_VRF": "/appcenter/cisco/ndfc/api/v1/lan-fabric/rest/top-down/fabrics/{}/vrfs",
        "GET_VRF_ATTACH": "/appcenter/cisco/ndfc/api/v1/lan-fabric/rest/top-down/fabrics/{}/vrfs/attachments?vrf-names={}",
        "GET_VRF_SWITCH": "/appcenter/cisco/ndfc/api/v1/lan-fabric/rest/top-down/fabrics/{}/vrfs/switches?vrf-names={}&serial-numbers={}",
        "GET_VRF_ID": "/appcenter/cisco/ndfc/api/v1/lan-fabric/rest/top-down/fabrics/{}/vrfinfo",
        "GET_VLAN": "/appcenter/cisco/ndfc/api/v1/lan-fabric/rest/resource-manager/vlan/{}?vlanUsageType=TOP_DOWN_VRF_VLAN",
        "GET_NET_VRF": "/appcenter/cisco/ndfc/api/v1/lan-fabric/rest/top-down/fabrics/{}/networks?vrf-name={}",
        "RESERVE_ID": "/appcenter/cisco/ndfc/api/v1/lan-fabric/rest/resource-manager/reserve-id",
    },
}

dcnm_resource_paths = {
    "RELEASE_RESOURCES": "/appcenter/cisco/ndfc/api/v1/lan-fabric/rest/resource-manager/resources?id={}",
    "GET_RESOURCE": "/appcenter/cisco/ndfc/api/v1/lan-fabric/rest/resource-manager/fabric/{}/",
}


class DcnmVrf:
    """
    # Summary

    dcnm_vrf module implementation.
    """

    def __init__(self, module):
        self.class_name = self.__class__.__name__

        self.log = logging.getLogger(f"dcnm.{self.class_name}")

        self.module = module
        self.params = module.params
        self.state = self.params.get("state")

        msg = f"self.state: {self.state}, "
        msg += "self.params: "
        msg += f"{json.dumps(self.params, indent=4, sort_keys=True)}"
        self.log.debug(msg)

        self.fabric = module.params["fabric"]
        self.config = copy.deepcopy(module.params.get("config"))

        msg = f"self.state: {self.state}, "
        msg += "self.config: "
        msg += f"{json.dumps(self.config, indent=4, sort_keys=True)}"
        self.log.debug(msg)

        # Setting self.conf_changed to class scope since, after refactoring,
        # it is initialized and updated in one refactored method
        # (diff_merge_create) and accessed in another refactored method
        # (diff_merge_attach) which reset it to {} at the top of the method
        # (which undid the update in diff_merge_create).
        # TODO: Revisit this in Phase 2 refactoring.
        self.conf_changed = {}
        self.check_mode = False
        self.have_create = []
        self.want_create = []
        self.diff_create = []
        self.diff_create_update = []
        # self.diff_create_quick holds all the create payloads which are
        # missing a vrfId. These payloads are sent to DCNM out of band
        # (in the get_diff_merge()).  We lose diffs for these without this
        # variable. The content stored here will be helpful for cases like
        # "check_mode" and to print diffs[] in the output of each task.
        self.diff_create_quick = []
        self.vrf_sn_attach_map = {}
        self.have_attach = []
        self.want_attach = []
        self.diff_attach = []
        self.validated = []
        # diff_detach contains all attachments of a vrf being deleted,
        # especially for state: OVERRIDDEN
        # The diff_detach and delete operations have to happen before
        # create+attach+deploy for vrfs being created. This is to address
        # cases where VLAN from a vrf which is being deleted is used for
        # another vrf. Without this additional logic, the create+attach+deploy
        # go out first and complain the VLAN is already in use.
        self.diff_detach = []
        self.chg_deploy = {}
        self.have_deploy = {}
        self.want_deploy = {}
        self.diff_deploy = {}
        self.diff_undeploy = {}
        self.diff_delete = {}
        self.diff_input_format = []
        self.query = []

        self.action_fabric_details = self.params.get("fabric_details")

        self.action_nd_version = self.action_fabric_details.get("nd_version")
        if not self.action_nd_version:
            self.dcnm_version = dcnm_version_supported(self.module)
        else:
            self.dcnm_version = self.action_nd_version

        msg = f"self.dcnm_version: {self.dcnm_version}"
        self.log.debug(msg)

        self.action_fabric_type = self.action_fabric_details.get("fabric_type")
        self.action_fabric_cluster = self.action_fabric_details.get("cluster_name")
        self.fabric_members = []
        if self.action_fabric_type in ["multicluster_parent", "multisite_parent"]:
            self.fabric_members = self.action_fabric_details.get("members", [])

        self.inventory_data = get_nd_fabric_inventory_details(self.module, self.dcnm_version, self.fabric, self.action_fabric_details)

        msg = "self.inventory_data: "
        msg += f"{json.dumps(self.inventory_data, indent=4, sort_keys=True)}"
        self.log.debug(msg)

        self.ip_sn, self.hn_sn = get_ip_sn_dict(self.inventory_data)
        self.sn_ip = {value: key for (key, value) in self.ip_sn.items()}
        self.fabric_data = get_nd_fabric_details(self.module, self.dcnm_version, self.fabric, self.action_fabric_details)

        msg = "self.fabric_data: "
        msg += f"{json.dumps(self.fabric_data, indent=4, sort_keys=True)}"
        self.log.debug(msg)

        self.action_fabric_type = self.params.get("_fabric_type")
        self.fabric_type = self.fabric_data.get("fabricType")
        self.fabric_nvpairs = self.fabric_data.get("nvPairs")
        self.fabric_l3vni_wo_vlan = False

        if self.fabric_nvpairs and self.fabric_nvpairs.get("ENABLE_L3VNI_NO_VLAN") == "true":
            self.fabric_l3vni_wo_vlan = True

        try:
            self.sn_fab = get_sn_fabric_dict(self.inventory_data)
        except ValueError as error:
            msg += f"{self.class_name}.__init__(): {error}"
            module.fail_json(msg=msg)

        self.resource_paths = copy.deepcopy(dcnm_resource_paths)

        if self.dcnm_version > 12:
            self.paths = copy.deepcopy(dcnm_vrf_paths[12])
        else:
            self.paths = copy.deepcopy(dcnm_vrf_paths[11])

        proxy = ""
        if self.action_fabric_type == "multicluster_child":
            if self.dcnm_version >= 12.4:
                proxy = "/fedproxy/"
            else:
                proxy = "/onepath/"
            for path in self.paths:
                self.paths[path] = proxy + self.action_fabric_cluster + self.paths[path]
            for path in self.resource_paths:
                self.resource_paths[path] = proxy + self.action_fabric_cluster + self.resource_paths[path]
        elif self.action_fabric_type == "multicluster_parent":
            # onemanage proxy path
            if self.dcnm_version >= 12.4:
                proxy = "/onemanage"
            for path in self.paths:
                self.paths[path] = proxy + self.paths[path].replace("lan-fabric/rest", "onemanage")
            # onepath proxy paths
            if self.dcnm_version >= 12.4:
                proxy = "/fedproxy/"
            else:
                proxy = "/onepath/"
            for path in self.resource_paths:
                self.resource_paths[path] = proxy + "{}" + self.resource_paths[path]

        self.result = {"changed": False, "diff": [], "response": []}

        self.failed_to_rollback = False
        self.WAIT_TIME_FOR_DELETE_LOOP = 5  # in seconds

        self.vrf_lite_properties = [
            "DOT1Q_ID",
            "IF_NAME",
            "IP_MASK",
            "IPV6_MASK",
            "IPV6_NEIGHBOR",
            "NEIGHBOR_IP",
            "PEER_VRF_NAME",
        ]

        msg = "DONE"
        self.log.debug(msg)

    @staticmethod
    def get_list_of_lists(lst: list, size: int) -> list[list]:
        """
        # Summary

        Given a list of items (lst) and a chunk size (size), return a
        list of lists, where each list is size items in length.

        ## Raises

        -    ValueError if:
                -    lst is not a list.
                -    size is not an integer

        ## Example

        print(get_lists_of_lists([1,2,3,4,5,6,7], 3)

        # -> [[1, 2, 3], [4, 5, 6], [7]]
        """
        if not isinstance(lst, list):
            msg = "lst must be a list(). "
            msg += f"Got {type(lst)}."
            raise ValueError(msg)
        if not isinstance(size, int):
            msg = "size must be an integer. "
            msg += f"Got {type(size)}."
            raise ValueError(msg)
        return [lst[x: x + size] for x in range(0, len(lst), size)]

    @staticmethod
    def find_dict_in_list_by_key_value(search: list, key: str, value: str):
        """
        # Summary

        Find a dictionary in a list of dictionaries.


        ## Raises

        None

        ## Parameters

        -   search: A list of dict
        -   key: The key to lookup in each dict
        -   value: The desired matching value for key

        ## Returns

        Either the first matching dict or None

        ## Usage

        ```python
        content = [{"foo": "bar"}, {"foo": "baz"}]

        match = find_dict_in_list_by_key_value(search=content, key="foo", value="baz")
        print(f"{match}")
        # -> {"foo": "baz"}

        match = find_dict_in_list_by_key_value(search=content, key="foo", value="bingo")
        print(f"{match}")
        # -> None
        ```
        """
        match = (d for d in search if d[key] == value)
        return next(match, None)

    # pylint: disable=inconsistent-return-statements
    def to_bool(self, key, dict_with_key):
        """
        # Summary

        Given a dictionary and key, access dictionary[key] and
        try to convert the value therein to a boolean.

        -   If the value is a boolean, return a like boolean.
        -   If the value is a boolean-like string (e.g. "false"
            "True", etc), return the value converted to boolean.

        ## Raises

        -   Call fail_json() if the value is not convertable to boolean.
        """
        method_name = inspect.stack()[0][3]
        caller = inspect.stack()[1][3]

        value = dict_with_key.get(key)

        msg = "ENTERED. "
        msg += f"caller: {caller}. "
        msg += f"key: {key}, "
        msg += f"value: {value}"
        self.log.debug(msg)

        if value in ["false", "False", False]:
            return False
        if value in ["true", "True", True]:
            return True

        msg = f"{self.class_name}.{method_name}: "
        msg += f"caller: {caller}: "
        msg += f"key: {key}, "
        msg += f"value ({str(value)}), "
        msg += f"with type {type(value)} "
        msg += "is not convertable to boolean"
        self.module.fail_json(msg=msg)

    # pylint: enable=inconsistent-return-statements
    @staticmethod
    def compare_properties(dict1, dict2, property_list, skip_prop=None):
        """
        Given two dictionaries, a list of keys and keys that can be
        skipped, compare the values of the keys in both dictionaries:

        - Return True if all property values match.
        - Return False otherwise
        """
        for prop in property_list:
            if skip_prop and prop in skip_prop:
                continue
            if dict1.get(prop) != dict2.get(prop):
                return False
        return True

    def diff_for_attach_deploy(self, want_a, have_a, replace=False):
        """
        # Summary

        Return attach_list, deploy_vrf

        Where:

        -   attach list is a list of attachment differences
        -   deploy_vrf is a boolean

        ## Raises

        None
        """
        caller = inspect.stack()[1][3]

        msg = "ENTERED. "
        msg += f"caller: {caller}. "
        msg += f"replace == {replace}"
        self.log.debug(msg)

        attach_list = []

        if not want_a:
            return attach_list

        deploy_vrf = False
        for want in want_a:
            found = False
            interface_match = False
            if have_a:
                for have in have_a:
                    if want["serialNumber"] == have["serialNumber"] and want["vrfName"] == have["vrfName"]:
                        # handle instanceValues first
                        want.update(
                            {"freeformConfig": have.get("freeformConfig", "")}
                        )  # copy freeformConfig from have as module is not managing it
                        want_inst_values = {}
                        have_inst_values = {}
                        if (
                            (want["instanceValues"] is not None and want["instanceValues"] != "")
                            and
                            (have["instanceValues"] is not None and have["instanceValues"] != "")
                        ):
                            want_inst_values = ast.literal_eval(want["instanceValues"])
                            have_inst_values = ast.literal_eval(have["instanceValues"])

                            # update unsupported parameters using have
                            # Only need ipv4 or ipv6. Don't require both, but both can be supplied (as per the GUI)
                            if "loopbackId" in have_inst_values:
                                want_inst_values.update(
                                    {"loopbackId": have_inst_values["loopbackId"]}
                                )
                            if "loopbackIpAddress" in have_inst_values:
                                want_inst_values.update(
                                    {
                                        "loopbackIpAddress": have_inst_values[
                                            "loopbackIpAddress"
                                        ]
                                    }
                                )
                            if "loopbackIpV6Address" in have_inst_values:
                                want_inst_values.update(
                                    {
                                        "loopbackIpV6Address": have_inst_values[
                                            "loopbackIpV6Address"
                                        ]
                                    }
                                )

                            want.update(
                                {"instanceValues": json.dumps(want_inst_values)}
                            )
                        if (
                            want["extensionValues"] != ""
                            and have["extensionValues"] != ""
                        ):

                            msg = "want[extensionValues] != '' and "
                            msg += "have[extensionValues] != ''"
                            self.log.debug(msg)

                            want_ext_values = want["extensionValues"]
                            want_ext_values = ast.literal_eval(want_ext_values)
                            have_ext_values = have["extensionValues"]
                            have_ext_values = ast.literal_eval(have_ext_values)

                            want_e = ast.literal_eval(want_ext_values["VRF_LITE_CONN"])
                            have_e = ast.literal_eval(have_ext_values["VRF_LITE_CONN"])

                            if replace and (
                                len(want_e["VRF_LITE_CONN"])
                                != len(have_e["VRF_LITE_CONN"])
                            ):
                                # In case of replace/override if the length of want and have lite attach of a switch
                                # is not same then we have to push the want to NDFC. No further check is required for
                                # this switch
                                break

                            for wlite in want_e["VRF_LITE_CONN"]:
                                for hlite in have_e["VRF_LITE_CONN"]:
                                    found = False
                                    interface_match = False
                                    if wlite["IF_NAME"] != hlite["IF_NAME"]:
                                        continue
                                    found = True
                                    interface_match = True
                                    skip_prop = []
                                    if not wlite["DOT1Q_ID"]:
                                        skip_prop.append("DOT1Q_ID")
                                    if not self.compare_properties(
                                        wlite, hlite, self.vrf_lite_properties, skip_prop
                                    ):
                                        found = False
                                        break

                                    if found:
                                        break

                                    if interface_match and not found:
                                        break

                                if interface_match and not found:
                                    break

                        elif (
                            want["extensionValues"] != ""
                            and have["extensionValues"] == ""
                        ):
                            found = False
                        elif (
                            want["extensionValues"] == ""
                            and have["extensionValues"] != ""
                        ):
                            if replace:
                                found = False
                            else:
                                found = True
                        else:
                            found = True
                            msg = "want_is_deploy: "
                            msg += f"{str(want.get('want_is_deploy'))}, "
                            msg += "have_is_deploy: "
                            msg += f"{str(want.get('have_is_deploy'))}"
                            self.log.debug(msg)

                            want_is_deploy = self.to_bool("is_deploy", want)
                            have_is_deploy = self.to_bool("is_deploy", have)

                            msg = "want_is_deploy: "
                            msg += f"type {type(want_is_deploy)}, "
                            msg += f"value {want_is_deploy}"
                            self.log.debug(msg)

                            msg = "have_is_deploy: "
                            msg += f"type {type(have_is_deploy)}, "
                            msg += f"value {have_is_deploy}"
                            self.log.debug(msg)

                            msg = "want_is_attached: "
                            msg += f"{str(want.get('want_is_attached'))}, "
                            msg += "want_is_attached: "
                            msg += f"{str(want.get('want_is_attached'))}"
                            self.log.debug(msg)

                            want_is_attached = self.to_bool("isAttached", want)
                            have_is_attached = self.to_bool("isAttached", have)

                            msg = "want_is_attached: "
                            msg += f"type {type(want_is_attached)}, "
                            msg += f"value {want_is_attached}"
                            self.log.debug(msg)

                            msg = "have_is_attached: "
                            msg += f"type {type(have_is_attached)}, "
                            msg += f"value {have_is_attached}"
                            self.log.debug(msg)

                            if have_is_attached != want_is_attached:

                                if "isAttached" in want:
                                    del want["isAttached"]

                                want["deployment"] = True
                                attach_list.append(want)
                                if want_is_deploy is True:
                                    if "isAttached" in want:
                                        del want["isAttached"]
                                    deploy_vrf = True
                                continue

                            msg = "want_deployment: "
                            msg += f"{str(want.get('want_deployment'))}, "
                            msg += "have_deployment: "
                            msg += f"{str(want.get('have_deployment'))}"
                            self.log.debug(msg)

                            want_deployment = self.to_bool("deployment", want)
                            have_deployment = self.to_bool("deployment", have)

                            msg = "want_deployment: "
                            msg += f"type {type(want_deployment)}, "
                            msg += f"value {want_deployment}"
                            self.log.debug(msg)

                            msg = "have_deployment: "
                            msg += f"type {type(have_deployment)}, "
                            msg += f"value {have_deployment}"
                            self.log.debug(msg)

                            if (want_deployment != have_deployment) or (
                                want_is_deploy != have_is_deploy
                            ):
                                if want_is_deploy is True:
                                    deploy_vrf = True

                        if self.dict_values_differ(want_inst_values, have_inst_values):
                            msg = "dict values differ. Set found = False"
                            self.log.debug(msg)
                            found = False

                        if found:
                            break

                    if interface_match and not found:
                        break

            if not found:
                msg = "isAttached: "
                msg += f"{str(want.get('isAttached'))}, "
                msg += "is_deploy: "
                msg += f"{str(want.get('is_deploy'))}"
                self.log.debug(msg)

                if self.to_bool("isAttached", want):
                    del want["isAttached"]
                    want["deployment"] = True
                    attach_list.append(want)
                    if self.to_bool("is_deploy", want):
                        deploy_vrf = True

        msg = "Returning "
        msg += f"deploy_vrf: {deploy_vrf}, "
        msg += "attach_list: "
        msg += f"{json.dumps(attach_list, indent=4, sort_keys=True)}"
        self.log.debug(msg)
        return attach_list, deploy_vrf

    def update_attach_params_extension_values(self, attach) -> dict:
        """
        # Summary

        Given an attachment object (see example below):

        -   Return a populated extension_values dictionary
            if the attachment object's vrf_lite parameter is
            not null.
        -   Return an empty dictionary if the attachment object's
            vrf_lite parameter is null.

        ## Raises

        Calls fail_json() if the vrf_lite parameter is not null
        and the role of the switch in the attachment object is not
        one of the various border roles.

        ## Example attach object

        - extensionValues content removed for brevity
        - instanceValues content removed for brevity

        ```json
            {
                "deployment": true,
                "export_evpn_rt": "",
                "extensionValues": "{}",
                "fabric": "f1",
                "freeformConfig": "",
                "import_evpn_rt": "",
                "instanceValues": "{}",
                "isAttached": true,
                "is_deploy": true,
                "serialNumber": "FOX2109PGCS",
                "vlan": 500,
                "vrfName": "ansible-vrf-int1",
                "vrf_lite": [
                    {
                        "dot1q": 2,
                        "interface": "Ethernet1/2",
                        "ipv4_addr": "192.168.0.2/30",
                        "ipv6_addr": "2010::10:34:0:7/64",
                        "neighbor_ipv4": "192.168.0.1",
                        "neighbor_ipv6": "2010::10:34:0:3",
                        "peer_vrf": "ansible-vrf-int1"
                    }
                ]
            }
        ```

        """
        method_name = inspect.stack()[0][3]
        caller = inspect.stack()[1][3]

        msg = "ENTERED. "
        msg += f"caller: {caller}. "
        self.log.debug(msg)

        if not attach["vrf_lite"]:
            msg = "Early return. No vrf_lite extensions to process."
            self.log.debug(msg)
            return {}

        extension_values: dict = {}
        extension_values["VRF_LITE_CONN"] = []
        ms_con: dict = {}
        ms_con["MULTISITE_CONN"] = []
        extension_values["MULTISITE_CONN"] = json.dumps(ms_con)

        # Before applying the vrf_lite config, verify that the
        # switch role begins with border

        role = self.inventory_data[attach["ip_address"]].get("switchRole")

        if not re.search(r"\bborder\b", role.lower()):
            msg = f"{self.class_name}.{method_name}: "
            msg += f"caller: {caller}. "
            msg += "VRF LITE attachments are appropriate only for switches "
            msg += "with Border roles e.g. Border Gateway, Border Spine, etc. "
            msg += "The playbook and/or controller settings for switch "
            msg += f"{attach['ip_address']} with role {role} need review."
            self.module.fail_json(msg=msg)

        for item in attach["vrf_lite"]:

            # If the playbook contains vrf lite parameters
            # update the extension values.
            vrf_lite_conn = {}
            for param in self.vrf_lite_properties:
                vrf_lite_conn[param] = ""

            if item["interface"]:
                vrf_lite_conn["IF_NAME"] = item["interface"]
            if item["dot1q"]:
                vrf_lite_conn["DOT1Q_ID"] = str(item["dot1q"])
            if item["ipv4_addr"]:
                vrf_lite_conn["IP_MASK"] = item["ipv4_addr"]
            if item["neighbor_ipv4"]:
                vrf_lite_conn["NEIGHBOR_IP"] = item["neighbor_ipv4"]
            if item["ipv6_addr"]:
                vrf_lite_conn["IPV6_MASK"] = item["ipv6_addr"]
            if item["neighbor_ipv6"]:
                vrf_lite_conn["IPV6_NEIGHBOR"] = item["neighbor_ipv6"]
            if item["peer_vrf"]:
                vrf_lite_conn["PEER_VRF_NAME"] = item["peer_vrf"]

            vrf_lite_conn["VRF_LITE_JYTHON_TEMPLATE"] = "Ext_VRF_Lite_Jython"

            msg = "vrf_lite_conn: "
            msg += f"{json.dumps(vrf_lite_conn, indent=4, sort_keys=True)}"
            self.log.debug(msg)

            vrf_lite_connections: dict = {}
            vrf_lite_connections["VRF_LITE_CONN"] = []
            vrf_lite_connections["VRF_LITE_CONN"].append(copy.deepcopy(vrf_lite_conn))

            if extension_values["VRF_LITE_CONN"]:
                extension_values["VRF_LITE_CONN"]["VRF_LITE_CONN"].extend(
                    vrf_lite_connections["VRF_LITE_CONN"]
                )
            else:
                extension_values["VRF_LITE_CONN"] = copy.deepcopy(vrf_lite_connections)

            msg = "Building extension_values: "
            msg += f"{json.dumps(extension_values, indent=4, sort_keys=True)}"
            self.log.debug(msg)

        extension_values["VRF_LITE_CONN"] = json.dumps(
            extension_values["VRF_LITE_CONN"]
        )
        msg = "Returning extension_values: "
        msg += f"{json.dumps(extension_values, indent=4, sort_keys=True)}"
        self.log.debug(msg)
        return copy.deepcopy(extension_values)

    def update_attach_params(self, attach, vrf_name, deploy, vlan_id) -> dict:
        """
        # Summary

        Turn an attachment object (attach) into a payload for the controller.

        ## Raises

        Calls fail_json() if:

        -   The switch in the attachment object is a spine
        -   If the vrf_lite object is not null, and the switch is not
            a border switch
        """
        caller = inspect.stack()[1][3]
        method_name = inspect.stack()[0][3]

        msg = "ENTERED. "
        msg += f"caller: {caller}."
        self.log.debug(msg)

        if not attach:
            msg = "Early return. No attachments to process."
            self.log.debug(msg)
            return {}

        # dcnm_get_ip_addr_info converts serial_numbers,
        # hostnames, etc, to ip addresses.
        attach["ip_address"] = dcnm_get_ip_addr_info(
            self.module, attach["ip_address"], None, None
        )

        serial = self.ip_to_serial_number(attach["ip_address"])

        msg = "ip_address: "
        msg += f"{attach['ip_address']}, "
        msg += "serial: "
        msg += f"{serial}, "
        msg += "attach: "
        msg += f"{json.dumps(attach, indent=4, sort_keys=True)}"
        self.log.debug(msg)

        if not serial:
            msg = f"{self.class_name}.{method_name}: "
            msg += f"caller: {caller}. "
            msg += f"Fabric {self.fabric} does not contain switch "
            msg += f"{attach['ip_address']}"
            self.module.fail_json(msg=msg)

        role = self.inventory_data[attach["ip_address"]].get("switchRole")

        if role.lower() in ("spine", "super spine"):
            msg = f"{self.class_name}.{method_name}: "
            msg += f"caller: {caller}. "
            msg += "VRF attachments are not appropriate for "
            msg += "switches with Spine or Super Spine roles. "
            msg += "The playbook and/or controller settings for switch "
            msg += f"{attach['ip_address']} with role {role} need review."
            self.module.fail_json(msg=msg)

        extension_values = self.update_attach_params_extension_values(attach)
        if extension_values:
            attach.update(
                {"extensionValues": json.dumps(extension_values).replace(" ", "")}
            )
        else:
            attach.update({"extensionValues": ""})

        attach.update({"fabric": self.fabric})
        attach.update({"vrfName": vrf_name})
        attach.update({"vlan": vlan_id})
        # This flag is not to be confused for deploy of attachment.
        # "deployment" should be set True for attaching an attachment
        # and set to False for detaching an attachment
        attach.update({"deployment": True})
        attach.update({"isAttached": True})
        attach.update({"serialNumber": serial})
        attach.update({"is_deploy": deploy})

        # freeformConfig, loopbackId, loopbackIpAddress, and
        # loopbackIpV6Address will be copied from have
        attach.update({"freeformConfig": ""})
        inst_values = {
            "loopbackId": "",
            "loopbackIpAddress": "",
            "loopbackIpV6Address": "",
        }
        if self.dcnm_version > 11:
            inst_values.update(
                {
                    "switchRouteTargetImportEvpn": attach["import_evpn_rt"],
                    "switchRouteTargetExportEvpn": attach["export_evpn_rt"],
                }
            )
        attach.update({"instanceValues": json.dumps(inst_values).replace(" ", "")})

        if "deploy" in attach:
            del attach["deploy"]
        if "ip_address" in attach:
            del attach["ip_address"]

        msg = "Returning attach: "
        msg += f"{json.dumps(attach, indent=4, sort_keys=True)}"
        self.log.debug(msg)

        return copy.deepcopy(attach)

    def dict_values_differ(self, dict1, dict2, skip_keys=None) -> bool:
        """
        # Summary

        Given two dictionaries and, optionally, a list of keys to skip:

        -   Return True if the values for any (non-skipped) keys differs.
        -   Return False otherwise
        """
        caller = inspect.stack()[1][3]

        msg = "ENTERED. "
        msg += f"caller: {caller}. "
        self.log.debug(msg)

        if skip_keys is None:
            skip_keys = []

        for key in dict1.keys():
            if key in skip_keys:
                continue
            dict1_value = str(dict1.get(key)).lower()
            dict2_value = str(dict2.get(key)).lower()
            # Treat None and "" as equal
            if dict1_value in (None, "none", ""):
                dict1_value = "none"
            if dict2_value in (None, "none", ""):
                dict2_value = "none"
            if dict1_value != dict2_value:
                msg = f"Values differ: key {key} "
                msg += f"dict1_value {dict1_value}, type {type(dict1_value)} != "
                msg += f"dict2_value {dict2_value}, type {type(dict2_value)}. "
                msg += "returning True"
                self.log.debug(msg)
                return True
        msg = "All dict values are equal. Returning False."
        self.log.debug(msg)
        return False

    def diff_for_create(self, want, have):
        caller = inspect.stack()[1][3]
        method_name = inspect.stack()[0][3]

        msg = "ENTERED. "
        msg += f"caller: {caller}. "
        self.log.debug(msg)

        configuration_changed = False
        if not have:
            return {}, configuration_changed

        create = {}

        json_to_dict_want = json.loads(want["vrfTemplateConfig"])
        json_to_dict_have = json.loads(have["vrfTemplateConfig"])

        # vlan_id_want drives the conditional below, so we cannot
        # remove it here (as we did with the other params that are
        # compared in the call to self.dict_values_differ())
        vlan_id_want = str(json_to_dict_want.get("vrfVlanId", ""))
        vrfSegmentId_want = json_to_dict_want.get("vrfSegmentId")

        skip_keys = []
        if vlan_id_want == "0" or vlan_id_want == "":
            skip_keys = ["vrfVlanId"]
        if vrfSegmentId_want is None:
            skip_keys.append("vrfSegmentId")

        template_skip_keys = self.get_template_skip_keys()
        if template_skip_keys:
            skip_keys.extend(template_skip_keys)

        templates_differ = self.dict_values_differ(
            json_to_dict_want, json_to_dict_have, skip_keys=skip_keys
        )

        msg = f"templates_differ: {templates_differ}, "
        msg += f"vlan_id_want: {vlan_id_want}"
        self.log.debug(msg)

        if want["vrfId"] is not None and have["vrfId"] != want["vrfId"]:
            msg = f"{self.class_name}.{method_name}: "
            msg += f"vrf_id for vrf {want['vrfName']} cannot be updated to "
            msg += "a different value"
            self.module.fail_json(msg=msg)

        elif templates_differ:
            configuration_changed = True
            if want["vrfId"] is None:
                # The vrf updates with missing vrfId will have to use existing
                # vrfId from the instance of the same vrf on DCNM.
                want["vrfId"] = have["vrfId"]
            if skip_keys:
                for key in skip_keys:
                    if key in json_to_dict_have:
                        json_to_dict_want[key] = json_to_dict_have[key]
                want["vrfTemplateConfig"] = json.dumps(json_to_dict_want)
            create = want

        else:
            pass

        msg = f"returning configuration_changed: {configuration_changed}, "
        msg += f"create: {create}"
        self.log.debug(msg)

        return create, configuration_changed

    def update_create_params(self, vrf, vlan_id=""):
        caller = inspect.stack()[1][3]

        msg = "ENTERED. "
        msg += f"caller: {caller}. "
        self.log.debug(msg)

        if not vrf:
            return vrf

        v_template = vrf.get("vrf_template", "Default_VRF_Universal")
        ve_template = vrf.get(
            "vrf_extension_template", "Default_VRF_Extension_Universal"
        )
        src = None
        s_v_template = vrf.get("service_vrf_template", None)

        vrf_upd = {
            "fabric": self.fabric,
            "vrfName": vrf["vrf_name"],
            "vrfTemplate": v_template,
            "vrfExtensionTemplate": ve_template,
            "vrfId": vrf.get(
                "vrf_id", None
            ),  # vrf_id will be auto generated in get_diff_merge()
            "serviceVrfTemplate": s_v_template,
            "source": src,
        }
        template_conf = {
            "vrfSegmentId": vrf.get("vrf_id", None),
            "vrfName": vrf["vrf_name"],
            "vrfVlanId": vlan_id,
            "vrfVlanName": vrf.get("vrf_vlan_name", ""),
            "vrfIntfDescription": vrf.get("vrf_intf_desc", ""),
            "vrfDescription": vrf.get("vrf_description", ""),
            "mtu": vrf.get("vrf_int_mtu", ""),
            "tag": vrf.get("loopback_route_tag", ""),
            "vrfRouteMap": vrf.get("redist_direct_rmap", ""),
            "v6VrfRouteMap": vrf.get("v6_redist_direct_rmap", ""),
            "maxBgpPaths": vrf.get("max_bgp_paths", ""),
            "maxIbgpPaths": vrf.get("max_ibgp_paths", ""),
            "ipv6LinkLocalFlag": vrf.get("ipv6_linklocal_enable", True),
            "enableL3VniNoVlan": vrf.get("l3vni_wo_vlan", False),
            "trmEnabled": vrf.get("trm_enable", False),
            "isRPExternal": vrf.get("rp_external", False),
            "rpAddress": vrf.get("rp_address", ""),
            "loopbackNumber": vrf.get("rp_loopback_id", ""),
            "L3VniMcastGroup": vrf.get("underlay_mcast_ip", ""),
            "multicastGroup": vrf.get("overlay_mcast_group", ""),
            "trmBGWMSiteEnabled": vrf.get("trm_bgw_msite", False),
            "advertiseHostRouteFlag": vrf.get("adv_host_routes", False),
            "advertiseDefaultRouteFlag": vrf.get("adv_default_routes", True),
            "configureStaticDefaultRouteFlag": vrf.get("static_default_route", True),
            "bgpPassword": vrf.get("bgp_password", ""),
            "bgpPasswordKeyType": vrf.get("bgp_passwd_encrypt", ""),
        }
        if self.dcnm_version > 11:
            template_conf.update(isRPAbsent=vrf.get("no_rp", False))
            template_conf.update(ENABLE_NETFLOW=vrf.get("netflow_enable", False))
            template_conf.update(NETFLOW_MONITOR=vrf.get("nf_monitor", ""))
            template_conf.update(disableRtAuto=vrf.get("disable_rt_auto", False))
            template_conf.update(routeTargetImport=vrf.get("import_vpn_rt", ""))
            template_conf.update(routeTargetExport=vrf.get("export_vpn_rt", ""))
            template_conf.update(routeTargetImportEvpn=vrf.get("import_evpn_rt", ""))
            template_conf.update(routeTargetExportEvpn=vrf.get("export_evpn_rt", ""))
            template_conf.update(routeTargetImportMvpn=vrf.get("import_mvpn_rt", ""))
            template_conf.update(routeTargetExportMvpn=vrf.get("export_mvpn_rt", ""))

        vrf_upd.update({"vrfTemplateConfig": json.dumps(template_conf)})

        return vrf_upd

    def get_vrf_objects(self) -> dict:
        """
        # Summary

        Retrieve all VRF objects from the controller
        """
        caller = inspect.stack()[1][3]

        msg = "ENTERED. "
        msg += f"caller: {caller}. "
        self.log.debug(msg)

        path = self.paths["GET_VRF"].format(self.fabric)

        vrf_objects = dcnm_send(self.module, "GET", path)

        missing_fabric, not_ok = self.handle_response(vrf_objects, "query_dcnm")

        if missing_fabric or not_ok:
            msg0 = f"caller: {caller}. "
            msg1 = f"{msg0} Fabric {self.fabric} not present on the controller"
            msg2 = f"{msg0} Unable to find vrfs under fabric: {self.fabric}"
            self.module.fail_json(msg=msg1 if missing_fabric else msg2)

        return copy.deepcopy(vrf_objects)

    def get_vrf_lite_objects(self, attach) -> dict:
        """
        # Summary

        Retrieve the IP/Interface that is connected to the switch with serial_number

        attach must contain at least the following keys:

        - fabric: The fabric to search
        - serialNumber: The serial_number of the switch
        - vrfName: The vrf to search
        """
        caller = inspect.stack()[1][3]

        msg = "ENTERED. "
        msg += f"caller: {caller}"
        self.log.debug(msg)

        msg = f"attach: {json.dumps(attach, indent=4, sort_keys=True)}"
        self.log.debug(msg)

        verb = "GET"
        attach_fabric = attach["fabric"]
        if self.action_fabric_type == "multicluster_parent":
            attach_fabric = self.fabric
        path = self.paths["GET_VRF_SWITCH"].format(
            attach_fabric, attach["vrfName"], attach["serialNumber"]
        )
        msg = f"verb: {verb}, path: {path}"
        self.log.debug(msg)
        lite_objects = dcnm_send(self.module, verb, path)

        msg = f"Returning lite_objects: {json.dumps(lite_objects, indent=4, sort_keys=True)}"
        self.log.debug(msg)

        return copy.deepcopy(lite_objects)

    def get_have(self):
        caller = inspect.stack()[1][3]

        msg = "ENTERED. "
        msg += f"caller: {caller}. "
        self.log.debug(msg)

        have_create = []
        have_deploy = {}
        chg_deploy = {}
<<<<<<< HEAD
=======
        vrf_sn_attach_map = self.vrf_sn_attach_map
>>>>>>> 1c7c1e63

        curr_vrfs = ""

        vrf_objects = self.get_vrf_objects()

        if not vrf_objects.get("DATA"):
            return

        for vrf in vrf_objects["DATA"]:
            curr_vrfs += vrf["vrfName"] + ","

        vrf_attach_objects = dcnm_get_url(
            self.module,
            self.fabric,
            self.paths["GET_VRF_ATTACH"],
            curr_vrfs[:-1],
            "vrfs",
        )

        if not vrf_attach_objects["DATA"]:
            return

        for vrf in vrf_objects["DATA"]:
            json_to_dict = json.loads(vrf["vrfTemplateConfig"])
            t_conf = {
                "vrfSegmentId": vrf["vrfId"],
                "vrfName": vrf["vrfName"],
                "vrfVlanId": json_to_dict.get("vrfVlanId", 0),
                "vrfVlanName": json_to_dict.get("vrfVlanName", ""),
                "vrfIntfDescription": json_to_dict.get("vrfIntfDescription", ""),
                "vrfDescription": json_to_dict.get("vrfDescription", ""),
                "mtu": json_to_dict.get("mtu", 9216),
                "tag": json_to_dict.get("tag", 12345),
                "vrfRouteMap": json_to_dict.get("vrfRouteMap", ""),
                "v6VrfRouteMap": json_to_dict.get("v6VrfRouteMap", ""),
                "maxBgpPaths": json_to_dict.get("maxBgpPaths", 1),
                "maxIbgpPaths": json_to_dict.get("maxIbgpPaths", 2),
                "ipv6LinkLocalFlag": json_to_dict.get("ipv6LinkLocalFlag", True),
                "enableL3VniNoVlan": json_to_dict.get("enableL3VniNoVlan", False),
                "trmEnabled": json_to_dict.get("trmEnabled", False),
                "isRPExternal": json_to_dict.get("isRPExternal", False),
                "rpAddress": json_to_dict.get("rpAddress", ""),
                "loopbackNumber": json_to_dict.get("loopbackNumber", ""),
                "L3VniMcastGroup": json_to_dict.get("L3VniMcastGroup", ""),
                "multicastGroup": json_to_dict.get("multicastGroup", ""),
                "trmBGWMSiteEnabled": json_to_dict.get("trmBGWMSiteEnabled", False),
                "advertiseHostRouteFlag": json_to_dict.get(
                    "advertiseHostRouteFlag", False
                ),
                "advertiseDefaultRouteFlag": json_to_dict.get(
                    "advertiseDefaultRouteFlag", True
                ),
                "configureStaticDefaultRouteFlag": json_to_dict.get(
                    "configureStaticDefaultRouteFlag", True
                ),
                "bgpPassword": json_to_dict.get("bgpPassword", ""),
                "bgpPasswordKeyType": json_to_dict.get("bgpPasswordKeyType", 3),
            }

            if self.dcnm_version > 11:
                t_conf.update(isRPAbsent=json_to_dict.get("isRPAbsent", False))
                t_conf.update(ENABLE_NETFLOW=json_to_dict.get("ENABLE_NETFLOW", False))
                t_conf.update(NETFLOW_MONITOR=json_to_dict.get("NETFLOW_MONITOR", ""))
                t_conf.update(disableRtAuto=json_to_dict.get("disableRtAuto", False))
                t_conf.update(
                    routeTargetImport=json_to_dict.get("routeTargetImport", "")
                )
                t_conf.update(
                    routeTargetExport=json_to_dict.get("routeTargetExport", "")
                )
                t_conf.update(
                    routeTargetImportEvpn=json_to_dict.get("routeTargetImportEvpn", "")
                )
                t_conf.update(
                    routeTargetExportEvpn=json_to_dict.get("routeTargetExportEvpn", "")
                )
                t_conf.update(
                    routeTargetImportMvpn=json_to_dict.get("routeTargetImportMvpn", "")
                )
                t_conf.update(
                    routeTargetExportMvpn=json_to_dict.get("routeTargetExportMvpn", "")
                )

            vrf.update({"vrfTemplateConfig": json.dumps(t_conf)})
            del vrf["vrfStatus"]
            have_create.append(vrf)

        upd_vrfs = ""
        chg_vrfs = ""

        for vrf_attach in vrf_attach_objects["DATA"]:
            if not vrf_attach.get("lanAttachList"):
                continue
            attach_list = vrf_attach["lanAttachList"]
            deploy_vrf = ""
            change_vrf = ""
            for attach in attach_list:
                attach_state = bool(attach.get("isLanAttached", False))
                deploy = attach_state
                deployed = False
                if attach_state and (
                    attach["lanAttachState"] == "OUT-OF-SYNC"
                    or attach["lanAttachState"] == "PENDING"
                ):
                    deployed = False
                else:
                    deployed = True

                if deployed:
                    deploy_vrf = attach["vrfName"]

                if attach["lanAttachState"] in ("OUT-OF-SYNC", "PENDING"):
                    change_vrf = attach["vrfName"]

                sn = attach["switchSerialNo"]

                if attach["vrfName"] not in vrf_sn_attach_map:
                    vrf_sn_attach_map[attach["vrfName"]] = set()
                vrf_sn_attach_map[attach["vrfName"]].add(sn)

                if attach["lanAttachState"] in ("OUT-OF-SYNC", "PENDING"):
                    change_vrf = attach["vrfName"]

                vlan = attach.get("vlanId", None)
                inst_values = attach.get("instanceValues", None)

                # The deletes and updates below are done to update the incoming
                # dictionary format to align with the outgoing payload requirements.
                # Ex: 'vlanId' in the attach section of the incoming payload needs to
                # be changed to 'vlan' on the attach section of outgoing payload.

                if attach.get("vlanId"):
                    del attach["vlanId"]
                del attach["switchSerialNo"]
                del attach["switchName"]
                del attach["switchRole"]
                del attach["ipAddress"]
                del attach["lanAttachState"]
                del attach["isLanAttached"]
                del attach["vrfId"]
                del attach["fabricName"]

                attach.update({"fabric": self.fabric})
                attach.update({"vlan": vlan})
                attach.update({"serialNumber": sn})
                attach.update({"deployment": deploy})
                attach.update({"extensionValues": ""})
                attach.update({"instanceValues": inst_values})
                attach.update({"isAttached": attach_state})
                attach.update({"is_deploy": deployed})

                # Get the VRF LITE extension template and update it
                # with the attach['extensionvalues']

                lite_objects = self.get_vrf_lite_objects(attach)

                if not lite_objects.get("DATA"):
                    msg = "Early return. lite_objects missing DATA"
                    self.log.debug(msg)
                    return

                msg = f"lite_objects: {json.dumps(lite_objects, indent=4, sort_keys=True)}"
                self.log.debug(msg)

                for sdl in lite_objects["DATA"]:
                    for epv in sdl["switchDetailsList"]:
                        if not epv.get("extensionValues"):
                            attach.update({"freeformConfig": ""})
                            continue
                        ext_values = ast.literal_eval(epv["extensionValues"])
                        if ext_values.get("VRF_LITE_CONN") is None:
                            continue
                        ext_values = ast.literal_eval(ext_values["VRF_LITE_CONN"])
                        extension_values = {}
                        extension_values["VRF_LITE_CONN"] = []

                        for ev in ext_values.get("VRF_LITE_CONN"):
                            ev_dict = copy.deepcopy(ev)
                            ev_dict.update({"AUTO_VRF_LITE_FLAG": "false"})
                            ev_dict.update(
                                {"VRF_LITE_JYTHON_TEMPLATE": "Ext_VRF_Lite_Jython"}
                            )

                            if extension_values["VRF_LITE_CONN"]:
                                extension_values["VRF_LITE_CONN"][
                                    "VRF_LITE_CONN"
                                ].extend([ev_dict])
                            else:
                                extension_values["VRF_LITE_CONN"] = {
                                    "VRF_LITE_CONN": [ev_dict]
                                }

                        extension_values["VRF_LITE_CONN"] = json.dumps(
                            extension_values["VRF_LITE_CONN"]
                        )

                        ms_con = {}
                        ms_con["MULTISITE_CONN"] = []
                        extension_values["MULTISITE_CONN"] = json.dumps(ms_con)
                        e_values = json.dumps(extension_values).replace(" ", "")

                        attach.update({"extensionValues": e_values})

                        ff_config = epv.get("freeformConfig", "")
                        attach.update({"freeformConfig": ff_config})

            if deploy_vrf:
                upd_vrfs += deploy_vrf + ","

            if change_vrf:
                chg_vrfs += change_vrf + ","

        have_attach = vrf_attach_objects["DATA"]

        if upd_vrfs:
            have_deploy.update({"vrfNames": upd_vrfs[:-1]})

        if chg_vrfs:
            chg_deploy.update({"vrfNames": chg_vrfs[:-1]})

        self.have_create = have_create
        self.have_attach = have_attach
        self.have_deploy = have_deploy
        self.chg_deploy = chg_deploy
<<<<<<< HEAD
=======
        self.vrf_sn_attach_map = vrf_sn_attach_map
>>>>>>> 1c7c1e63

        msg = "self.have_create: "
        msg += f"{json.dumps(self.have_create, indent=4)}"
        self.log.debug(msg)

        # json.dumps() here breaks unit tests since self.have_attach is
        # a MagicMock and not JSON serializable.
        msg = "self.have_attach: "
        msg += f"{self.have_attach}"
        self.log.debug(msg)

        msg = "self.have_deploy: "
        msg += f"{json.dumps(self.have_deploy, indent=4)}"
        self.log.debug(msg)

        msg = "self.chg_deploy: "
        msg += f"{json.dumps(self.chg_deploy, indent=4)}"
        self.log.debug(msg)

    def get_want(self):
        method_name = inspect.stack()[0][3]
        caller = inspect.stack()[1][3]

        msg = "ENTERED. "
        msg += f"caller: {caller}. "
        self.log.debug(msg)

        want_create = []
        want_attach = []
        want_deploy = {}
        vrf_sn_attach_map = self.vrf_sn_attach_map

        msg = "self.config "
        msg += f"{json.dumps(self.config, indent=4)}"
        self.log.debug(msg)

        all_vrfs = []

        msg = "self.validated: "
        msg += f"{json.dumps(self.validated, indent=4, sort_keys=True)}"
        self.log.debug(msg)

        for vrf in self.validated:
            vrf_name = vrf.get("vrf_name")
            if not vrf_name:
                msg = f"{self.class_name}.{method_name}: "
                msg += f"vrf missing mandatory key vrf_name: {vrf}"
                self.module.fail_json(msg=msg)

            vrf_attach = {}
            vrfs = []

            vrf_deploy = vrf.get("deploy", True)

            if vrf.get("l3vni_wo_vlan"):
                vlan_id = ""
            else:
                if vrf.get("vlan_id"):
                    vlan_id = vrf.get("vlan_id")
                else:
                    vlan_id = 0

            vrf_deploy = vrf.get("deploy", True)

            if vrf_deploy:
                all_vrfs.append(vrf_name)

            want_create.append(self.update_create_params(vrf, vlan_id))

            if not vrf.get("attach"):
                msg = f"No attachments for vrf {vrf_name}. Skipping."
                self.log.debug(msg)
                continue
            for attach in vrf["attach"]:
                deploy = vrf_deploy
                vrf_attach_obj = self.update_attach_params(attach, vrf_name, deploy, vlan_id)
                vrfs.append(vrf_attach_obj)
                if vrf_sn_attach_map.get(vrf_name) is None:
                    vrf_sn_attach_map[vrf_name] = set()
                vrf_sn_attach_map[vrf_name].add(vrf_attach_obj["serialNumber"])

            if vrfs:
                vrf_attach.update({"vrfName": vrf_name})
                vrf_attach.update({"lanAttachList": vrfs})
                want_attach.append(vrf_attach)

        if len(all_vrfs) != 0:
            vrf_names = ",".join(all_vrfs)
            want_deploy.update({"vrfNames": vrf_names})

        self.want_create = copy.deepcopy(want_create)
        self.want_attach = copy.deepcopy(want_attach)
        self.want_deploy = copy.deepcopy(want_deploy)
        self.vrf_sn_attach_map = vrf_sn_attach_map

        msg = "self.want_create: "
        msg += f"{json.dumps(self.want_create, indent=4)}"
        self.log.debug(msg)

        msg = "self.want_attach: "
        msg += f"{json.dumps(self.want_attach, indent=4)}"
        self.log.debug(msg)

        msg = "self.want_deploy: "
        msg += f"{json.dumps(self.want_deploy, indent=4)}"
        self.log.debug(msg)

    def update_want(self):

        caller = inspect.stack()[1][3]

        msg = "ENTERED. "
        msg += f"caller: {caller}. "
        self.log.debug(msg)

        # If fabric type is multisite_child, no attachments
        # are present in want. So copy have_attach to want_attach for
        # processing deployments.
<<<<<<< HEAD
        if self.action_fabric_type == "multisite_child":
=======
        if self.action_fabric_type == "multisite_child" or self.action_fabric_type == "multicluster_child":
>>>>>>> 1c7c1e63
            self.want_attach = copy.deepcopy(self.have_attach)

            msg = "self.want_attach: "
            msg += f"{json.dumps(self.want_attach, indent=4)}"
            self.log.debug(msg)

    def get_diff_delete(self):
        caller = inspect.stack()[1][3]

        msg = "ENTERED. "
        msg += f"caller: {caller}. "
        self.log.debug(msg)

        @staticmethod
        def get_items_to_detach(attach_list):
            detach_list = []
            for item in attach_list:
                if "isAttached" in item:
                    if item["isAttached"]:
                        del item["isAttached"]
                        item.update({"deployment": False})
                        detach_list.append(item)
            return detach_list

        diff_detach = []
        diff_undeploy = {}
        diff_delete = {}

        all_vrfs = []

        if self.config:

            for want_c in self.want_create:

                if not self.find_dict_in_list_by_key_value(
                    search=self.have_create, key="vrfName", value=want_c["vrfName"]
                ):
                    continue

                diff_delete.update({want_c["vrfName"]: "DEPLOYED"})

<<<<<<< HEAD
                if self.action_fabric_type != "multisite_child":
=======
                if self.action_fabric_type != "multisite_child" and self.action_fabric_type != "multicluster_child":
>>>>>>> 1c7c1e63
                    have_a = self.find_dict_in_list_by_key_value(
                        search=self.have_attach, key="vrfName", value=want_c["vrfName"]
                    )

                    if not have_a:
                        continue

                    detach_items = get_items_to_detach(have_a["lanAttachList"])
                    if detach_items:
                        have_a.update({"lanAttachList": detach_items})
                        diff_detach.append(have_a)
                        all_vrfs.append(have_a["vrfName"])

<<<<<<< HEAD
            if len(all_vrfs) != 0 and self.action_fabric_type != "multisite_child":
                diff_undeploy.update({"vrfNames": ",".join(all_vrfs)})

        else:
            if self.action_fabric_type != "multisite_child":
=======
            if len(all_vrfs) != 0 and self.action_fabric_type != "multisite_child" and self.action_fabric_type != "multicluster_child":
                diff_undeploy.update({"vrfNames": ",".join(all_vrfs)})

        else:
            if self.action_fabric_type != "multisite_child" and self.action_fabric_type != "multicluster_child":
>>>>>>> 1c7c1e63
                for have_a in self.have_attach:
                    detach_items = get_items_to_detach(have_a["lanAttachList"])
                    if detach_items:
                        have_a.update({"lanAttachList": detach_items})
                        diff_detach.append(have_a)
                        all_vrfs.append(have_a["vrfName"])

                    diff_delete.update({have_a["vrfName"]: "DEPLOYED"})
                if len(all_vrfs) != 0:
                    diff_undeploy.update({"vrfNames": ",".join(all_vrfs)})

        self.diff_detach = diff_detach
        self.diff_undeploy = diff_undeploy
        self.diff_delete = diff_delete

        msg = "self.diff_detach: "
        msg += f"{json.dumps(self.diff_detach, indent=4)}"
        self.log.debug(msg)

        msg = "self.diff_undeploy: "
        msg += f"{json.dumps(self.diff_undeploy, indent=4)}"
        self.log.debug(msg)

        msg = "self.diff_delete: "
        msg += f"{json.dumps(self.diff_delete, indent=4)}"
        self.log.debug(msg)

    def get_diff_override(self):
        caller = inspect.stack()[1][3]

        msg = "ENTERED. "
        msg += f"caller: {caller}. "
        self.log.debug(msg)

        all_vrfs = []
        diff_delete = {}

        self.get_diff_replace()

        diff_detach = self.diff_detach
        diff_undeploy = self.diff_undeploy

        for have_a in self.have_attach:
            found = self.find_dict_in_list_by_key_value(
                search=self.want_create, key="vrfName", value=have_a["vrfName"]
            )

            detach_list = []
            if not found:
<<<<<<< HEAD
                if self.action_fabric_type != "multisite_child":
=======
                if self.action_fabric_type != "multisite_child" and self.action_fabric_type != "multicluster_child":
>>>>>>> 1c7c1e63
                    for item in have_a["lanAttachList"]:
                        if "isAttached" in item:
                            if item["isAttached"]:
                                del item["isAttached"]
                                item.update({"deployment": False})
                                detach_list.append(item)

                    if detach_list:
                        have_a.update({"lanAttachList": detach_list})
                        diff_detach.append(have_a)
                        all_vrfs.append(have_a["vrfName"])

                diff_delete.update({have_a["vrfName"]: "DEPLOYED"})

<<<<<<< HEAD
        if len(all_vrfs) != 0 and self.action_fabric_type != "multisite_child":
=======
        if len(all_vrfs) != 0 and self.action_fabric_type != "multisite_child" and self.action_fabric_type != "multicluster_child":
>>>>>>> 1c7c1e63
            diff_undeploy.update({"vrfNames": ",".join(all_vrfs)})

        self.diff_delete = diff_delete
        self.diff_detach = diff_detach
        self.diff_undeploy = diff_undeploy

        msg = "self.diff_delete: "
        msg += f"{json.dumps(self.diff_delete, indent=4)}"
        self.log.debug(msg)

        msg = "self.diff_detach: "
        msg += f"{json.dumps(self.diff_detach, indent=4)}"
        self.log.debug(msg)

        msg = "self.diff_undeploy: "
        msg += f"{json.dumps(self.diff_undeploy, indent=4)}"
        self.log.debug(msg)

    def get_diff_replace(self):
        caller = inspect.stack()[1][3]

        msg = "ENTERED. "
        msg += f"caller: {caller}. "
        self.log.debug(msg)

        all_vrfs = []

        self.get_diff_merge(replace=True)

        diff_attach = self.diff_attach
        diff_deploy = self.diff_deploy

        for have_a in self.have_attach:
            replace_vrf_list = []
            h_in_w = False
            for want_a in self.want_attach:
                if have_a["vrfName"] == want_a["vrfName"]:
                    h_in_w = True

                    for a_h in have_a["lanAttachList"]:
                        if "isAttached" in a_h:
                            if not a_h["isAttached"]:
                                continue
                        a_match = False

                        if want_a.get("lanAttachList"):
                            for a_w in want_a.get("lanAttachList"):
                                if a_h["serialNumber"] == a_w["serialNumber"]:
                                    # Have is already in diff, no need to continue looking for it.
                                    a_match = True
                                    break
                        if not a_match:
                            if "isAttached" in a_h:
                                del a_h["isAttached"]
                            a_h.update({"deployment": False})
                            replace_vrf_list.append(a_h)
                    break

            if not h_in_w:
                found = self.find_dict_in_list_by_key_value(
                    search=self.want_create, key="vrfName", value=have_a["vrfName"]
                )

                if found:
                    atch_h = have_a["lanAttachList"]
                    for a_h in atch_h:
                        if "isAttached" in a_h:
                            if not a_h["isAttached"]:
                                continue
                            del a_h["isAttached"]
                            a_h.update({"deployment": False})
                            replace_vrf_list.append(a_h)

            if replace_vrf_list:
                in_diff = False
                for d_attach in self.diff_attach:
                    if have_a["vrfName"] == d_attach["vrfName"]:
                        in_diff = True
                        d_attach["lanAttachList"].extend(replace_vrf_list)
                        break

                if not in_diff:
                    r_vrf_dict = {
                        "vrfName": have_a["vrfName"],
                        "lanAttachList": replace_vrf_list,
                    }
                    diff_attach.append(r_vrf_dict)
                    all_vrfs.append(have_a["vrfName"])

        if len(all_vrfs) == 0:
            self.diff_attach = diff_attach
            self.diff_deploy = diff_deploy
            return

        modified_all_vrfs = copy.deepcopy(all_vrfs)
        for vrf in all_vrfs:
            # If the playbook sets the deploy key to False, then we need to remove the vrf from the deploy list.
            want_vrf_data = find_dict_in_list_by_key_value(search=self.config, key="vrf_name", value=vrf)
            if want_vrf_data.get('deploy', True) is False:
                modified_all_vrfs.remove(vrf)

        if modified_all_vrfs:
            if not diff_deploy:
                diff_deploy.update({"vrfNames": ",".join(modified_all_vrfs)})
            else:
                vrfs = self.diff_deploy["vrfNames"] + "," + ",".join(modified_all_vrfs)
                diff_deploy.update({"vrfNames": vrfs})

        self.diff_attach = copy.deepcopy(diff_attach)
        self.diff_deploy = copy.deepcopy(diff_deploy)

        msg = "self.diff_attach: "
        msg += f"{json.dumps(self.diff_attach, indent=4)}"
        self.log.debug(msg)

        msg = "self.diff_deploy: "
        msg += f"{json.dumps(self.diff_deploy, indent=4)}"
        self.log.debug(msg)

    def get_next_vrf_id(self, fabric) -> int:
        """
        # Summary

        Return the next available vrf_id for fabric.

        ## Raises

        Calls fail_json() if:
        - Controller version is unsupported
        - Unable to retrieve next available vrf_id for fabric
        """
        method_name = inspect.stack()[0][3]
        caller = inspect.stack()[1][3]

        msg = "ENTERED. "
        msg += f"caller: {caller}. "
        self.log.debug(msg)

        attempt = 0
        vrf_id = None
        while attempt < 10:
            attempt += 1
            path = self.paths["GET_VRF_ID"].format(fabric)
            if self.dcnm_version > 11:
                vrf_id_obj = dcnm_send(self.module, "GET", path)
            else:
                vrf_id_obj = dcnm_send(self.module, "POST", path)

            missing_fabric, not_ok = self.handle_response(vrf_id_obj, "query_dcnm")

            if missing_fabric or not_ok:
                # arobel: TODO: Not covered by UT
                msg0 = f"{self.class_name}.{method_name}: "
                msg1 = f"{msg0} Fabric {fabric} not present on the controller"
                msg2 = f"{msg0} Unable to generate vrfId under fabric {fabric}"
                self.module.fail_json(msg=msg1 if missing_fabric else msg2)

            if not vrf_id_obj["DATA"]:
                continue

            if self.dcnm_version == 11:
                vrf_id = vrf_id_obj["DATA"].get("partitionSegmentId")
            elif self.dcnm_version >= 12:
                vrf_id = vrf_id_obj["DATA"].get("l3vni")
            else:
                # arobel: TODO: Not covered by UT
                msg = f"{self.class_name}.{method_name}: "
                msg += "Unsupported controller version: "
                msg += f"{self.dcnm_version}"
                self.module.fail_json(msg)

        if vrf_id is None:
            msg = f"{self.class_name}.{method_name}: "
            msg += "Unable to retrieve vrf_id "
            msg += f"for fabric {fabric}"
            self.module.fail_json(msg)
        return int(str(vrf_id))

    def diff_merge_create(self, replace=False):
        caller = inspect.stack()[1][3]

        msg = "ENTERED. "
        msg += f"caller: {caller}. "
        msg += f"replace == {replace}"
        self.log.debug(msg)

        self.conf_changed = {}

        diff_create = []
        diff_create_update = []
        diff_create_quick = []

        for want_c in self.want_create:
            vrf_found = False
            for have_c in self.have_create:
                if want_c["vrfName"] == have_c["vrfName"]:
                    vrf_found = True
                    msg = "Calling diff_for_create with: "
                    msg += f"want_c: {json.dumps(want_c, indent=4, sort_keys=True)}, "
                    msg += f"have_c: {json.dumps(have_c, indent=4, sort_keys=True)}"
                    self.log.debug(msg)

                    diff, conf_chg = self.diff_for_create(want_c, have_c)

                    msg = "diff_for_create() returned with: "
                    msg += f"conf_chg {conf_chg}, "
                    msg += f"diff {json.dumps(diff, indent=4, sort_keys=True)}, "
                    self.log.debug(msg)

                    msg = f"Updating self.conf_changed[{want_c['vrfName']}] "
                    msg += f"with {conf_chg}"
                    self.log.debug(msg)
                    self.conf_changed.update({want_c["vrfName"]: conf_chg})

                    if diff:
                        msg = "Appending diff_create_update with "
                        msg += f"{json.dumps(diff, indent=4, sort_keys=True)}"
                        self.log.debug(msg)
                        diff_create_update.append(diff)
                    break

            if not vrf_found:
                vrf_id = want_c.get("vrfId", None)
                if vrf_id is not None:
                    diff_create.append(want_c)
                else:
                    # vrfId is not provided by user.
                    # Fetch the next available vrfId and use it here.
                    vrf_id = self.get_next_vrf_id(self.fabric)

                    want_c.update({"vrfId": vrf_id})
                    json_to_dict = json.loads(want_c["vrfTemplateConfig"])
                    template_conf = {
                        "vrfSegmentId": vrf_id,
                        "vrfName": want_c["vrfName"],
                        "vrfVlanId": json_to_dict.get("vrfVlanId"),
                        "vrfVlanName": json_to_dict.get("vrfVlanName"),
                        "vrfIntfDescription": json_to_dict.get("vrfIntfDescription"),
                        "vrfDescription": json_to_dict.get("vrfDescription"),
                        "mtu": json_to_dict.get("mtu"),
                        "tag": json_to_dict.get("tag"),
                        "vrfRouteMap": json_to_dict.get("vrfRouteMap"),
                        "v6VrfRouteMap": json_to_dict.get("v6VrfRouteMap"),
                        "maxBgpPaths": json_to_dict.get("maxBgpPaths"),
                        "maxIbgpPaths": json_to_dict.get("maxIbgpPaths"),
                        "ipv6LinkLocalFlag": json_to_dict.get("ipv6LinkLocalFlag"),
                        "enableL3VniNoVlan": json_to_dict.get("enableL3VniNoVlan"),
                        "trmEnabled": json_to_dict.get("trmEnabled"),
                        "isRPExternal": json_to_dict.get("isRPExternal"),
                        "rpAddress": json_to_dict.get("rpAddress"),
                        "loopbackNumber": json_to_dict.get("loopbackNumber"),
                        "L3VniMcastGroup": json_to_dict.get("L3VniMcastGroup"),
                        "multicastGroup": json_to_dict.get("multicastGroup"),
                        "trmBGWMSiteEnabled": json_to_dict.get("trmBGWMSiteEnabled"),
                        "advertiseHostRouteFlag": json_to_dict.get(
                            "advertiseHostRouteFlag"
                        ),
                        "advertiseDefaultRouteFlag": json_to_dict.get(
                            "advertiseDefaultRouteFlag"
                        ),
                        "configureStaticDefaultRouteFlag": json_to_dict.get(
                            "configureStaticDefaultRouteFlag"
                        ),
                        "bgpPassword": json_to_dict.get("bgpPassword"),
                        "bgpPasswordKeyType": json_to_dict.get("bgpPasswordKeyType"),
                    }

                    if self.dcnm_version > 11:
                        template_conf.update(isRPAbsent=json_to_dict.get("isRPAbsent"))
                        template_conf.update(
                            ENABLE_NETFLOW=json_to_dict.get("ENABLE_NETFLOW")
                        )
                        template_conf.update(
                            NETFLOW_MONITOR=json_to_dict.get("NETFLOW_MONITOR")
                        )
                        template_conf.update(
                            disableRtAuto=json_to_dict.get("disableRtAuto")
                        )
                        template_conf.update(
                            routeTargetImport=json_to_dict.get("routeTargetImport")
                        )
                        template_conf.update(
                            routeTargetExport=json_to_dict.get("routeTargetExport")
                        )
                        template_conf.update(
                            routeTargetImportEvpn=json_to_dict.get(
                                "routeTargetImportEvpn"
                            )
                        )
                        template_conf.update(
                            routeTargetExportEvpn=json_to_dict.get(
                                "routeTargetExportEvpn"
                            )
                        )
                        template_conf.update(
                            routeTargetImportMvpn=json_to_dict.get(
                                "routeTargetImportMvpn"
                            )
                        )
                        template_conf.update(
                            routeTargetExportMvpn=json_to_dict.get(
                                "routeTargetExportMvpn"
                            )
                        )

                    want_c.update({"vrfTemplateConfig": json.dumps(template_conf)})

                    create_path = self.paths["GET_VRF"].format(self.fabric)

                    diff_create_quick.append(want_c)

                    if self.module.check_mode:
                        continue

                    # arobel: TODO: Not covered by UT
                    resp = dcnm_send(
                        self.module, "POST", create_path, json.dumps(want_c)
                    )
                    self.result["response"].append(resp)

                    fail, self.result["changed"] = self.handle_response(resp, "create")

                    if fail:
                        self.failure(resp)

        self.diff_create = diff_create
        self.diff_create_update = diff_create_update
        self.diff_create_quick = diff_create_quick

        msg = "self.diff_create: "
        msg += f"{json.dumps(self.diff_create, indent=4)}"
        self.log.debug(msg)

        msg = "self.diff_create_quick: "
        msg += f"{json.dumps(self.diff_create_quick, indent=4)}"
        self.log.debug(msg)

        msg = "self.diff_create_update: "
        msg += f"{json.dumps(self.diff_create_update, indent=4)}"
        self.log.debug(msg)

    def diff_merge_attach(self, replace=False):
        caller = inspect.stack()[1][3]

        msg = "ENTERED. "
        msg += f"caller: {caller}. "
        msg += f"replace == {replace}"
        self.log.debug(msg)

        diff_attach = []
        diff_deploy = {}

        all_vrfs = []
        for want_a in self.want_attach:
            # Check user intent for this VRF and don't add it to the deploy_vrf
            # list if the user has not requested a deploy.
            want_config = self.find_dict_in_list_by_key_value(
                search=self.config, key="vrf_name", value=want_a["vrfName"]
            )
            if not want_config:
                continue
            deploy_vrf = ""
            attach_found = False
            for have_a in self.have_attach:
                if want_a["vrfName"] == have_a["vrfName"]:
                    attach_found = True
                    diff, deploy_vrf_bool = self.diff_for_attach_deploy(
                        want_a["lanAttachList"], have_a["lanAttachList"], replace
                    )
                    if diff:
                        base = want_a.copy()
                        del base["lanAttachList"]
                        base.update({"lanAttachList": diff})

                        diff_attach.append(base)
                        if (want_config["deploy"] is True) and (
                            deploy_vrf_bool is True
                        ):
                            deploy_vrf = want_a["vrfName"]
                    else:
                        if want_config["deploy"] is True and (
                            deploy_vrf_bool
                            or self.conf_changed.get(want_a["vrfName"], False)
                        ):
                            deploy_vrf = want_a["vrfName"]

            msg = f"attach_found: {attach_found}"
            self.log.debug(msg)

            if not attach_found and want_a.get("lanAttachList"):
                attach_list = []
                for attach in want_a["lanAttachList"]:
                    if attach.get("isAttached"):
                        del attach["isAttached"]
                    if attach.get("is_deploy") is True:
                        deploy_vrf = want_a["vrfName"]
                    attach["deployment"] = True
                    attach_list.append(copy.deepcopy(attach))
                if attach_list:
                    base = want_a.copy()
                    del base["lanAttachList"]
                    base.update({"lanAttachList": attach_list})
                    diff_attach.append(base)
                # for atch in attach_list:
                #     atch["deployment"] = True

            if deploy_vrf:
                all_vrfs.append(deploy_vrf)

        modified_all_vrfs = copy.deepcopy(all_vrfs)
        for vrf in all_vrfs:
            # If the playbook sets the deploy key to False, then we need to remove the vrf from the deploy list.
            want_vrf_data = find_dict_in_list_by_key_value(search=self.config, key="vrf_name", value=vrf)
            if want_vrf_data.get("deploy", True) is False:
                modified_all_vrfs.remove(vrf)

        if modified_all_vrfs:
            if not diff_deploy:
                diff_deploy.update({"vrfNames": ",".join(modified_all_vrfs)})
            else:
                vrfs = self.diff_deploy["vrfNames"] + "," + ",".join(modified_all_vrfs)
                diff_deploy.update({"vrfNames": vrfs})

        self.diff_attach = diff_attach
        self.diff_deploy = diff_deploy

        msg = "self.diff_attach: "
        msg += f"{json.dumps(self.diff_attach, indent=4)}"
        self.log.debug(msg)

        msg = "self.diff_deploy: "
        msg += f"{json.dumps(self.diff_deploy, indent=4)}"
        self.log.debug(msg)

    def diff_merge_no_attach(self):
        caller = inspect.stack()[1][3]

        msg = "ENTERED. "
        msg += f"caller: {caller}. "
        self.log.debug(msg)

        diff_deploy = self.diff_deploy
        all_vrfs = []

        if not self.want_deploy or not self.chg_deploy:
            msg = "No vrfs to deploy. Returning"
            self.log.debug(msg)
            return

        for vrf_name in self.want_deploy["vrfNames"].split(","):
            msg = f"VRF Name : {vrf_name}"
            self.log.debug(msg)
            if not self.diff_attach and vrf_name in self.chg_deploy["vrfNames"].split(","):
                want_vrf_data = find_dict_in_list_by_key_value(search=self.config, key="vrf_name", value=vrf_name)
                if want_vrf_data.get("deploy", True) is True:
                    all_vrfs.append(vrf_name)

        if all_vrfs:
            if not diff_deploy:
                diff_deploy.update({"vrfNames": ",".join(all_vrfs)})
            else:
                vrfs = self.diff_deploy["vrfNames"] + "," + ",".join(all_vrfs)
                diff_deploy.update({"vrfNames": vrfs})

            self.diff_deploy = diff_deploy

        msg = "self.diff_deploy: "
        msg += f"{json.dumps(self.diff_deploy, indent=4)}"
        self.log.debug(msg)

    def get_diff_merge(self, replace=False):
        caller = inspect.stack()[1][3]

        msg = "ENTERED. "
        msg += f"caller: {caller}. "
        msg += f"replace == {replace}"
        self.log.debug(msg)

        # Special cases:
        # 1. Auto generate vrfId if its not mentioned by user:
        #    - In this case, query the controller for a vrfId and
        #      use it in the payload.
        #    - Any such vrf create requests need to be pushed individually
        #      (not bulk op).

        self.diff_merge_create(replace)
        self.diff_merge_attach(replace)
        self.diff_merge_no_attach()

    def format_diff(self):
        caller = inspect.stack()[1][3]

        msg = "ENTERED. "
        msg += f"caller: {caller}. "
        self.log.debug(msg)

        diff = []

        diff_create = copy.deepcopy(self.diff_create)
        diff_create_quick = copy.deepcopy(self.diff_create_quick)
        diff_create_update = copy.deepcopy(self.diff_create_update)
        diff_attach = copy.deepcopy(self.diff_attach)
        diff_detach = copy.deepcopy(self.diff_detach)
        diff_deploy = (
            self.diff_deploy["vrfNames"].split(",") if self.diff_deploy else []
        )
        diff_undeploy = (
            self.diff_undeploy["vrfNames"].split(",") if self.diff_undeploy else []
        )

        msg = "INPUT: diff_create: "
        msg += f"{json.dumps(diff_create, indent=4, sort_keys=True)}"
        self.log.debug(msg)

        msg = "INPUT: diff_create_quick: "
        msg += f"{json.dumps(diff_create_quick, indent=4, sort_keys=True)}"
        self.log.debug(msg)

        msg = "INPUT: diff_create_update: "
        msg += f"{json.dumps(diff_create_update, indent=4, sort_keys=True)}"
        self.log.debug(msg)

        msg = "INPUT: diff_attach: "
        msg += f"{json.dumps(diff_attach, indent=4, sort_keys=True)}"
        self.log.debug(msg)

        msg = "INPUT: diff_detach: "
        msg += f"{json.dumps(diff_detach, indent=4, sort_keys=True)}"
        self.log.debug(msg)

        msg = "INPUT: diff_deploy: "
        msg += f"{json.dumps(diff_deploy, indent=4, sort_keys=True)}"
        self.log.debug(msg)

        msg = "INPUT: diff_undeploy: "
        msg += f"{json.dumps(diff_undeploy, indent=4, sort_keys=True)}"
        self.log.debug(msg)

        diff_create.extend(diff_create_quick)
        diff_create.extend(diff_create_update)
        diff_attach.extend(diff_detach)
        diff_deploy.extend(diff_undeploy)

        # Get the VRF spec to determine which properties should be included in diff
        vrf_spec = self.get_vrf_spec()

        msg = "vrf_spec for diff formatting: "
        msg += f"{json.dumps(vrf_spec, indent=4, sort_keys=True)}"
        self.log.debug(msg)

        for want_d in diff_create:

            msg = "want_d: "
            msg += f"{json.dumps(want_d, indent=4, sort_keys=True)}"
            self.log.debug(msg)

            found_a = self.find_dict_in_list_by_key_value(
                search=diff_attach, key="vrfName", value=want_d["vrfName"]
            )

            msg = "found_a: "
            msg += f"{json.dumps(found_a, indent=4, sort_keys=True)}"
            self.log.debug(msg)

            found_c = copy.deepcopy(want_d)

            msg = "found_c: PRE_UPDATE: "
            msg += f"{json.dumps(found_c, indent=4, sort_keys=True)}"
            self.log.debug(msg)

            # Extract template configuration
            json_to_dict = json.loads(found_c["vrfTemplateConfig"])

            # Initialize the output dict with basic required fields
            src = found_c["source"]
            formatted_vrf = {
                "vrf_name": found_c["vrfName"],
                "source": src,
            }

            formatted_vrf.update({"attach": []})

            # Get property mappings for both template and VRF object properties
            template_mappings, vrf_object_mappings = self.get_property_mappings()

            # Process each property defined in the VRF spec
            for spec_key in vrf_spec.keys():
                if spec_key in ["vrf_name", "attach", "deploy", "source"]:
                    continue  # These are handled separately

                # Handle template properties
                if spec_key in template_mappings:
                    template_key = template_mappings[spec_key]
                    if template_key and template_key in json_to_dict:
                        formatted_vrf[spec_key] = json_to_dict[template_key]
                    elif "default" in vrf_spec[spec_key]:
                        formatted_vrf[spec_key] = vrf_spec[spec_key]["default"]

                # Handle VRF object properties
                elif spec_key in vrf_object_mappings:
                    vrf_key = vrf_object_mappings[spec_key]
                    if vrf_key and vrf_key in found_c:
                        formatted_vrf[spec_key] = found_c[vrf_key]
                    elif "default" in vrf_spec[spec_key]:
                        formatted_vrf[spec_key] = vrf_spec[spec_key]["default"]

            msg = "formatted_vrf: POST_UPDATE: "
            msg += f"{json.dumps(formatted_vrf, indent=4, sort_keys=True)}"
            self.log.debug(msg)

            if diff_deploy and formatted_vrf["vrf_name"] in diff_deploy:
                diff_deploy.remove(formatted_vrf["vrf_name"])

            if not found_a:
                msg = "not found_a.  Appending formatted_vrf to diff."
                self.log.debug(msg)
                diff.append(formatted_vrf)
                continue

            attach = found_a["lanAttachList"]

            for a_w in attach:
                attach_d = {}

                for k, v in self.ip_sn.items():
                    if v == a_w["serialNumber"]:
                        attach_d.update({"ip_address": k})
                        break
                attach_d.update({"vlan_id": a_w["vlan"]})
                attach_d.update({"deploy": a_w["deployment"]})
                formatted_vrf["attach"].append(attach_d)

            msg = "Appending formatted_vrf to diff."
            self.log.debug(msg)

            diff.append(formatted_vrf)
            diff_attach.remove(found_a)

        for vrf in diff_attach:
            new_attach_dict = {}
            new_attach_list = []
            attach = vrf["lanAttachList"]

            for a_w in attach:
                attach_d = {}
                for k, v in self.ip_sn.items():
                    if v == a_w["serialNumber"]:
                        attach_d.update({"ip_address": k})
                        break
                attach_d.update({"vlan_id": a_w["vlan"]})
                attach_d.update({"deploy": a_w["deployment"]})
                new_attach_list.append(attach_d)

            if new_attach_list:
                if diff_deploy and vrf["vrfName"] in diff_deploy:
                    diff_deploy.remove(vrf["vrfName"])
                new_attach_dict.update({"attach": new_attach_list})
                new_attach_dict.update({"vrf_name": vrf["vrfName"]})
                diff.append(new_attach_dict)

        for vrf in diff_deploy:
            new_deploy_dict = {"vrf_name": vrf}
            diff.append(new_deploy_dict)

        self.diff_input_format = copy.deepcopy(diff)

        msg = "self.diff_input_format: "
        msg += f"{json.dumps(self.diff_input_format, indent=4, sort_keys=True)}"
        self.log.debug(msg)

    def get_diff_query(self):
        method_name = inspect.stack()[0][3]
        caller = inspect.stack()[1][3]

        msg = "ENTERED. "
        msg += f"caller: {caller}. "
        self.log.debug(msg)

        path = self.paths["GET_VRF"].format(self.fabric)
        vrf_objects = dcnm_send(self.module, "GET", path)

        missing_fabric, not_ok = self.handle_response(vrf_objects, "query_dcnm")

        if (
            vrf_objects.get("ERROR") == "Not Found"
            and vrf_objects.get("RETURN_CODE") == 404
        ):
            msg = f"{self.class_name}.{method_name}: "
            msg += f"caller: {caller}. "
            msg += f"Fabric {self.fabric} does not exist on the controller"
            self.module.fail_json(msg=msg)

        if missing_fabric or not_ok:
            # arobel: TODO: Not covered by UT
            msg0 = f"{self.class_name}.{method_name}:"
            msg0 += f"caller: {caller}. "
            msg1 = f"{msg0} Fabric {self.fabric} not present on the controller"
            msg2 = f"{msg0} Unable to find VRFs under fabric: {self.fabric}"
            self.module.fail_json(msg=msg1 if missing_fabric else msg2)

        if not vrf_objects["DATA"]:
            return

        if self.config:
            query = []
            for want_c in self.want_create:
                # Query the VRF
                for vrf in vrf_objects["DATA"]:

                    if want_c["vrfName"] == vrf["vrfName"]:

                        item = {"parent": {}, "attach": []}
                        item["parent"] = vrf

                        # Query the Attachment for the found VRF
                        path = self.paths["GET_VRF_ATTACH"].format(
                            self.fabric, vrf["vrfName"]
                        )

                        vrf_attach_objects = dcnm_send(self.module, "GET", path)

                        missing_fabric, not_ok = self.handle_response(
                            vrf_attach_objects, "query_dcnm"
                        )

                        if missing_fabric or not_ok:
                            # arobel: TODO: Not covered by UT
                            msg0 = f"{self.class_name}.{method_name}:"
                            msg0 += f"caller: {caller}. "
                            msg1 = f"{msg0} Fabric {self.fabric} not present on the controller"
                            msg2 = f"{msg0} Unable to find attachments for "
                            msg2 += f"vrfs: {vrf['vrfName']} under "
                            msg2 += f"fabric: {self.fabric}"
                            self.module.fail_json(msg=msg1 if missing_fabric else msg2)

                        if not vrf_attach_objects["DATA"]:
                            return

                        for vrf_attach in vrf_attach_objects["DATA"]:
                            if want_c["vrfName"] == vrf_attach["vrfName"]:
                                if not vrf_attach.get("lanAttachList"):
                                    continue
                                attach_list = vrf_attach["lanAttachList"]

                                for attach in attach_list:
                                    # copy attach and update it with the keys that
                                    # get_vrf_lite_objects() expects.
                                    attach_copy = copy.deepcopy(attach)
                                    attach_copy.update({"fabric": self.fabric})
                                    attach_copy.update(
                                        {"serialNumber": attach["switchSerialNo"]}
                                    )
                                    lite_objects = self.get_vrf_lite_objects(
                                        attach_copy
                                    )
                                    if not lite_objects.get("DATA"):
                                        return
                                    item["attach"].append(lite_objects.get("DATA")[0])
                                query.append(item)

        else:
            query = []
            # Query the VRF
            for vrf in vrf_objects["DATA"]:
                item = {"parent": {}, "attach": []}
                item["parent"] = vrf

                # Query the Attachment for the found VRF
                path = self.paths["GET_VRF_ATTACH"].format(self.fabric, vrf["vrfName"])

                vrf_attach_objects = dcnm_send(self.module, "GET", path)

                missing_fabric, not_ok = self.handle_response(vrf_objects, "query_dcnm")

                if missing_fabric or not_ok:
                    msg0 = f"caller: {caller}. "
                    msg1 = f"{msg0} Fabric {self.fabric} not present on DCNM"
                    msg2 = f"{msg0} Unable to find attachments for "
                    msg2 += f"vrfs: {vrf['vrfName']} under fabric: {self.fabric}"

                    self.module.fail_json(msg=msg1 if missing_fabric else msg2)
                    # TODO: add a _pylint_: disable=inconsistent-return
                    # at the top and remove this return
                    return

                if not vrf_attach_objects["DATA"]:
                    return

                for vrf_attach in vrf_attach_objects["DATA"]:
                    if not vrf_attach.get("lanAttachList"):
                        continue
                    attach_list = vrf_attach["lanAttachList"]

                    for attach in attach_list:
                        # copy attach and update it with the keys that
                        # get_vrf_lite_objects() expects.
                        attach_copy = copy.deepcopy(attach)
                        attach_copy.update({"fabric": self.fabric})
                        attach_copy.update({"serialNumber": attach["switchSerialNo"]})
                        lite_objects = self.get_vrf_lite_objects(attach_copy)

                        if not lite_objects.get("DATA"):
                            return
                        item["attach"].append(lite_objects.get("DATA")[0])
                    query.append(item)

        self.query = query

    def push_diff_create_update(self, is_rollback=False):
        """
        # Summary

        Send diff_create_update to the controller
        """
        method_name = inspect.stack()[0][3]
        caller = inspect.stack()[1][3]

        msg = "ENTERED. "
        msg += f"caller: {caller}. "
        self.log.debug(msg)

        action = "create"
        path = self.paths["GET_VRF"].format(self.fabric)
        verb = "PUT"

        if self.diff_create_update:
            for vrf in self.diff_create_update:
                update_path = f"{path}/{vrf['vrfName']}"
                # Check for VRF VLAN ID in the template
                json_to_dict = json.loads(vrf["vrfTemplateConfig"])
                vlan_id = json_to_dict.get("vrfVlanId", "0")
                if vlan_id == 0:
                    # Get the next available VLAN ID, vlan 0 shouldn't be pushed
                    # to the controller
                    vlan_path = self.paths["GET_VLAN"].format(self.fabric)
                    vlan_data = dcnm_send(self.module, "GET", vlan_path)
                    if vlan_data["RETURN_CODE"] != 200:
                        msg = f"{self.class_name}.{method_name}: "
                        msg += f"caller: {caller}, "
                        msg += f"vrf_name: {vrf['vrfName']}. "
                        msg += f"Failure getting autogenerated vlan_id {vlan_data}"
                        self.module.fail_json(msg=msg)

                    vlan_id = vlan_data["DATA"]
                    json_to_dict.update({"vrfVlanId": vlan_id})
                    vrf.update({"vrfTemplateConfig": json.dumps(json_to_dict)})

                self.send_to_controller(
                    action,
                    verb,
                    update_path,
                    vrf,
                    log_response=True,
                    is_rollback=is_rollback,
                )

    def push_diff_detach(self, is_rollback=False):
        """
        # Summary

        Send diff_detach to the controller
        """
        caller = inspect.stack()[1][3]

        msg = "ENTERED. "
        msg += f"caller: {caller}. "
        msg += "self.diff_detach: "
        msg += f"{json.dumps(self.diff_detach, indent=4, sort_keys=True)}"
        self.log.debug(msg)

<<<<<<< HEAD
        if not self.diff_detach or self.action_fabric_type == "multisite_child":
=======
        if not self.diff_detach or self.action_fabric_type == "multisite_child" or self.action_fabric_type == "multicluster_child":
>>>>>>> 1c7c1e63
            msg = f"Early return. Fabric Type:{self.action_fabric_type}"
            msg += f"diff_detach: {json.dumps(self.diff_detach, indent=4, sort_keys=True)}"
            self.log.debug(msg)
            return

        # For multisite fabric, update the fabric name to the child fabric
        # containing the switches
        if self.fabric_type == "MFD":
            for elem in self.diff_detach:
                for node in elem["lanAttachList"]:
                    node["fabric"] = self.sn_fab[node["serialNumber"]]

        for diff_attach in self.diff_detach:
            for vrf_attach in diff_attach["lanAttachList"]:
                if "is_deploy" in vrf_attach.keys():
                    del vrf_attach["is_deploy"]

        action = "attach"
        path = self.paths["GET_VRF"].format(self.fabric)
        detach_path = path + "/attachments"
        if self.action_fabric_type == "multicluster_parent":
            detach_path = detach_path + "?quick-Attach=true"
        verb = "POST"

        self.send_to_controller(
            action,
            verb,
            detach_path,
            self.diff_detach,
            log_response=True,
            is_rollback=is_rollback,
        )

    def push_diff_undeploy(self, is_rollback=False):
        """
        # Summary

        Send diff_undeploy to the controller
        """
        caller = inspect.stack()[1][3]

        msg = "ENTERED. "
        msg += f"caller: {caller}. "
        msg += "self.diff_undeploy: "
        msg += f"{json.dumps(self.diff_undeploy, indent=4, sort_keys=True)}"
        self.log.debug(msg)

<<<<<<< HEAD
        if not self.diff_undeploy or self.action_fabric_type == "multisite_child":
=======
        if not self.diff_undeploy or self.action_fabric_type == "multisite_child" or self.action_fabric_type == "multicluster_child":
>>>>>>> 1c7c1e63
            msg = f"Early return. Fabric Type:{self.action_fabric_type}"
            msg += f"diff_deploy: {json.dumps(self.diff_attach, indent=4, sort_keys=True)}"
            self.log.debug(msg)
            return

        action = "deploy"
        path = self.paths["GET_VRF"].format(self.fabric)
        verb = "POST"
        diff_undeploy = self.diff_undeploy

        if self.action_fabric_type == "multicluster_parent":
            deploy_path = path.replace(f"/fabrics/{self.fabric}/vrfs", "/vrfs/deploy")
            diff_undeploy = self.vrf_serial_payload_transform(self.diff_undeploy)
        else:
            deploy_path = path + "/deployments"

        self.send_to_controller(
            action,
            verb,
            deploy_path,
            diff_undeploy,
            log_response=True,
            is_rollback=is_rollback,
        )

    def push_diff_delete(self, is_rollback=False):
        """
        # Summary

        Send diff_delete to the controller
        """
        caller = inspect.stack()[1][3]

        msg = "ENTERED. "
        msg += f"caller: {caller}. "
        msg += "self.diff_delete: "
        msg += f"{json.dumps(self.diff_delete, indent=4, sort_keys=True)}"
        self.log.debug(msg)

<<<<<<< HEAD
        if not self.diff_delete or self.action_fabric_type == "multisite_child":
=======
        if not self.diff_delete or self.action_fabric_type == "multisite_child" or self.action_fabric_type == "multicluster_child":
>>>>>>> 1c7c1e63
            msg = f"Early return. Fabric Type:{self.action_fabric_type}"
            msg += f"diff_delete: {json.dumps(self.diff_delete, indent=4, sort_keys=True)}"
            self.log.debug(msg)
            return

        action = "delete"
        path = self.paths["GET_VRF"].format(self.fabric)
        verb = "DELETE"

        del_failure = ""

        self.wait_for_vrf_del_ready()
        for vrf, state in self.diff_delete.items():
            if state == "OUT-OF-SYNC":
                del_failure += vrf + ","
                continue
            delete_path = f"{path}/{vrf}"
            self.send_to_controller(
                action,
                verb,
                delete_path,
                self.diff_delete,
                log_response=True,
                is_rollback=is_rollback,
            )

        if del_failure:
            msg = f"{self.class_name}.push_diff_delete: "
            msg += f"Deletion of vrfs {del_failure[:-1]} has failed"
            self.result["response"].append(msg)
            self.module.fail_json(msg=self.result)

    def push_diff_create(self, is_rollback=False):
        """
        # Summary

        Send diff_create to the controller
        """
        method_name = inspect.stack()[0][3]
        caller = inspect.stack()[1][3]

        msg = "ENTERED. "
        msg += f"caller: {caller}. "
        msg += "self.diff_create: "
        msg += f"{json.dumps(self.diff_create, indent=4, sort_keys=True)}"
        self.log.debug(msg)

        if not self.diff_create:
            msg = "Early return. self.diff_create is empty."
            self.log.debug(msg)
            return

        for vrf in self.diff_create:
            json_to_dict = json.loads(vrf["vrfTemplateConfig"])
            vlan_id = json_to_dict.get("vrfVlanId", "0")
            vrf_name = json_to_dict.get("vrfName")

            if vlan_id == 0:
                vlan_path = self.paths["GET_VLAN"].format(self.fabric)
                vlan_data = dcnm_send(self.module, "GET", vlan_path)

                # TODO: arobel: Not in UT
                if vlan_data["RETURN_CODE"] != 200:
                    msg = f"{self.class_name}.{method_name}: "
                    msg += f"caller: {caller}, "
                    msg += f"vrf_name: {vrf_name}. "
                    msg += f"Failure getting autogenerated vlan_id {vlan_data}"
                    self.module.fail_json(msg=msg)

                vlan_id = vlan_data["DATA"]

            t_conf = {
                "vrfSegmentId": vrf["vrfId"],
                "vrfName": json_to_dict.get("vrfName", ""),
                "vrfVlanId": vlan_id,
                "vrfVlanName": json_to_dict.get("vrfVlanName"),
                "vrfIntfDescription": json_to_dict.get("vrfIntfDescription"),
                "vrfDescription": json_to_dict.get("vrfDescription"),
                "mtu": json_to_dict.get("mtu"),
                "tag": json_to_dict.get("tag"),
                "vrfRouteMap": json_to_dict.get("vrfRouteMap"),
                "v6VrfRouteMap": json_to_dict.get("v6VrfRouteMap"),
                "maxBgpPaths": json_to_dict.get("maxBgpPaths"),
                "maxIbgpPaths": json_to_dict.get("maxIbgpPaths"),
                "ipv6LinkLocalFlag": json_to_dict.get("ipv6LinkLocalFlag"),
                "enableL3VniNoVlan": json_to_dict.get("enableL3VniNoVlan"),
                "trmEnabled": json_to_dict.get("trmEnabled"),
                "isRPExternal": json_to_dict.get("isRPExternal"),
                "rpAddress": json_to_dict.get("rpAddress"),
                "loopbackNumber": json_to_dict.get("loopbackNumber"),
                "L3VniMcastGroup": json_to_dict.get("L3VniMcastGroup"),
                "multicastGroup": json_to_dict.get("multicastGroup"),
                "trmBGWMSiteEnabled": json_to_dict.get("trmBGWMSiteEnabled"),
                "advertiseHostRouteFlag": json_to_dict.get("advertiseHostRouteFlag"),
                "advertiseDefaultRouteFlag": json_to_dict.get(
                    "advertiseDefaultRouteFlag"
                ),
                "configureStaticDefaultRouteFlag": json_to_dict.get(
                    "configureStaticDefaultRouteFlag"
                ),
                "bgpPassword": json_to_dict.get("bgpPassword"),
                "bgpPasswordKeyType": json_to_dict.get("bgpPasswordKeyType"),
            }

            if self.dcnm_version > 11:
                t_conf.update(isRPAbsent=json_to_dict.get("isRPAbsent"))
                t_conf.update(ENABLE_NETFLOW=json_to_dict.get("ENABLE_NETFLOW"))
                t_conf.update(NETFLOW_MONITOR=json_to_dict.get("NETFLOW_MONITOR"))
                t_conf.update(disableRtAuto=json_to_dict.get("disableRtAuto"))
                t_conf.update(routeTargetImport=json_to_dict.get("routeTargetImport"))
                t_conf.update(routeTargetExport=json_to_dict.get("routeTargetExport"))
                t_conf.update(
                    routeTargetImportEvpn=json_to_dict.get("routeTargetImportEvpn")
                )
                t_conf.update(
                    routeTargetExportEvpn=json_to_dict.get("routeTargetExportEvpn")
                )
                t_conf.update(
                    routeTargetImportMvpn=json_to_dict.get("routeTargetImportMvpn")
                )
                t_conf.update(
                    routeTargetExportMvpn=json_to_dict.get("routeTargetExportMvpn")
                )

            vrf.update({"vrfTemplateConfig": json.dumps(t_conf)})

            msg = "Sending vrf create request."
            self.log.debug(msg)

            action = "create"
            verb = "POST"
            path = self.paths["GET_VRF"].format(self.fabric)
            payload = copy.deepcopy(vrf)

            self.send_to_controller(
                action, verb, path, payload, log_response=True, is_rollback=is_rollback
            )

    def is_border_switch(self, serial_number) -> bool:
        """
        # Summary

        Given a switch serial_number:

        -   Return True if the switch is a border switch
        -   Return False otherwise
        """
        is_border = False
        for ip, serial in self.ip_sn.items():
            if serial != serial_number:
                continue
            role = self.inventory_data[ip].get("switchRole")
            r = re.search(r"\bborder\b", role.lower())
            if r:
                is_border = True
        return is_border

    def get_extension_values_from_lite_objects(self, lite: list[dict]) -> list:
        """
        # Summary

        Given a list of lite objects, return:

        -   A list containing the extensionValues, if any, from these
            lite objects.
        -   An empty list, if the lite objects have no extensionValues

        ## Raises

        None
        """
        caller = inspect.stack()[1][3]

        msg = "ENTERED. "
        msg += f"caller: {caller}. "
        self.log.debug(msg)

        extension_values_list: list[dict] = []
        for item in lite:
            if str(item.get("extensionType")) != "VRF_LITE":
                continue
            extension_values = item["extensionValues"]
            extension_values = ast.literal_eval(extension_values)
            extension_values_list.append(extension_values)

        msg = "Returning extension_values_list: "
        msg += f"{json.dumps(extension_values_list, indent=4, sort_keys=True)}."
        self.log.debug(msg)

        return extension_values_list

    def get_vrf_lite_dot1q_id(self, serial_number: str, vrf_name: str, interface: str) -> int:
        """
        # Summary

        Given a switch serial, vrf name and ifname, return the dot1q ID
        reserved for the vrf_lite extension on that switch.

        ## Raises

        Calls fail_json if DNCM fails to reserve the dot1q ID.
        """
        caller = inspect.stack()[1][3]

        msg = "ENTERED. "
        msg += f"caller: {caller}. "
        msg += f"serial_number: {serial_number}"
        msg += f"vrf name: {vrf_name}"
        msg += f"interface: {interface}"
        self.log.debug(msg)

        dot1q_id = None
        path = self.resource_paths["RESERVE_ID"]
        verb = "POST"
        payload = {"scopeType": "DeviceInterface",
                   "usageType": "TOP_DOWN_L3_DOT1Q",
                   "serialNumber": serial_number,
                   "ifName": interface,
                   "allocatedTo": vrf_name}

        resp = dcnm_send(self.module, verb, path, json.dumps(payload))
        if resp.get("RETURN_CODE") != 200:
            msg = f"{self.class_name}.get_vrf_lite_dot1q_id: "
            msg += f"caller: {caller}. "
            msg += "Failed to get dot1q ID for vrf_lite extension on switch "
            msg += f"{serial_number} for vrf {vrf_name} and interface {interface}. "
            msg += f"Response: {resp}"
            self.module.fail_json(msg=msg)
        else:
            msg = f"{self.class_name}.get_vrf_lite_dot1q_id: "
            msg += f"caller: {caller}. "
            msg += "Successfully got dot1q ID for vrf_lite extension on switch "
            msg += f"{serial_number} for vrf {vrf_name} and interface {interface}. "
            msg += f"Response: {resp}"
            self.log.debug(msg)
            dot1q_id = resp.get("DATA")
            return dot1q_id

    def update_vrf_attach_vrf_lite_extensions(self, vrf_attach, lite) -> dict:
        """
        # Summary

        ## params
            -   vrf_attach
                A vrf_attach object containing a vrf_lite extension
                to update
            -   lite: A list of current vrf_lite extension objects from
                the switch

        ## Description

        1.  Merge the values from the vrf_attach object into a matching
            vrf_lite extension object (if any) from the switch.
        2,  Update the vrf_attach object with the merged result.
        3.  Return the updated vrf_attach object.

        If no matching vrf_lite extension object is found on the switch,
        return the unmodified vrf_attach object.

        "matching" in this case means:

        1. The extensionType of the switch's extension object is VRF_LITE
        2. The IF_NAME in the extensionValues of the extension object
           matches the interface in vrf_attach.vrf_lite.
        """
        method_name = inspect.stack()[0][3]
        caller = inspect.stack()[1][3]

        msg = "ENTERED. "
        msg += f"caller: {caller}. "
        msg += "vrf_attach: "
        msg += f"{json.dumps(vrf_attach, indent=4, sort_keys=True)}"
        self.log.debug(msg)

        serial_number = vrf_attach.get("serialNumber")

        msg = f"serial_number: {serial_number}"
        self.log.debug(msg)

        if vrf_attach.get("vrf_lite") is None:
            if "vrf_lite" in vrf_attach:
                del vrf_attach["vrf_lite"]
            vrf_attach["extensionValues"] = ""
            msg = f"serial_number: {serial_number}, "
            msg += "vrf_attach does not contain a vrf_lite configuration. "
            msg += "Returning it with empty extensionValues. "
            msg += f"{json.dumps(vrf_attach, indent=4, sort_keys=True)}"
            self.log.debug(msg)
            return copy.deepcopy(vrf_attach)

        msg = f"serial_number: {serial_number}, "
        msg += "Received lite: "
        msg += f"{json.dumps(lite, indent=4, sort_keys=True)}"
        self.log.debug(msg)

        ext_values = self.get_extension_values_from_lite_objects(lite)
        if ext_values is None:
            ip_address = self.serial_number_to_ip(serial_number)
            msg = f"{self.class_name}.{method_name}: "
            msg += f"caller: {caller}. "
            msg += "No VRF LITE capable interfaces found on "
            msg += "this switch. "
            msg += f"ip: {ip_address}, "
            msg += f"serial_number: {serial_number}"
            self.log.debug(msg)
            self.module.fail_json(msg=msg)

        matches: dict = {}
        # user_vrf_lite_interfaces and switch_vrf_lite_interfaces
        # are used in fail_json message when no matching interfaces
        # are found on the switch
        user_vrf_lite_interfaces = []
        switch_vrf_lite_interfaces = []
        for item in vrf_attach.get("vrf_lite"):
            item_interface = item.get("interface")
            user_vrf_lite_interfaces.append(item_interface)
            for ext_value in ext_values:
                ext_value_interface = ext_value.get("IF_NAME")
                switch_vrf_lite_interfaces.append(ext_value_interface)
                msg = f"item_interface: {item_interface}, "
                msg += f"ext_value_interface: {ext_value_interface}"
                self.log.debug(msg)
                if item_interface == ext_value_interface:
                    msg = "Found item: "
                    msg += f"item[interface] {item_interface}, == "
                    msg += f"ext_values[IF_NAME] {ext_value_interface}, "
                    msg += f"{json.dumps(item)}"
                    self.log.debug(msg)
                    matches[item_interface] = {}
                    matches[item_interface]["user"] = item
                    matches[item_interface]["switch"] = ext_value
        if not matches:
            # No matches. fail_json here to avoid the following 500 error
            # "Provided interface doesn't have extensions"
            ip_address = self.serial_number_to_ip(serial_number)
            msg = f"{self.class_name}.{method_name}: "
            msg += f"caller: {caller}. "
            msg += "No matching interfaces with vrf_lite extensions "
            msg += f"found on switch {ip_address} ({serial_number}). "
            msg += "playbook vrf_lite_interfaces: "
            msg += f"{','.join(sorted(user_vrf_lite_interfaces))}. "
            msg += "switch vrf_lite_interfaces: "
            msg += f"{','.join(sorted(switch_vrf_lite_interfaces))}."
            self.log.debug(msg)
            self.module.fail_json(msg)

        msg = "Matching extension object(s) found on the switch. "
        msg += "Proceeding to convert playbook vrf_lite configuration "
        msg += "to payload format. "
        msg += f"matches: {json.dumps(matches, indent=4, sort_keys=True)}"
        self.log.debug(msg)

        extension_values: dict = {}
        extension_values["VRF_LITE_CONN"] = []
        extension_values["MULTISITE_CONN"] = []

        for interface, item in matches.items():
            msg = f"interface: {interface}: "
            msg += "item: "
            msg += f"{json.dumps(item, indent=4, sort_keys=True)}"
            self.log.debug(msg)

            nbr_dict = {}
            nbr_dict["IF_NAME"] = item["user"]["interface"]

            if item["user"]["dot1q"]:
                nbr_dict["DOT1Q_ID"] = str(item["user"]["dot1q"])
            else:
                dot1q_vlan = self.get_vrf_lite_dot1q_id(
                    serial_number,
                    vrf_attach.get("vrfName"),
                    nbr_dict["IF_NAME"]
                )
                if dot1q_vlan is not None:
                    nbr_dict["DOT1Q_ID"] = str(dot1q_vlan)
                else:
                    msg = f"{self.class_name}.{method_name}: "
                    msg += f"caller: {caller}. "
                    msg += "Failed to get dot1q ID for vrf_lite extension "
                    msg += f"on switch {serial_number} for vrf {vrf_attach.get('vrfName')} "
                    msg += f"and interface {nbr_dict['IF_NAME']}"
                    self.module.fail_json(msg=msg)

            if item["user"]["ipv4_addr"]:
                nbr_dict["IP_MASK"] = item["user"]["ipv4_addr"]
            else:
                nbr_dict["IP_MASK"] = item["switch"]["IP_MASK"]

            if item["user"]["neighbor_ipv4"]:
                nbr_dict["NEIGHBOR_IP"] = item["user"]["neighbor_ipv4"]
            else:
                nbr_dict["NEIGHBOR_IP"] = item["switch"]["NEIGHBOR_IP"]

            nbr_dict["NEIGHBOR_ASN"] = item["switch"]["NEIGHBOR_ASN"]

            if item["user"]["ipv6_addr"]:
                nbr_dict["IPV6_MASK"] = item["user"]["ipv6_addr"]
            else:
                nbr_dict["IPV6_MASK"] = item["switch"]["IPV6_MASK"]

            if item["user"]["neighbor_ipv6"]:
                nbr_dict["IPV6_NEIGHBOR"] = item["user"]["neighbor_ipv6"]
            else:
                nbr_dict["IPV6_NEIGHBOR"] = item["switch"]["IPV6_NEIGHBOR"]

            nbr_dict["AUTO_VRF_LITE_FLAG"] = item["switch"]["AUTO_VRF_LITE_FLAG"]

            if item["user"]["peer_vrf"]:
                nbr_dict["PEER_VRF_NAME"] = item["user"]["peer_vrf"]
            else:
                nbr_dict["PEER_VRF_NAME"] = item["switch"]["PEER_VRF_NAME"]

            nbr_dict["VRF_LITE_JYTHON_TEMPLATE"] = "Ext_VRF_Lite_Jython"
            vrflite_con: dict = {}
            vrflite_con["VRF_LITE_CONN"] = []
            vrflite_con["VRF_LITE_CONN"].append(copy.deepcopy(nbr_dict))
            if extension_values["VRF_LITE_CONN"]:
                extension_values["VRF_LITE_CONN"]["VRF_LITE_CONN"].extend(
                    vrflite_con["VRF_LITE_CONN"]
                )
            else:
                extension_values["VRF_LITE_CONN"] = vrflite_con

            ms_con: dict = {}
            ms_con["MULTISITE_CONN"] = []
            extension_values["MULTISITE_CONN"] = json.dumps(ms_con)

        extension_values["VRF_LITE_CONN"] = json.dumps(
            extension_values["VRF_LITE_CONN"]
        )
        vrf_attach["extensionValues"] = json.dumps(extension_values).replace(" ", "")
        if vrf_attach.get("vrf_lite") is not None:
            del vrf_attach["vrf_lite"]

        msg = "Returning modified vrf_attach: "
        msg += f"{json.dumps(vrf_attach, indent=4, sort_keys=True)}"
        self.log.debug(msg)
        return copy.deepcopy(vrf_attach)

    def ip_to_serial_number(self, ip_address):
        """
        Given a switch ip_address, return the switch serial number.

        If ip_address is not found, return None.
        """
        caller = inspect.stack()[1][3]

        msg = "ENTERED. "
        msg += f"caller: {caller}"
        self.log.debug(msg)

        return self.ip_sn.get(ip_address)

    def serial_number_to_ip(self, serial_number):
        """
        Given a switch serial_number, return the switch ip address.

        If serial_number is not found, return None.
        """
        caller = inspect.stack()[1][3]

        msg = "ENTERED. "
        msg += f"caller: {caller}, "
        msg += f"serial_number: {serial_number}. "
        msg += f"Returning ip: {self.sn_ip.get(serial_number)}."
        self.log.debug(msg)

        return self.sn_ip.get(serial_number)

    def send_to_controller(
        self,
        action: str,
        verb: str,
        path: str,
        payload: dict,
        log_response: bool = True,
        is_rollback: bool = False,
    ):
        """
        # Summary

        Send a request to the controller.

        ## params

        -   `action`: The action to perform (create, update, delete, etc.)
        -   `verb`: The HTTP verb to use (GET, POST, PUT, DELETE)
        -   `path`: The URL path to send the request to
        -   `payload`: The payload to send with the request (None for no payload)
        -   `log_response`: If True, log the response in the result, else
            do not include the response in the result
        -   `is_rollback`: If True, attempt to rollback on failure
        """
        caller = inspect.stack()[1][3]
        method_name = inspect.stack()[0][3]

        msg = "ENTERED. "
        msg += f"caller: {caller}"
        self.log.debug(msg)

        msg = "TX controller: "
        msg += f"action: {action}, "
        msg += f"verb: {verb}, "
        msg += f"path: {path}, "
        msg += f"log_response: {log_response}, "
        msg += "type(payload): "
        msg += f"{type(payload)}, "
        msg += "payload: "
        msg += f"{json.dumps(payload, indent=4, sort_keys=True)}"
        self.log.debug(msg)

        if payload is not None:
            response = dcnm_send(self.module, verb, path, json.dumps(payload))
        else:
            response = dcnm_send(self.module, verb, path)

        msg = "RX controller: "
        msg += f"verb: {verb}, "
        msg += f"path: {path}, "
        msg += "response: "
        msg += f"{json.dumps(response, indent=4, sort_keys=True)}"
        self.log.debug(msg)

        msg = "Calling self.handle_response. "
        msg += "self.result[changed]): "
        msg += f"{self.result['changed']}"
        self.log.debug(msg)

        if log_response is True:
            self.result["response"].append(response)

        fail, self.result["changed"] = self.handle_response(response, action)

        msg = f"caller: {caller}, "
        msg += "Calling self.handle_response. DONE"
        msg += f"{self.result['changed']}"
        self.log.debug(msg)

        if fail:
            if is_rollback:
                self.failed_to_rollback = True
                return
            msg = f"{self.class_name}.{method_name}: "
            msg += f"caller: {caller}, "
            msg += "Calling self.failure."
            self.log.debug(msg)
            self.failure(response)

    def update_vrf_attach_fabric_name(self, vrf_attach: dict) -> dict:
        """
        # Summary

        For multisite fabrics, replace `vrf_attach.fabric` with the name of
        the child fabric returned by `self.sn_fab[vrf_attach.serialNumber]`

        ## params

        - `vrf_attach`

        A `vrf_attach` dictionary containing the following keys:

            - `fabric` : fabric name
            - `serialNumber` : switch serial number
        """
        method_name = inspect.stack()[0][3]
        caller = inspect.stack()[1][3]

        msg = "ENTERED. "
        msg += f"caller: {caller}. "
        self.log.debug(msg)

        msg = "Received vrf_attach: "
        msg += f"{json.dumps(vrf_attach, indent=4, sort_keys=True)}"
        self.log.debug(msg)

        if self.fabric_type != "MFD":
            msg = "Early return. "
            msg += f"FABRIC_TYPE {self.fabric_type} is not MFD. "
            msg += "Returning unmodified vrf_attach."
            self.log.debug(msg)
            return copy.deepcopy(vrf_attach)

        parent_fabric_name = vrf_attach.get("fabric")

        msg = f"fabric_type: {self.fabric_type}, "
        msg += "replacing parent_fabric_name "
        msg += f"({parent_fabric_name}) "
        msg += "with child fabric name."
        self.log.debug(msg)

        serial_number = vrf_attach.get("serialNumber")

        if serial_number is None:
            msg = f"{self.class_name}.{method_name}: "
            msg += f"caller: {caller}. "
            msg += "Unable to parse serial_number from vrf_attach. "
            msg += f"{json.dumps(vrf_attach, indent=4, sort_keys=True)}"
            self.log.debug(msg)
            self.module.fail_json(msg)

        child_fabric_name = self.sn_fab[serial_number]

        if child_fabric_name is None:
            msg = f"{self.class_name}.{method_name}: "
            msg += f"caller: {caller}. "
            msg += "Unable to determine child fabric name for serial_number "
            msg += f"{serial_number}."
            self.log.debug(msg)
            self.module.fail_json(msg)

        msg = f"serial_number: {serial_number}, "
        msg += f"child fabric name: {child_fabric_name}. "
        self.log.debug(msg)

        vrf_attach["fabric"] = child_fabric_name

        msg += "Updated vrf_attach: "
        msg += f"{json.dumps(vrf_attach, indent=4, sort_keys=True)}"
        self.log.debug(msg)

        return copy.deepcopy(vrf_attach)

    def push_diff_attach(self, is_rollback=False):
        """
        # Summary

        Send diff_attach to the controller
        """
        caller = inspect.stack()[1][3]
        method_name = inspect.stack()[0][3]

        msg = f"caller {caller}, "
        msg += "ENTERED. "
        self.log.debug(msg)

        msg = "self.diff_attach PRE: "
        msg += f"{json.dumps(self.diff_attach, indent=4, sort_keys=True)}"
        self.log.debug(msg)

<<<<<<< HEAD
        if not self.diff_attach or self.action_fabric_type == "multisite_child":
=======
        if not self.diff_attach or self.action_fabric_type == "multisite_child" or self.action_fabric_type == "multicluster_child":
>>>>>>> 1c7c1e63
            msg = f"Early return. Fabric Type:{self.action_fabric_type}"
            msg += f"diff_attach: {json.dumps(self.diff_attach, indent=4, sort_keys=True)}"
            self.log.debug(msg)
            return

        new_diff_attach_list = []
        for diff_attach in self.diff_attach:
            msg = "diff_attach: "
            msg += f"{json.dumps(diff_attach, indent=4, sort_keys=True)}"
            self.log.debug(msg)

            new_lan_attach_list = []
            for vrf_attach in diff_attach["lanAttachList"]:
                vrf_attach.update(vlan=0)

                serial_number = vrf_attach.get("serialNumber")
                ip_address = self.serial_number_to_ip(serial_number)
                msg = f"ip_address {ip_address} ({serial_number}), "
                msg += "vrf_attach: "
                msg += f"{json.dumps(vrf_attach, indent=4, sort_keys=True)}"
                self.log.debug(msg)

                vrf_attach = self.update_vrf_attach_fabric_name(vrf_attach)

                if "is_deploy" in vrf_attach:
                    del vrf_attach["is_deploy"]
                # if vrf_lite is null, delete it.
                if not vrf_attach.get("vrf_lite"):
                    if "vrf_lite" in vrf_attach:
                        del vrf_attach["vrf_lite"]
                    new_lan_attach_list.append(vrf_attach)
                    msg = f"ip_address {ip_address} ({serial_number}), "
                    msg += "deleting null vrf_lite in vrf_attach and "
                    msg += "skipping VRF Lite processing. "
                    msg += "updated vrf_attach: "
                    msg += f"{json.dumps(vrf_attach, indent=4, sort_keys=True)}"
                    self.log.debug(msg)
                    continue

                # VRF Lite processing

                msg = f"ip_address {ip_address} ({serial_number}), "
                msg += "vrf_attach.get(vrf_lite): "
                msg += f"{json.dumps(vrf_attach.get('vrf_lite'), indent=4, sort_keys=True)}"
                self.log.debug(msg)

                if not self.is_border_switch(serial_number):
                    # arobel TODO: Not covered by UT
                    msg = f"{self.class_name}.{method_name}: "
                    msg += f"caller {caller}. "
                    msg += "VRF LITE cannot be attached to "
                    msg += "non-border switch. "
                    msg += f"ip: {ip_address}, "
                    msg += f"serial number: {serial_number}"
                    self.module.fail_json(msg=msg)

                lite_objects = self.get_vrf_lite_objects(vrf_attach)

                msg = f"ip_address {ip_address} ({serial_number}), "
                msg += "lite_objects: "
                msg += f"{json.dumps(lite_objects, indent=4, sort_keys=True)}"
                self.log.debug(msg)

                if not lite_objects.get("DATA"):
                    msg = f"ip_address {ip_address} ({serial_number}), "
                    msg += "Early return, no lite objects."
                    self.log.debug(msg)
                    return

                lite = lite_objects["DATA"][0]["switchDetailsList"][0][
                    "extensionPrototypeValues"
                ]
                msg = f"ip_address {ip_address} ({serial_number}), "
                msg += "lite: "
                msg += f"{json.dumps(lite, indent=4, sort_keys=True)}"
                self.log.debug(msg)

                msg = f"ip_address {ip_address} ({serial_number}), "
                msg += "old vrf_attach: "
                msg += f"{json.dumps(vrf_attach, indent=4, sort_keys=True)}"
                self.log.debug(msg)

                vrf_attach = self.update_vrf_attach_vrf_lite_extensions(
                    vrf_attach, lite
                )
                msg = f"ip_address {ip_address} ({serial_number}), "
                msg += "new vrf_attach: "
                msg += f"{json.dumps(vrf_attach, indent=4, sort_keys=True)}"
                self.log.debug(msg)

                new_lan_attach_list.append(vrf_attach)

            msg = "Updating diff_attach[lanAttachList] with: "
            msg += f"{json.dumps(new_lan_attach_list, indent=4, sort_keys=True)}"
            self.log.debug(msg)

            diff_attach["lanAttachList"] = copy.deepcopy(new_lan_attach_list)
            new_diff_attach_list.append(copy.deepcopy(diff_attach))

            msg = "new_diff_attach_list: "
            msg += f"{json.dumps(new_diff_attach_list, indent=4, sort_keys=True)}"
            self.log.debug(msg)

        action = "attach"
        verb = "POST"
        path = self.paths["GET_VRF"].format(self.fabric)
        attach_path = path + "/attachments"
        if self.action_fabric_type == "multicluster_parent":
            attach_path = attach_path + "?quick-Attach=true"

        self.send_to_controller(
            action,
            verb,
            attach_path,
            new_diff_attach_list,
            log_response=True,
            is_rollback=is_rollback,
        )

    def vrf_serial_payload_transform(self, payload: dict) -> dict:
        """
        # Summary

        Transform vrf_deploy payload for multicluster_parent fabric type.

        ## Description

        The multicluster_parent fabric type requires a different
        payload format for vrf_deploy operations.  This method
        transforms the standard payload into the required format.

        Returns a dictionary mapping serial numbers to comma-separated VRF names.
        """
        caller = inspect.stack()[1][3]

        msg = "ENTERED. "
        msg += f"caller: {caller}. "
        self.log.debug(msg)

        new_payload = {}
        vrf_to_serial_attach = self.vrf_sn_attach_map
        payload_list = payload["vrfNames"].split(",")

        for vrf in payload_list:
            # vrf_sn_attach_map stores sets of serial numbers per VRF
            vrf_serial_set = vrf_to_serial_attach.get(vrf, set())

            for serial in vrf_serial_set:
                if serial not in new_payload:
                    new_payload[serial] = []
                new_payload[serial].append(vrf)

        # Convert lists to comma-separated strings
        for serial, vrf_list in new_payload.items():
            new_payload[serial] = ','.join(vrf_list)

        msg = "Returning new_payload: "
        msg += f"{json.dumps(new_payload, indent=4, sort_keys=True)}"
        self.log.debug(msg)

        return new_payload

    def push_diff_deploy(self, is_rollback=False):
        """
        # Summary

        Send diff_deploy to the controller
        """
        caller = inspect.stack()[1][3]

        msg = f"caller: {caller}. "
        msg += "ENTERED."
        self.log.debug(msg)

        if not self.diff_deploy:
            msg = f"Early return. Fabric Type:{self.action_fabric_type}"
            msg += f"diff_deploy: {json.dumps(self.diff_attach, indent=4, sort_keys=True)}"
            self.log.debug(msg)
            return

        action = "deploy"
        verb = "POST"
        path = self.paths["GET_VRF"].format(self.fabric)
        diff_deploy = self.diff_deploy

        if self.action_fabric_type == "multicluster_parent":
            deploy_path = path.replace(f"/fabrics/{self.fabric}/vrfs", "/vrfs/deploy")
            diff_deploy = self.vrf_serial_payload_transform(diff_deploy)
        else:
            deploy_path = path + "/deployments"

        self.send_to_controller(
            action,
            verb,
            deploy_path,
            diff_deploy,
            log_response=True,
            is_rollback=is_rollback,
        )

    def release_resources_by_id(self, id_list=None, cluster=None):
        """
        # Summary

        Given a list of resource IDs, send a request to the controller
        to release them.
        """
        method_name = inspect.stack()[0][3]
        caller = inspect.stack()[1][3]

        msg = f"caller: {caller}. "
        msg += "ENTERED."
        self.log.debug(msg)

        if id_list is None:
            msg = "Early return. id_list is empty."
            self.log.debug(msg)
            return

        if not isinstance(id_list, list):
            msg = f"{self.class_name}.{method_name}: "
            msg += f"caller: {caller}. "
            msg += "id_list must be a list of resource IDs. "
            msg += f"Got: {id_list}."
            self.module.fail_json(msg)

        try:
            id_list = [int(x) for x in id_list]
        except ValueError as error:
            msg = f"{self.class_name}.{method_name}: "
            msg += f"caller: {caller}. "
            msg += "id_list must be a list of resource IDs. "
            msg += "Where each id is convertable to integer."
            msg += f"Got: {id_list}. "
            msg += f"Error detail: {error}"
            self.module.fail_json(msg)

        # The controller can release only around 500-600 IDs per
        # request (not sure of the exact number).  We break up
        # requests into smaller lists here.  In practice, we'll
        # likely ever only have one resulting list.
        id_list_of_lists = self.get_list_of_lists([str(x) for x in id_list], 512)

        for item in id_list_of_lists:
            msg = "Releasing resource IDs: "
            msg += f"{','.join(item)}"
            self.log.debug(msg)

            action = "deploy"
            if self.action_fabric_type == "multicluster_parent":
                path = self.resource_paths["RELEASE_RESOURCES"].format(cluster, ','.join(item))
            else:
                path = self.resource_paths["RELEASE_RESOURCES"].format(','.join(item))
            verb = "DELETE"
            self.send_to_controller(action, verb, path, None, log_response=False)

    def release_orphaned_resources(self, vrf_del_list, fabric, cluster=None, is_rollback=False):
        """
        # Summary

        Release orphaned resources.

        ## Description

        After a VRF delete operation, resources such as the TOP_DOWN_VRF_VLAN
        resource below, can be orphaned from their VRFs.  Below, notice that
        resourcePool.vrfName is null.  This method releases resources if
        the following are true for the resources:

        - allocatedFlag is False
        - entityName == vrf
        - fabricName == self.fabric
        - switchName is not None
        - ipAddress is not None

        ```json
        [
            {
                "id": 36368,
                "resourcePool": {
                    "id": 0,
                    "poolName": "TOP_DOWN_VRF_VLAN",
                    "fabricName": "f1",
                    "vrfName": null,
                    "poolType": "ID_POOL",
                    "dynamicSubnetRange": null,
                    "targetSubnet": 0,
                    "overlapAllowed": false,
                    "hierarchicalKey": "f1"
                },
                "entityType": "Device",
                "entityName": "VRF_1",
                "allocatedIp": "201",
                "allocatedOn": 1734040978066,
                "allocatedFlag": false,
                "allocatedScopeValue": "FDO211218GC",
                "ipAddress": "172.22.150.103",
                "switchName": "cvd-1312-leaf",
                "hierarchicalKey": "0"
            }
        ]
        ```
        """
        self.log.debug("ENTERED")

        if cluster is not None:
            path = self.resource_paths["GET_RESOURCE"].format(cluster, fabric)
        else:
            path = self.resource_paths["GET_RESOURCE"].format(fabric)

        resource_pool = ["TOP_DOWN_VRF_VLAN", "TOP_DOWN_L3_DOT1Q"]
        for pool in resource_pool:
            msg = f"Processing orphaned resources in pool:{pool}"
            self.log.debug(msg)
            req_path = path + f"pools/{pool}"
            resp = dcnm_send(self.module, "GET", req_path)
            self.result["response"].append(resp)
            fail, self.result["changed"] = self.handle_response(resp, "deploy")
            if fail:
                if is_rollback:
                    self.failed_to_rollback = True
                    return
                self.failure(resp)

            delete_ids = []
            if resp.get("DATA"):
                for item in resp["DATA"]:
                    if "entityName" not in item:
                        continue
                    if item["entityName"] not in vrf_del_list:
                        continue
                    if item.get("allocatedFlag") is not False:
                        continue
                    if item.get("id") is None:
                        continue
                    # Resources with no ipAddress or switchName
                    # are invalid and of Fabric's scope and
                    # should not be attempted to be deleted here.
                    if not item.get("ipAddress"):
                        continue
                    if not item.get("switchName"):
                        continue
<<<<<<< HEAD

                    msg = f"item {json.dumps(item, indent=4, sort_keys=True)}"
                    self.log.debug(msg)

                    delete_ids.append(item["id"])

            if len(delete_ids) != 0:
                msg = f"Releasing orphaned resources with IDs:{delete_ids}"
                self.log.debug(msg)
                self.release_resources_by_id(delete_ids)
=======

                    msg = f"item {json.dumps(item, indent=4, sort_keys=True)}"
                    self.log.debug(msg)

                    delete_ids.append(item["id"])

            if len(delete_ids) != 0:
                msg = f"Releasing orphaned resources with IDs:{delete_ids}"
                self.log.debug(msg)
                self.release_resources_by_id(delete_ids, cluster)

    def release_resource_invoker(self, vrf_del_list, is_rollback=False):
        """
        # Summary

        Invoker method to release orphaned resources.

        ## params

        -   `vrf_del_list`: List of VRF names that were deleted.
        -   `is_rollback`: If True, attempt to rollback on failure
        """
        caller = inspect.stack()[1][3]
        msg = "ENTERED. "
        msg += f"caller: {caller}. "
        msg += f"vrf_del_list: {vrf_del_list}"
        self.log.debug(msg)

        cluster = None

        if self.action_fabric_type == "multicluster_parent":
            for fabric_details in self.fabric_members:
                fabric = fabric_details.get("fabricName")
                cluster = fabric_details.get("clusterName")
                msg = f"Releasing orphaned resources in fabric:{fabric}, cluster:{cluster}"
                self.log.debug(msg)
                self.release_orphaned_resources(
                    vrf_del_list,
                    fabric,
                    cluster,
                    is_rollback
                )
        elif self.action_fabric_type == "multisite_parent":
            for fabric_details in self.fabric_members:
                fabric = fabric_details.get("fabricName")
                msg = f"Releasing orphaned resources in fabric:{fabric}"
                self.log.debug(msg)
                self.release_orphaned_resources(
                    vrf_del_list,
                    fabric,
                    cluster,
                    is_rollback
                )
        else:
            fabric = self.fabric
            msg = f"Releasing orphaned resources in fabric:{fabric}"
            self.log.debug(msg)
            self.release_orphaned_resources(
                vrf_del_list,
                fabric,
                cluster,
                is_rollback
            )
>>>>>>> 1c7c1e63

    def push_to_remote(self, is_rollback=False):
        """
        # Summary

        Send all diffs to the controller
        """
        caller = inspect.stack()[1][3]
        msg = "ENTERED. "
        msg += f"caller: {caller}."
        self.log.debug(msg)

        self.push_diff_create_update(is_rollback)

        # The detach and un-deploy operations are executed before the
        # create,attach and deploy to address cases where a VLAN for vrf
        # attachment being deleted is re-used on a new vrf attachment being
        # created. This is needed specially for state: overridden

        for vrf_name in self.diff_delete:
            path = self.paths["GET_NET_VRF"].format(self.fabric, vrf_name)
            resp = dcnm_send(self.module, "GET", path)
            if resp.get("DATA") is None:
                msg = f"Invalid Response from Controller. {resp}"
                self.module.fail_json(msg=msg)
            elif resp["DATA"] != []:
                msg = f"{vrf_name} in fabric: {self.fabric} has associated network attachments. "
                self.log.debug("%s. Number of networks: %d", msg, len(resp['DATA']))
                msg += "Please remove the network attachments "
                msg += "before deleting the VRF. (maybe using dcnm_network module)"
                self.module.fail_json(msg=msg)

        self.push_diff_detach(is_rollback)
        self.push_diff_undeploy(is_rollback)

        msg = "Calling self.push_diff_delete"
        self.log.debug(msg)

        self.push_diff_delete(is_rollback)

        vrf_del_list = []
        for vrf_name in self.diff_delete:
            vrf_del_list.append(vrf_name)
        if vrf_del_list:
            msg += f"VRF(s) to be deleted: {vrf_del_list}."
            self.log.debug(msg)
            self.release_resource_invoker(vrf_del_list, is_rollback)

        self.push_diff_create(is_rollback)
        self.push_diff_attach(is_rollback)
        self.push_diff_deploy(is_rollback)

    def wait_for_vrf_del_ready(self, vrf_name="not_supplied"):
        """
        # Summary

        Wait for VRFs to be ready for deletion.

        ## Raises

        Calls fail_json if VRF has associated network attachments.
        """
        caller = inspect.stack()[1][3]
        msg = "ENTERED. "
        msg += f"caller: {caller}, "
        msg += f"vrf_name: {vrf_name}"
        self.log.debug(msg)

        for vrf in self.diff_delete:
            ok_to_delete = False
            path = self.paths["GET_VRF_ATTACH"].format(self.fabric, vrf)
            retry_count = max(100 // self.WAIT_TIME_FOR_DELETE_LOOP, 1)
            while not ok_to_delete:
                resp = dcnm_send(self.module, "GET", path)
                ok_to_delete = True
                if resp.get("DATA") is None:
                    time.sleep(self.WAIT_TIME_FOR_DELETE_LOOP)
                    continue

                attach_list = resp["DATA"][0]["lanAttachList"]
                msg = f"ok_to_delete: {ok_to_delete}, "
                msg += f"attach_list: {json.dumps(attach_list, indent=4)}"
                self.log.debug(msg)

                for attach in attach_list:
                    if (
                        attach["lanAttachState"] == "OUT-OF-SYNC"
                        or attach["lanAttachState"] == "FAILED"
                    ):
                        self.diff_delete.update({vrf: "OUT-OF-SYNC"})
                        break
                    if attach["lanAttachState"] != "NA":
                        time.sleep(self.WAIT_TIME_FOR_DELETE_LOOP)
                        self.diff_delete.update({vrf: "DEPLOYED"})
                        ok_to_delete = False
                        break
                    self.diff_delete.update({vrf: "NA"})
                if retry_count <= 0:
                    msg = "Timeout waiting for VRF to be ready for deletion. "
                    msg += f"vrf: {vrf}, "
                    msg += f"resp: {resp}"
                    self.module.fail_json(msg=msg)
                retry_count -= 1

    def attach_spec(self):
        """
        # Summary

        Return the argument spec for network attachments
        """
        spec = {}
        spec["deploy"] = {"default": True, "type": "bool"}
        spec["ip_address"] = {"required": True, "type": "str"}
        spec["import_evpn_rt"] = {"default": "", "type": "str"}
        spec["export_evpn_rt"] = {"default": "", "type": "str"}

        if self.state in ("merged", "overridden", "replaced"):
            spec["vrf_lite"] = {"type": "list"}
        else:
            spec["vrf_lite"] = {"default": [], "type": "list"}

        return copy.deepcopy(spec)

    def lite_spec(self):
        """
        # Summary

        Return the argument spec for VRF LITE parameters
        """
        spec = {}
        spec["dot1q"] = {"type": "int"}
        spec["ipv4_addr"] = {"type": "ipv4_subnet"}
        spec["ipv6_addr"] = {"type": "ipv6"}
        spec["neighbor_ipv4"] = {"type": "ipv4"}
        spec["neighbor_ipv6"] = {"type": "ipv6"}
        spec["peer_vrf"] = {"type": "str"}

        if self.state in ("merged", "overridden", "replaced"):
            spec["interface"] = {"required": True, "type": "str"}
        else:
            spec["interface"] = {"type": "str"}

        return copy.deepcopy(spec)

    def get_vrf_spec(self):
        """Return VRF spec based on fabric type and hierarchy"""
        base_spec = {
            "vrf_name": {"length_max": 32, "required": True, "type": "str"},
            "attach": {"type": "list"},
        }

        # Add deploy spec based on state
        if self.state in ("merged", "overridden", "replaced"):
            base_spec["deploy"] = {"default": True, "type": "bool"}
        else:
            base_spec["deploy"] = {"type": "bool"}

        # Add specs based on fabric type
<<<<<<< HEAD
        if self.action_fabric_type == 'multisite_parent':
            base_spec.update(self.get_parent_msd_specs())
        elif self.action_fabric_type == 'multisite_child':
=======
        if self.action_fabric_type == 'multisite_parent' or self.action_fabric_type == 'multicluster_parent':
            base_spec.update(self.get_parent_msd_specs())
        elif self.action_fabric_type == 'multisite_child' or self.action_fabric_type == 'multicluster_child':
>>>>>>> 1c7c1e63
            base_spec.update(self.get_child_msd_specs())
        else:  # standalone
            base_spec.update(self.get_standalone_specs())

        return base_spec

    def get_parent_msd_specs(self):
        """Return Parent MSD specific VRF parameters"""
        spec = {
            "vrf_id": {"range_max": 16777214, "type": "int"},
            "vlan_id": {"range_max": 4094, "type": "int"},
            "vrf_template": {"default": "Default_VRF_Universal", "type": "str"},
            "vrf_extension_template": {
                "default": "Default_VRF_Extension_Universal",
                "type": "str",
            },
            "vrf_vlan_name": {"default": "", "type": "str"},
            "vrf_intf_desc": {"default": "", "type": "str"},
            "vrf_description": {"default": "", "type": "str"},
            "vrf_int_mtu": {
                "default": 9216,
                "range_max": 9216,
                "range_min": 68,
                "type": "int",
            },
            "loopback_route_tag": {
                "default": 12345,
                "range_max": 4294967295,
                "type": "int",
            },
            "redist_direct_rmap": {
                "default": "FABRIC-RMAP-REDIST-SUBNET",
                "type": "str",
            },
            "v6_redist_direct_rmap": {
                "default": "FABRIC-RMAP-REDIST-SUBNET",
                "type": "str",
            },
            "max_bgp_paths": {
                "default": 1,
                "range_max": 64,
                "range_min": 1,
                "type": "int",
            },
            "max_ibgp_paths": {
                "default": 2,
                "range_max": 64,
                "range_min": 1,
                "type": "int",
            },
            "ipv6_linklocal_enable": {"default": True, "type": "bool"},
            "disable_rt_auto": {"default": False, "type": "bool"},
            "import_vpn_rt": {"default": "", "type": "str"},
            "export_vpn_rt": {"default": "", "type": "str"},
            "import_evpn_rt": {"default": "", "type": "str"},
            "export_evpn_rt": {"default": "", "type": "str"},
            "service_vrf_template": {"default": None, "type": "str"},
            "source": {"default": None, "type": "str"},
        }
        return spec

    def get_child_msd_specs(self):
        """Return Child MSD specific VRF parameters"""
        spec = {
            "l3vni_wo_vlan": {"default": self.fabric_l3vni_wo_vlan, "type": "bool"},
            "adv_default_routes": {"default": True, "type": "bool"},
            "adv_host_routes": {"default": False, "type": "bool"},
            "static_default_route": {"default": True, "type": "bool"},
            "bgp_password": {"default": "", "type": "str"},
            "bgp_passwd_encrypt": {"choices": [3, 7], "default": 3, "type": "int"},
            "netflow_enable": {"default": False, "type": "bool"},
            "nf_monitor": {"default": "", "type": "str"},
            "trm_enable": {"default": False, "type": "bool"},
            "no_rp": {"default": False, "type": "bool"},
            "rp_address": {"default": "", "type": "str"},
            "rp_external": {"default": False, "type": "bool"},
            "rp_loopback_id": {"default": "", "range_max": 1023, "type": "int"},
            "underlay_mcast_ip": {"default": "", "type": "str"},
            "overlay_mcast_group": {"default": "", "type": "str"},
            "trm_bgw_msite": {"default": False, "type": "bool"},
            "import_mvpn_rt": {"default": "", "type": "str"},
            "export_mvpn_rt": {"default": "", "type": "str"},
        }
        return spec

    def get_standalone_specs(self):
        """Return standalone (non-MSD) VRF parameters"""
        spec = {
            "adv_default_routes": {"default": True, "type": "bool"},
            "adv_host_routes": {"default": False, "type": "bool"},
            "bgp_password": {"default": "", "type": "str"},
            "bgp_passwd_encrypt": {"choices": [3, 7], "default": 3, "type": "int"},
            "disable_rt_auto": {"default": False, "type": "bool"},
            "export_evpn_rt": {"default": "", "type": "str"},
            "export_mvpn_rt": {"default": "", "type": "str"},
            "export_vpn_rt": {"default": "", "type": "str"},
            "import_evpn_rt": {"default": "", "type": "str"},
            "import_mvpn_rt": {"default": "", "type": "str"},
            "import_vpn_rt": {"default": "", "type": "str"},
            "ipv6_linklocal_enable": {"default": True, "type": "bool"},
            "l3vni_wo_vlan": {"default": self.fabric_l3vni_wo_vlan, "type": "bool"},
            "loopback_route_tag": {
                "default": 12345,
                "range_max": 4294967295,
                "type": "int",
            },
            "max_bgp_paths": {
                "default": 1,
                "range_max": 64,
                "range_min": 1,
                "type": "int",
            },
            "max_ibgp_paths": {
                "default": 2,
                "range_max": 64,
                "range_min": 1,
                "type": "int",
            },
            "netflow_enable": {"default": False, "type": "bool"},
            "nf_monitor": {"default": "", "type": "str"},
            "no_rp": {"default": False, "type": "bool"},
            "overlay_mcast_group": {"default": "", "type": "str"},
            "redist_direct_rmap": {
                "default": "FABRIC-RMAP-REDIST-SUBNET",
                "type": "str",
            },
            "v6_redist_direct_rmap": {
                "default": "FABRIC-RMAP-REDIST-SUBNET",
                "type": "str",
            },
            "rp_address": {"default": "", "type": "str"},
            "rp_external": {"default": False, "type": "bool"},
            "rp_loopback_id": {"default": "", "range_max": 1023, "type": "int"},
            "service_vrf_template": {"default": None, "type": "str"},
            "source": {"default": None, "type": "str"},
            "static_default_route": {"default": True, "type": "bool"},
            "trm_bgw_msite": {"default": False, "type": "bool"},
            "trm_enable": {"default": False, "type": "bool"},
            "underlay_mcast_ip": {"default": "", "type": "str"},
            "vlan_id": {"range_max": 4094, "type": "int"},
            "vrf_description": {"default": "", "type": "str"},
            "vrf_id": {"range_max": 16777214, "type": "int"},
            "vrf_intf_desc": {"default": "", "type": "str"},
            "vrf_int_mtu": {
                "default": 9216,
                "range_max": 9216,
                "range_min": 68,
                "type": "int",
            },
            "vrf_template": {"default": "Default_VRF_Universal", "type": "str"},
            "vrf_extension_template": {
                "default": "Default_VRF_Extension_Universal",
                "type": "str",
            },
            "vrf_vlan_name": {"default": "", "type": "str"},
        }
        return spec

    def get_template_skip_keys(self):
        """Return template configuration keys to skip comparison based on fabric type"""

<<<<<<< HEAD
        if self.action_fabric_type == "multisite_parent":
            return self.get_child_msd_template_keys()
        elif self.action_fabric_type == "multisite_child":
=======
        if self.action_fabric_type == "multisite_parent" or self.action_fabric_type == "multicluster_parent":
            return self.get_child_msd_template_keys()
        elif self.action_fabric_type == "multisite_child" or self.action_fabric_type == "multicluster_child":
>>>>>>> 1c7c1e63
            return self.get_parent_msd_template_keys()
        else:  # standalone
            return None

    def get_parent_msd_template_keys(self):
        """Return Parent MSD template configuration keys for comparison"""
        return [
            "vrfName", "vrfVlanName", "vrfIntfDescription",
            "vrfDescription", "mtu", "tag", "vrfRouteMap", "v6VrfRouteMap",
            "maxBgpPaths", "maxIbgpPaths", "ipv6LinkLocalFlag",
            "disableRtAuto", "routeTargetImport", "routeTargetExport",
            "routeTargetImportEvpn", "routeTargetExportEvpn"
        ]

    def get_child_msd_template_keys(self):
        """Return Child MSD template configuration keys for comparison"""
        return [
            "enableL3VniNoVlan", "advertiseDefaultRouteFlag",
            "advertiseHostRouteFlag", "configureStaticDefaultRouteFlag", "bgpPassword",
            "bgpPasswordKeyType", "ENABLE_NETFLOW", "NETFLOW_MONITOR", "trmEnabled",
            "isRPAbsent", "rpAddress", "isRPExternal", "loopbackNumber",
            "L3VniMcastGroup", "multicastGroup", "trmBGWMSiteEnabled",
            "routeTargetImportMvpn", "routeTargetExportMvpn"
        ]

    def get_property_mappings(self):
        """
        Return mappings for both template and VRF object properties.

        Returns:
            tuple: (template_mappings, vrf_object_mappings)
        """
        # Base properties available in all NDFC versions
        template_mappings = {
            "vrf_id": "vrfSegmentId",
            "vlan_id": "vrfVlanId",
            "vrf_vlan_name": "vrfVlanName",
            "vrf_intf_desc": "vrfIntfDescription",
            "vrf_description": "vrfDescription",
            "vrf_int_mtu": "mtu",
            "loopback_route_tag": "tag",
            "redist_direct_rmap": "vrfRouteMap",
            "v6_redist_direct_rmap": "v6VrfRouteMap",
            "max_bgp_paths": "maxBgpPaths",
            "max_ibgp_paths": "maxIbgpPaths",
            "ipv6_linklocal_enable": "ipv6LinkLocalFlag",
            "l3vni_wo_vlan": "enableL3VniNoVlan",
            "trm_enable": "trmEnabled",
            "rp_external": "isRPExternal",
            "rp_address": "rpAddress",
            "rp_loopback_id": "loopbackNumber",
            "underlay_mcast_ip": "L3VniMcastGroup",
            "overlay_mcast_group": "multicastGroup",
            "trm_bgw_msite": "trmBGWMSiteEnabled",
            "adv_host_routes": "advertiseHostRouteFlag",
            "adv_default_routes": "advertiseDefaultRouteFlag",
            "static_default_route": "configureStaticDefaultRouteFlag",
            "bgp_password": "bgpPassword",
            "bgp_passwd_encrypt": "bgpPasswordKeyType",
        }

        # Add ND version 12+ specific properties
        if self.dcnm_version > 11:
            dcnm_12_mappings = {
                "no_rp": "isRPAbsent",
                "netflow_enable": "ENABLE_NETFLOW",
                "nf_monitor": "NETFLOW_MONITOR",
                "disable_rt_auto": "disableRtAuto",
                "import_vpn_rt": "routeTargetImport",
                "export_vpn_rt": "routeTargetExport",
                "import_evpn_rt": "routeTargetImportEvpn",
                "export_evpn_rt": "routeTargetExportEvpn",
                "import_mvpn_rt": "routeTargetImportMvpn",
                "export_mvpn_rt": "routeTargetExportMvpn",
            }
            template_mappings.update(dcnm_12_mappings)

        # VRF object properties (same for all versions)
        vrf_object_mappings = {
            "vrf_template": "vrfTemplate",
            "vrf_extension_template": "vrfExtensionTemplate",
            "service_vrf_template": "serviceVrfTemplate",
        }

        return template_mappings, vrf_object_mappings

    def validate_input(self):
        """Parse the playbook values, validate to param specs."""
        method_name = inspect.stack()[0][3]
        self.log.debug("ENTERED")

        attach_spec = self.attach_spec()
        lite_spec = self.lite_spec()
        vrf_spec = self.get_vrf_spec()

        msg = "attach_spec: "
        msg += f"{json.dumps(attach_spec, indent=4, sort_keys=True)}"
        self.log.debug(msg)

        msg = "lite_spec: "
        msg += f"{json.dumps(lite_spec, indent=4, sort_keys=True)}"
        self.log.debug(msg)

        msg = "vrf_spec: "
        msg += f"{json.dumps(vrf_spec, indent=4, sort_keys=True)}"
        self.log.debug(msg)

        if self.state in ("merged", "overridden", "replaced"):
            fail_msg_list = []
            if self.config:
                for vrf in self.config:
                    msg = f"state {self.state}: "
                    msg += "self.config[vrf]: "
                    msg += f"{json.dumps(vrf, indent=4, sort_keys=True)}"
                    self.log.debug(msg)
                    # A few user provided vrf parameters need special handling
                    # Ignore user input for src and hard code it to None
                    vrf["source"] = None
                    if not vrf.get("service_vrf_template"):
                        vrf["service_vrf_template"] = None

                    if "deploy" not in vrf:
                        vrf["deploy"] = True

                    if "vrf_name" not in vrf:
                        fail_msg_list.append(
                            "vrf_name is mandatory under vrf parameters"
                        )

                    if isinstance(vrf.get("attach"), list):
                        for attach in vrf["attach"]:
                            if "ip_address" not in attach:
                                fail_msg_list.append(
                                    "ip_address is mandatory under attach parameters"
                                )
            else:
                if self.state in ("merged", "replaced"):
                    msg = f"config element is mandatory for {self.state} state"
                    fail_msg_list.append(msg)

            if fail_msg_list:
                msg = f"{self.class_name}.{method_name}: "
                msg += ",".join(fail_msg_list)
                self.module.fail_json(msg=msg)

            if self.config:
                valid_vrf, invalid_params = validate_list_of_dicts(
                    self.config, vrf_spec
                )
                for vrf in valid_vrf:

                    msg = f"state {self.state}: "
                    msg += "valid_vrf[vrf]: "
                    msg += f"{json.dumps(vrf, indent=4, sort_keys=True)}"
                    self.log.debug(msg)

                    if vrf.get("attach"):
                        for entry in vrf.get("attach"):
                            entry["deploy"] = vrf["deploy"]
                        valid_att, invalid_att = validate_list_of_dicts(
                            vrf["attach"], attach_spec
                        )
                        msg = f"state {self.state}: "
                        msg += "valid_att: "
                        msg += f"{json.dumps(valid_att, indent=4, sort_keys=True)}"
                        self.log.debug(msg)
                        vrf["attach"] = valid_att

                        invalid_params.extend(invalid_att)
                        for lite in vrf.get("attach"):
                            if lite.get("vrf_lite"):
                                valid_lite, invalid_lite = validate_list_of_dicts(
                                    lite["vrf_lite"], lite_spec
                                )
                                msg = f"state {self.state}: "
                                msg += "valid_lite: "
                                msg += f"{json.dumps(valid_lite, indent=4, sort_keys=True)}"
                                self.log.debug(msg)

                                msg = f"state {self.state}: "
                                msg += "invalid_lite: "
                                msg += f"{json.dumps(invalid_lite, indent=4, sort_keys=True)}"
                                self.log.debug(msg)

                                lite["vrf_lite"] = valid_lite
                                invalid_params.extend(invalid_lite)
                    self.validated.append(vrf)

                if invalid_params:
                    # arobel: TODO: Not in UT
                    msg = f"{self.class_name}.{method_name}: "
                    msg += "Invalid parameters in playbook: "
                    msg += f"{','.join(invalid_params)}"
                    self.module.fail_json(msg=msg)

        else:

            if self.config:
                valid_vrf, invalid_params = validate_list_of_dicts(
                    self.config, vrf_spec
                )
                for vrf in valid_vrf:
                    if vrf.get("attach"):
                        valid_att, invalid_att = validate_list_of_dicts(
                            vrf["attach"], attach_spec
                        )
                        vrf["attach"] = valid_att
                        invalid_params.extend(invalid_att)
                        for lite in vrf.get("attach"):
                            if lite.get("vrf_lite"):
                                valid_lite, invalid_lite = validate_list_of_dicts(
                                    lite["vrf_lite"], lite_spec
                                )
                                msg = f"state {self.state}: "
                                msg += "valid_lite: "
                                msg += f"{json.dumps(valid_lite, indent=4, sort_keys=True)}"
                                self.log.debug(msg)

                                msg = f"state {self.state}: "
                                msg += "invalid_lite: "
                                msg += f"{json.dumps(invalid_lite, indent=4, sort_keys=True)}"
                                self.log.debug(msg)

                                lite["vrf_lite"] = valid_lite
                                invalid_params.extend(invalid_lite)
                    self.validated.append(vrf)

                if invalid_params:
                    # arobel: TODO: Not in UT
                    msg = f"{self.class_name}.{method_name}: "
                    msg += "Invalid parameters in playbook: "
                    msg += f"{','.join(invalid_params)}"
                    self.module.fail_json(msg=msg)

    def handle_response(self, res, op):
        self.log.debug("ENTERED")

        fail = False
        changed = True

        if op == "query_dcnm":
            # These if blocks handle responses to the query APIs.
            # Basically all GET operations.
            if res.get("ERROR") == "Not Found" and res["RETURN_CODE"] == 404:
                return True, False
            if res["RETURN_CODE"] != 200 or res["MESSAGE"] != "OK":
                return False, True
            return False, False

        # Responses to all other operations POST and PUT are handled here.
        if res.get("MESSAGE") != "OK" or res["RETURN_CODE"] != 200:
            fail = True
            changed = False
            return fail, changed
        if res.get("ERROR"):
            fail = True
            changed = False
        if res.get("DATA"):
            resp_val = search_nested_json(res.get("DATA"), "fail")
            if resp_val:
                fail = True
                changed = False
        if op == "attach" and "is in use already" in str(res.values()):
            fail = True
            changed = False

        return fail, changed

    def failure(self, resp):
        # Do not Rollback for Multi-site fabrics
        if self.fabric_type == "MFD" or self.action_fabric_type != "standalone":
            self.failed_to_rollback = True
            self.module.fail_json(msg=resp)
            return

        # Implementing a per task rollback logic here so that we rollback
        # to the have state whenever there is a failure in any of the APIs.
        # The idea would be to run overridden state with want=have and have=dcnm_state
        self.want_create = self.have_create
        self.want_attach = self.have_attach
        self.want_deploy = self.have_deploy

        self.have_create = []
        self.have_attach = []
        self.have_deploy = {}
        self.get_have()
        self.get_diff_override()

        self.push_to_remote(True)

        if self.failed_to_rollback:
            msg1 = "FAILED - Attempted rollback of the task has failed, "
            msg1 += "may need manual intervention"
        else:
            msg1 = "SUCCESS - Attempted rollback of the task has succeeded"

        res = copy.deepcopy(resp)
        res.update({"ROLLBACK_RESULT": msg1})

        if not resp.get("DATA"):
            data = copy.deepcopy(resp.get("DATA"))
            if data.get("stackTrace"):
                data.update(
                    {"stackTrace": "Stack trace is hidden, use '-vvvvv' to print it"}
                )
                res.update({"DATA": data})

        # pylint: disable=protected-access
        if self.module._verbosity >= 5:
            self.module.fail_json(msg=res)
        # pylint: enable=protected-access

        self.module.fail_json(msg=res)


def main():
    """main entry point for module execution"""

    # Logging setup
    try:
        log = Log()
        log.commit()
    except (TypeError, ValueError):
        pass

    element_spec = dict(
        fabric=dict(required=True, type="str"),
        config=dict(required=False, type="list", elements="dict"),
        state=dict(
            default="merged",
            choices=["merged", "replaced", "deleted", "overridden", "query"],
        ),
<<<<<<< HEAD
        _fabric_type=dict(
            default="standalone",
            choices=['multisite_child', 'multisite_parent', 'standalone'],
            required=False,
            type="str")
=======
        fabric_details=dict(
            required=False,
            type="dict")
>>>>>>> 1c7c1e63
    )

    module = AnsibleModule(argument_spec=element_spec, supports_check_mode=True)

    dcnm_vrf = DcnmVrf(module)

    if not dcnm_vrf.ip_sn:
        msg = f"Fabric {dcnm_vrf.fabric} missing on the controller or "
        msg += "does not have any switches"
        module.fail_json(msg=msg)

    dcnm_vrf.validate_input()

    dcnm_vrf.get_want()
    dcnm_vrf.get_have()
    dcnm_vrf.update_want()

    if module.params["state"] == "merged":
        dcnm_vrf.get_diff_merge()

    if module.params["state"] == "replaced":
        dcnm_vrf.get_diff_replace()

    if module.params["state"] == "overridden":
        dcnm_vrf.get_diff_override()

    if module.params["state"] == "deleted":
        dcnm_vrf.get_diff_delete()

    if module.params["state"] == "query":
        dcnm_vrf.get_diff_query()
        dcnm_vrf.result["response"] = dcnm_vrf.query

    dcnm_vrf.format_diff()
    dcnm_vrf.result["diff"] = dcnm_vrf.diff_input_format

    if (
        dcnm_vrf.diff_create
        or dcnm_vrf.diff_attach
        or dcnm_vrf.diff_detach
        or dcnm_vrf.diff_deploy
        or dcnm_vrf.diff_undeploy
        or dcnm_vrf.diff_delete
        or dcnm_vrf.diff_create_quick
        or dcnm_vrf.diff_create_update
    ):
        dcnm_vrf.result["changed"] = True
    else:
        module.exit_json(**dcnm_vrf.result)

    if module.check_mode:
        dcnm_vrf.result["changed"] = False
        msg = f"dcnm_vrf.result: {dcnm_vrf.result}"
        dcnm_vrf.log.debug(msg)
        module.exit_json(**dcnm_vrf.result)

    dcnm_vrf.push_to_remote()

    msg = f"dcnm_vrf.result: {dcnm_vrf.result}"
    dcnm_vrf.log.debug(msg)
    module.exit_json(**dcnm_vrf.result)


if __name__ == "__main__":
    main()<|MERGE_RESOLUTION|>--- conflicted
+++ resolved
@@ -543,18 +543,6 @@
         - In case of Multisite fabrics, deploy flag on parent will be inherited by the specified child fabrics.
         type: bool
         default: true
-<<<<<<< HEAD
-  _fabric_type:
-    description:
-    - INTERNAL PARAMETER - DO NOT USE
-    - Fabric type is determined by the module's action plugin
-    - This parameter is used internally by the module for multisite fabric processing
-    - Valid values are 'multisite_child', 'multisite_parent' and 'standalone'
-    type: str
-    required: false
-    choices: ['multisite_child', 'multisite_parent', 'standalone']
-    default: 'standalone'
-=======
   fabric_details:
     description:
     - INTERNAL PARAMETER - DO NOT USE
@@ -564,7 +552,6 @@
       and cluster name (if applicable)
     type: dict
     required: false
->>>>>>> 1c7c1e63
 """
 
 EXAMPLES = """
@@ -1124,7 +1111,6 @@
         msg += f"{json.dumps(self.fabric_data, indent=4, sort_keys=True)}"
         self.log.debug(msg)
 
-        self.action_fabric_type = self.params.get("_fabric_type")
         self.fabric_type = self.fabric_data.get("fabricType")
         self.fabric_nvpairs = self.fabric_data.get("nvPairs")
         self.fabric_l3vni_wo_vlan = False
@@ -2058,10 +2044,7 @@
         have_create = []
         have_deploy = {}
         chg_deploy = {}
-<<<<<<< HEAD
-=======
         vrf_sn_attach_map = self.vrf_sn_attach_map
->>>>>>> 1c7c1e63
 
         curr_vrfs = ""
 
@@ -2173,9 +2156,6 @@
                 if deployed:
                     deploy_vrf = attach["vrfName"]
 
-                if attach["lanAttachState"] in ("OUT-OF-SYNC", "PENDING"):
-                    change_vrf = attach["vrfName"]
-
                 sn = attach["switchSerialNo"]
 
                 if attach["vrfName"] not in vrf_sn_attach_map:
@@ -2286,10 +2266,7 @@
         self.have_attach = have_attach
         self.have_deploy = have_deploy
         self.chg_deploy = chg_deploy
-<<<<<<< HEAD
-=======
         self.vrf_sn_attach_map = vrf_sn_attach_map
->>>>>>> 1c7c1e63
 
         msg = "self.have_create: "
         msg += f"{json.dumps(self.have_create, indent=4)}"
@@ -2408,11 +2385,7 @@
         # If fabric type is multisite_child, no attachments
         # are present in want. So copy have_attach to want_attach for
         # processing deployments.
-<<<<<<< HEAD
-        if self.action_fabric_type == "multisite_child":
-=======
         if self.action_fabric_type == "multisite_child" or self.action_fabric_type == "multicluster_child":
->>>>>>> 1c7c1e63
             self.want_attach = copy.deepcopy(self.have_attach)
 
             msg = "self.want_attach: "
@@ -2454,11 +2427,7 @@
 
                 diff_delete.update({want_c["vrfName"]: "DEPLOYED"})
 
-<<<<<<< HEAD
-                if self.action_fabric_type != "multisite_child":
-=======
                 if self.action_fabric_type != "multisite_child" and self.action_fabric_type != "multicluster_child":
->>>>>>> 1c7c1e63
                     have_a = self.find_dict_in_list_by_key_value(
                         search=self.have_attach, key="vrfName", value=want_c["vrfName"]
                     )
@@ -2472,19 +2441,11 @@
                         diff_detach.append(have_a)
                         all_vrfs.append(have_a["vrfName"])
 
-<<<<<<< HEAD
-            if len(all_vrfs) != 0 and self.action_fabric_type != "multisite_child":
-                diff_undeploy.update({"vrfNames": ",".join(all_vrfs)})
-
-        else:
-            if self.action_fabric_type != "multisite_child":
-=======
             if len(all_vrfs) != 0 and self.action_fabric_type != "multisite_child" and self.action_fabric_type != "multicluster_child":
                 diff_undeploy.update({"vrfNames": ",".join(all_vrfs)})
 
         else:
             if self.action_fabric_type != "multisite_child" and self.action_fabric_type != "multicluster_child":
->>>>>>> 1c7c1e63
                 for have_a in self.have_attach:
                     detach_items = get_items_to_detach(have_a["lanAttachList"])
                     if detach_items:
@@ -2534,11 +2495,7 @@
 
             detach_list = []
             if not found:
-<<<<<<< HEAD
-                if self.action_fabric_type != "multisite_child":
-=======
                 if self.action_fabric_type != "multisite_child" and self.action_fabric_type != "multicluster_child":
->>>>>>> 1c7c1e63
                     for item in have_a["lanAttachList"]:
                         if "isAttached" in item:
                             if item["isAttached"]:
@@ -2553,11 +2510,7 @@
 
                 diff_delete.update({have_a["vrfName"]: "DEPLOYED"})
 
-<<<<<<< HEAD
-        if len(all_vrfs) != 0 and self.action_fabric_type != "multisite_child":
-=======
         if len(all_vrfs) != 0 and self.action_fabric_type != "multisite_child" and self.action_fabric_type != "multicluster_child":
->>>>>>> 1c7c1e63
             diff_undeploy.update({"vrfNames": ",".join(all_vrfs)})
 
         self.diff_delete = diff_delete
@@ -3428,11 +3381,7 @@
         msg += f"{json.dumps(self.diff_detach, indent=4, sort_keys=True)}"
         self.log.debug(msg)
 
-<<<<<<< HEAD
-        if not self.diff_detach or self.action_fabric_type == "multisite_child":
-=======
         if not self.diff_detach or self.action_fabric_type == "multisite_child" or self.action_fabric_type == "multicluster_child":
->>>>>>> 1c7c1e63
             msg = f"Early return. Fabric Type:{self.action_fabric_type}"
             msg += f"diff_detach: {json.dumps(self.diff_detach, indent=4, sort_keys=True)}"
             self.log.debug(msg)
@@ -3480,11 +3429,7 @@
         msg += f"{json.dumps(self.diff_undeploy, indent=4, sort_keys=True)}"
         self.log.debug(msg)
 
-<<<<<<< HEAD
-        if not self.diff_undeploy or self.action_fabric_type == "multisite_child":
-=======
         if not self.diff_undeploy or self.action_fabric_type == "multisite_child" or self.action_fabric_type == "multicluster_child":
->>>>>>> 1c7c1e63
             msg = f"Early return. Fabric Type:{self.action_fabric_type}"
             msg += f"diff_deploy: {json.dumps(self.diff_attach, indent=4, sort_keys=True)}"
             self.log.debug(msg)
@@ -3524,11 +3469,7 @@
         msg += f"{json.dumps(self.diff_delete, indent=4, sort_keys=True)}"
         self.log.debug(msg)
 
-<<<<<<< HEAD
-        if not self.diff_delete or self.action_fabric_type == "multisite_child":
-=======
         if not self.diff_delete or self.action_fabric_type == "multisite_child" or self.action_fabric_type == "multicluster_child":
->>>>>>> 1c7c1e63
             msg = f"Early return. Fabric Type:{self.action_fabric_type}"
             msg += f"diff_delete: {json.dumps(self.diff_delete, indent=4, sort_keys=True)}"
             self.log.debug(msg)
@@ -4168,11 +4109,7 @@
         msg += f"{json.dumps(self.diff_attach, indent=4, sort_keys=True)}"
         self.log.debug(msg)
 
-<<<<<<< HEAD
-        if not self.diff_attach or self.action_fabric_type == "multisite_child":
-=======
         if not self.diff_attach or self.action_fabric_type == "multisite_child" or self.action_fabric_type == "multicluster_child":
->>>>>>> 1c7c1e63
             msg = f"Early return. Fabric Type:{self.action_fabric_type}"
             msg += f"diff_attach: {json.dumps(self.diff_attach, indent=4, sort_keys=True)}"
             self.log.debug(msg)
@@ -4515,18 +4452,6 @@
                         continue
                     if not item.get("switchName"):
                         continue
-<<<<<<< HEAD
-
-                    msg = f"item {json.dumps(item, indent=4, sort_keys=True)}"
-                    self.log.debug(msg)
-
-                    delete_ids.append(item["id"])
-
-            if len(delete_ids) != 0:
-                msg = f"Releasing orphaned resources with IDs:{delete_ids}"
-                self.log.debug(msg)
-                self.release_resources_by_id(delete_ids)
-=======
 
                     msg = f"item {json.dumps(item, indent=4, sort_keys=True)}"
                     self.log.debug(msg)
@@ -4590,7 +4515,6 @@
                 cluster,
                 is_rollback
             )
->>>>>>> 1c7c1e63
 
     def push_to_remote(self, is_rollback=False):
         """
@@ -4749,15 +4673,9 @@
             base_spec["deploy"] = {"type": "bool"}
 
         # Add specs based on fabric type
-<<<<<<< HEAD
-        if self.action_fabric_type == 'multisite_parent':
-            base_spec.update(self.get_parent_msd_specs())
-        elif self.action_fabric_type == 'multisite_child':
-=======
         if self.action_fabric_type == 'multisite_parent' or self.action_fabric_type == 'multicluster_parent':
             base_spec.update(self.get_parent_msd_specs())
         elif self.action_fabric_type == 'multisite_child' or self.action_fabric_type == 'multicluster_child':
->>>>>>> 1c7c1e63
             base_spec.update(self.get_child_msd_specs())
         else:  # standalone
             base_spec.update(self.get_standalone_specs())
@@ -4919,15 +4837,9 @@
     def get_template_skip_keys(self):
         """Return template configuration keys to skip comparison based on fabric type"""
 
-<<<<<<< HEAD
-        if self.action_fabric_type == "multisite_parent":
-            return self.get_child_msd_template_keys()
-        elif self.action_fabric_type == "multisite_child":
-=======
         if self.action_fabric_type == "multisite_parent" or self.action_fabric_type == "multicluster_parent":
             return self.get_child_msd_template_keys()
         elif self.action_fabric_type == "multisite_child" or self.action_fabric_type == "multicluster_child":
->>>>>>> 1c7c1e63
             return self.get_parent_msd_template_keys()
         else:  # standalone
             return None
@@ -5260,17 +5172,9 @@
             default="merged",
             choices=["merged", "replaced", "deleted", "overridden", "query"],
         ),
-<<<<<<< HEAD
-        _fabric_type=dict(
-            default="standalone",
-            choices=['multisite_child', 'multisite_parent', 'standalone'],
-            required=False,
-            type="str")
-=======
         fabric_details=dict(
             required=False,
             type="dict")
->>>>>>> 1c7c1e63
     )
 
     module = AnsibleModule(argument_spec=element_spec, supports_check_mode=True)
