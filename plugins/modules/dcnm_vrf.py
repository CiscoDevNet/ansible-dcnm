--- conflicted
+++ resolved
@@ -2280,15 +2280,10 @@
             vrf_attach = {}
             vrfs = []
 
-<<<<<<< HEAD
             vrf_deploy = vrf.get("deploy", True)
 
             if vrf.get("l3vni_wo_vlan"):
                 vlan_id = ""
-=======
-            if vrf.get("vlan_id"):
-                vlan_id = vrf.get("vlan_id")
->>>>>>> 291d5c51
             else:
                 if vrf.get("vlan_id"):
                     vlan_id = vrf.get("vlan_id")
@@ -4513,13 +4508,6 @@
             "attach": {"type": "list"},
         }
 
-<<<<<<< HEAD
-        spec["l3vni_wo_vlan"] = {"default": self.fabric_l3vni_wo_vlan, "type": "bool"}
-        spec["loopback_route_tag"] = {
-            "default": 12345,
-            "range_max": 4294967295,
-            "type": "int",
-=======
         # Add deploy spec based on state
         if self.state in ("merged", "overridden", "replaced"):
             base_spec["deploy"] = {"default": True, "type": "bool"}
@@ -4588,7 +4576,6 @@
             "export_evpn_rt": {"default": "", "type": "str"},
             "service_vrf_template": {"default": None, "type": "str"},
             "source": {"default": None, "type": "str"},
->>>>>>> 291d5c51
         }
         return spec
 
