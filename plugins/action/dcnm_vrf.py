# Copyright (c) 2020-2025 Cisco and/or its affiliates.
#
# Licensed under the Apache License, Version 2.0 (the "License");
# you may not use this file except in compliance with the License.
# You may obtain a copy of the License at
#
#     http://www.apache.org/licenses/LICENSE-2.0
#
# Unless required by applicable law or agreed to in writing, software
# distributed under the License is distributed on an "AS IS" BASIS,
# WITHOUT WARRANTIES OR CONDITIONS OF ANY KIND, either express or implied.
# See the License for the specific language governing permissions and
# limitations under the License.

from __future__ import absolute_import, division, print_function

__metaclass__ = type

# Standard Library Imports
import copy
<<<<<<< HEAD
import json
import time
import traceback
from datetime import datetime
=======
import time
>>>>>>> 1c7c1e63

# Ansible Imports
from ansible_collections.ansible.netcommon.plugins.action.network import (
    ActionModule as ActionNetworkModule,
)
from ansible_collections.cisco.dcnm.plugins.module_utils.common.action_error_handler import (
    ActionErrorHandler as ErrorHandler,
)
from ansible_collections.cisco.dcnm.plugins.module_utils.common.action_logger import (
    ActionLogger as Logger,
)
from ansible_collections.cisco.dcnm.plugins.module_utils.network.dcnm.dcnm import (
    get_nd_version, obtain_federated_fabric_associations, obtain_fabric_associations
)
from ansible.utils.display import Display
from ansible.errors import AnsibleError

# Module Constants
WAIT_TIME_FOR_DELETE_LOOP = 5
VALID_VRF_STATES = ["DEPLOYED", "PENDING", "NA"]
MAX_RETRY_COUNT = 50

# Module Constants
WAIT_TIME_FOR_DELETE_LOOP = 5
VALID_VRF_STATES = ["DEPLOYED", "PENDING", "NA"]
MAX_RETRY_COUNT = 50


class Logger:
    """
    Centralized logging system for NDFC VRF action plugin operations.

    This class provides structured logging with context awareness for fabric operations.
    It formats log messages with timestamps, fabric context, and operation context to
    facilitate debugging and monitoring of VRF operations across different fabric types.

    Features:
    - Contextual logging with fabric and operation information
    - Multiple log levels mapped to Ansible display verbosity
    - Consistent message formatting across all operations
    - Timestamp tracking for performance analysis

    Args:
        name (str): Logger instance name for identification

    Attributes:
        name (str): Logger identifier used in message formatting
        start_time (datetime): Initialization timestamp for duration calculations
    """

    def __init__(self, name="NDFC_VRF_ActionPlugin"):
        # Set logger identification name
        self.name = name
        # Record initialization time for performance tracking
        self.start_time = datetime.now()

    def log(self, level, message, fabric=None, operation=None):
        """
        Core logging method that formats and outputs messages with context.

        This method creates structured log messages with timestamps and contextual
        information, then routes them to appropriate Ansible display methods based
        on log level severity.

        Message Format:
        - YYYY-MM-DD HH:MM:SS [Logger][Fabric][Operation] LEVEL: message

        Args:
            level (str): Log level (debug, info, warning, error)
            message (str): Log message content
            fabric (str, optional): Fabric context for the log message
            operation (str, optional): Operation context for the log message

        Display Routing:
        - debug: display.vvv() - Most verbose, debug information
        - info: display.vv() - Informational messages
        - warning: display.warning() - Warning messages
        - error: display.error() - Error messages
        - default: display.v() - Standard verbosity
        """
        # Generate timestamp for log entry
        timestamp = datetime.now().strftime("%Y-%m-%d %H:%M:%S")
        # Build context string starting with logger name
        context = f"[{self.name}]"

        # Add fabric context if provided
        if fabric:
            context += f"[{fabric}]"
        # Add operation context if provided
        if operation:
            context += f"[{operation}]"

        # Format complete log message
        log_msg = f"{timestamp} {context} {level.upper()}: {message}"

        # Route to appropriate Ansible display method based on level
        if level == "debug":
            display.vvv(log_msg)  # Highest verbosity for debugging
        elif level == "info":
            display.vv(log_msg)   # Medium verbosity for information
        elif level == "warning":
            display.warning(log_msg)  # Warning level
        elif level == "error":
            display.error(log_msg)    # Error level
        else:
            display.v(log_msg)    # Default verbosity

    def debug(self, message, fabric=None, operation=None):
        """Log debug level message with optional context."""
        self.log("debug", message, fabric, operation)

    def info(self, message, fabric=None, operation=None):
        """Log info level message with optional context."""
        self.log("info", message, fabric, operation)

    def warning(self, message, fabric=None, operation=None):
        """Log warning level message with optional context."""
        self.log("warning", message, fabric, operation)

    def error(self, message, fabric=None, operation=None):
        """Log error level message with optional context."""
        self.log("error", message, fabric, operation)


class ErrorHandler:
    """
    Centralized error handling and API response validation for NDFC operations.

    This class provides standardized error handling, exception management, and API
    response validation for all NDFC VRF operations. It ensures consistent error
    reporting and helps maintain robust operation flows across fabric types.

    Features:
    - Structured exception handling with context preservation
    - API response validation with detailed error reporting
    - Traceback management for debugging complex failures
    - Integration with logging system for error tracking
    - Consistent error response formatting for Ansible

    Args:
        logger (Logger): Logger instance for error reporting

    Attributes:
        logger (Logger): Associated logger for error message output
    """

    def __init__(self, logger):
        # Store logger reference for error reporting
        self.logger = logger

    def handle_failure(
        self, msg, changed=False
    ):
        """
        Handle failure scenarios with error logging and structured error responses.

        This method processes failure conditions by logging the error with message context,
        creating structured error responses suitable for Ansible module returns

        Failure Processing:
        - Logs error
        - Creates structured error response dictionary

        Args:
            msg (str): Failure message to report
            changed (bool): Whether any changes were made before failure

        Returns:
            dict: Structured error response with failed=True and error details

        """

        # Log the failure with full context
        self.logger.error(msg)

        # Create structured error response
        error_response = {
            "failed": True,
            "changed": changed,
            "msg": msg,
        }

        return error_response

    def handle_exception(
        self, e, operation="unknown", fabric=None, include_traceback=False
    ):
        """
        Handle exceptions with comprehensive logging and structured error responses.

        This method processes exceptions by extracting relevant information, logging
        the error with context, and creating structured error responses suitable for
        Ansible module returns. It supports optional traceback inclusion for debugging.

        Exception Processing:
        - Extracts exception type and message
        - Logs error with operation and fabric context
        - Creates structured error response dictionary
        - Optionally includes Python traceback for debugging
        - Raises AnsibleError with structured information

        Args:
            e (Exception): Exception object to handle
            operation (str): Operation context where exception occurred
            fabric (str, optional): Fabric context for the exception
            include_traceback (bool): Whether to include Python traceback

        Returns:
            dict: Structured error response with failed=True and error details

        Raises:
            AnsibleError: Always raises with structured error information
        """
        # Extract exception type and message for structured reporting
        error_type = type(e).__name__
        error_msg = str(e)

        # Build context string for error reporting
        context = f"Operation: {operation}"
        if fabric:
            context += f", Fabric: {fabric}"

        # Log the error with full context
        self.logger.error(f"{error_type} in {context}: {error_msg}")

        # Create structured error response for Ansible
        error_response = {
            "failed": True,
            "msg": error_msg,
            "error_type": error_type,
            "operation": operation
        }

        # Add fabric context if provided
        if fabric:
            error_response["fabric"] = fabric

        # Include traceback for debugging if requested
        if include_traceback:
            error_response["traceback"] = traceback.format_exc()
            self.logger.debug(f"Traceback: {traceback.format_exc()}")

        # Raise structured Ansible error
        raise AnsibleError(error_response)

    def validate_api_response(
        self, response, operation="API call", fabric=None
    ):
        """
        Validate NDFC API responses and handle various error conditions.

        This method performs comprehensive validation of NDFC API responses,
        checking for proper structure, success indicators, and data presence.
        It handles the common NDFC API response format and provides detailed
        error reporting for debugging failed API calls.

        Validation Checks:
        - Response existence and basic structure
        - Response format validation (dict expected)
        - Failed flag checking for operation failures
        - Response data structure validation
        - HTTP return code validation (expects 200)
        - Data payload presence validation

        NDFC API Response Format:
        {
            "failed": false,
            "response": {
                "RETURN_CODE": 200,
                "MESSAGE": "OK",
                "DATA": [...]
            }
        }

        Args:
            response (dict): NDFC API response to validate
            operation (str): Operation description for error reporting
            fabric (str, optional): Fabric context for error reporting

        Returns:
            dict: Validated response['response'] section with DATA
        """
        # Check for response existence
        if not response:
            raise AnsibleError(f"No response received for {operation}")

        # Validate response format
        if not isinstance(response, dict):
            raise AnsibleError(f"Invalid response format for {operation}: {response}")

        # Check for operation failure flag
        if response.get("failed"):
            error_msg = response.get("msg", "Unknown error")
            self.logger.error(f"API failure for {operation}: {json.dumps(response, indent=2)}")
            raise AnsibleError(f"{operation} failed: {error_msg}")

        # Validate response structure
        if not response.get("response"):
            self.logger.error(f"Empty response msg for {operation}: {json.dumps(response, indent=2)}")
            raise AnsibleError(f"Empty response msg received for {operation}")

        # Extract response data section
        resp = response.get("response")
        if not isinstance(resp, dict):
            raise AnsibleError(f"Invalid response format for {operation}: {resp}")

        # Validate HTTP return code
        return_code = resp.get("RETURN_CODE")
        if not return_code or return_code != 200:
            error_msg = response.get("MESSAGE", f"HTTP {return_code} error")
            self.logger.error(f"API error for {operation}: {json.dumps(resp, indent=2)}")
            raise AnsibleError(f"{operation} failed: {error_msg}")

        # Validate data payload presence
        if not resp.get("DATA"):
            self.logger.error(f"Empty response DATA for {operation}: {json.dumps(resp, indent=2)}")
            raise AnsibleError(f"Empty response DATA received for {operation}")

        # Return validated response data
        return resp


class ActionModule(ActionNetworkModule):
    """
    NDFC VRF Action Plugin supporting Multisite (Multi-Site Domain) workflows

    This action plugin extends the base dcnm_vrf module with Multisite fabric support,
    handling Multisite Parent, Child Multisite, and Standalone fabric types.
    """

    def __init__(self, *args, **kwargs):
        super().__init__(*args, **kwargs)
<<<<<<< HEAD
        self.logger = Logger("NDFC_VRF_ActionPlugin")
        self.error_handler = ErrorHandler(self.logger)
        self.logger.info("NDFC VRF Action Plugin initialized")
=======
        self.display = Display()
        self.logger = Logger("NDFC_VRF_ActionPlugin", self.display)
        self.error_handler = ErrorHandler(self.logger)
        self.logger.info("NDFC VRF Action Plugin initialized")
        # Default NDFC version
        self.ndfc_version = 12.2
>>>>>>> 1c7c1e63

    # =========================================================================
    # MAIN ENTRY POINT
    # =========================================================================

    def run(self, tmp=None, task_vars=None):
        """
        Main entry point for NDFC VRF action plugin execution.

        This method orchestrates the complete VRF operation workflow, handling fabric
        type detection, validation, and appropriate workflow routing. It serves as the
        central coordinator for all VRF operations across different fabric types.

        Execution Flow:
        - Performs initial validation of module parameters
        - Discovers fabric associations from NDFC controller
<<<<<<< HEAD
        - Detects fabric type (Multisite Parent, Multisite Child, Standalone)
=======
        - Detects fabric type (Multicluster Parent, Multicluter Child,
            Multisite Parent, Multisite Child, Standalone)
>>>>>>> 1c7c1e63
        - Routes to appropriate workflow handler based on fabric type
        - Returns structured results with operation outcomes

        Fabric Type Workflows:
<<<<<<< HEAD
        - Multisite Parent: Handles parent VRF config and child fabric coordination
        - Multisite Child: Restricts direct access, requires parent fabric routing
        - Standalone: Standard VRF operations without Multisite considerations
=======
        - Multicluster Parent: Handles parent VRF config and child fabric coordination
        - Multicluster Child: Restricts direct access, requires parent fabric routing
        - Multisite Parent: Handles parent VRF config and child fabric coordination
        - Multisite Child: Restricts direct access, requires parent fabric routing
        - Standalone: Standard VRF operations without Multicluster/Multisite considerations
>>>>>>> 1c7c1e63

        Error Handling:
        - Comprehensive exception handling with structured error responses
        - Detailed logging for debugging and monitoring
        - Fail-fast approach with immediate error returns

        Args:
            tmp (str, optional): Temporary directory path for module operations
            task_vars (dict, optional): Ansible task variables and context

        Returns:
            dict: Structured result dictionary containing:
                - failed (bool): True if operation failed
                - changed (bool): True if fabric state was modified
                - msg (str): Success/failure message
                - fabric_type (str): Detected fabric type
                - workflow (str): Executed workflow description
                - Additional workflow-specific result data
        """
        # Log workflow initiation
        self.logger.info("Starting NDFC VRF action plugin execution")

        # Perform initial parameter validation
        result = self.run_pre_validation()
        if result is False:
            return self.error_handler.handle_failure("Pre-validation failed")

<<<<<<< HEAD
        # Discover fabric associations from NDFC
        fabric_data = self.obtain_fabric_associations(task_vars, tmp)
        # Extract module arguments and fabric name
        module_args = self._task.args.copy()
        fabric_name = module_args.get("fabric")

=======
        # Extract module arguments and fabric name
        module_args = self._task.args.copy()
        fabric_name = module_args.get("fabric")
>>>>>>> 1c7c1e63
        # Validate required fabric parameter
        if not fabric_name:
            return self.error_handler.handle_failure("Parameter 'fabric' is required")

<<<<<<< HEAD
        # Log fabric processing initiation
        self.logger.info(f"Processing fabric: {fabric_name}", fabric=fabric_name)
        # Detect fabric type for workflow routing
        fabric_type = self.detect_fabric_type(fabric_name, fabric_data)
        if not fabric_type:
            return self.error_handler.handle_failure(f"Fabric '{fabric_name}' not found in NDFC.")
=======
        self.ndfc_version = get_nd_version(self, task_vars, tmp)

        self.logger.info(f"ND version: {self.ndfc_version}", fabric=fabric_name)

        # Discover fabric associations from NDFC
        fabric_association_data = obtain_federated_fabric_associations(self, task_vars, tmp)

        # Log fabric processing initiation
        self.logger.info(f"Processing fabric: {fabric_name}", fabric=fabric_name)

        # Detect fabric type for workflow routing
        # Check MCFG associations first
        fabric_type, fabric_data = self.detect_fabric_type(fabric_name, fabric_association_data, "mcfg")
        if not fabric_type:
            # Fallback to MSD associations if MCFG detection fails
            fabric_association_data = obtain_fabric_associations(self, task_vars, tmp)
            fabric_type, fabric_data = self.detect_fabric_type(fabric_name, fabric_association_data, "msd")
            if not fabric_type:
                return self.error_handler.handle_failure(f"Fabric '{fabric_name}' not found in NDFC.")
>>>>>>> 1c7c1e63

        self.logger.info(f"Detected fabric type: {fabric_type}", fabric=fabric_name)

        # Route to appropriate workflow based on fabric type
<<<<<<< HEAD
        if fabric_type == "multisite_parent":
            result = self.handle_parent_msd_workflow(module_args, fabric_data, task_vars, tmp)
        elif fabric_type == "multisite_child":
            result = self.handle_child_msd_workflow(module_args, task_vars, tmp)
=======
        if fabric_type in ["multisite_parent", "multicluster_parent"]:
            result = self.handle_parent_workflow(module_args, fabric_data, fabric_type, task_vars, tmp)
        elif fabric_type in ["multisite_child", "multicluster_child"]:
            result = self.handle_child_workflow(module_args, fabric_type, task_vars, tmp)
>>>>>>> 1c7c1e63
        else:
            result = self.handle_standalone_workflow(module_args, task_vars, tmp)

        return result

    # =========================================================================
    # VALIDATION METHODS
    # =========================================================================

    def run_pre_validation(self):
        """
        Perform comprehensive input validation for VRF module parameters.

        This method validates the input configuration to ensure proper parameter
        usage and catch common configuration errors early in the execution flow.
        It checks for parameter placement, structure validation, and state-specific
        restrictions to prevent invalid operations.

        Validation Checks:
        - vlan_id placement validation (must be in config, not attach block)
        - vrf_lite structure validation (must contain interface parameter)
        - child_fabric_config restrictions for delete operations
        - Parameter structure and format validation

        State-Specific Validations:
        - merged/overridden/replaced: Full parameter validation
        - deleted: Restricted child_fabric_config usage

        Args:
            None (uses self._task.args for validation input)

        Returns:
            bool: True if validation passes, False if any validation fails

        Raises:
            AnsibleError: On validation failures with detailed error info
        """
        # Log validation initiation
        self.logger.debug("Starting input validation", operation="validation")

        try:
            # Extract state and configuration from task arguments
            state = self._task.args.get("state")
            config = self._task.args.get("config")

            # Validate configurations for create/update states
            if state in ["merged", "overridden", "replaced", "query"] or not state:
                if config:
                    # Iterate through each VRF configuration
                    for con_idx, con in enumerate(config):
                        # Validate attach block parameters if present
                        if "attach" in con:
                            for at_idx, at in enumerate(con["attach"]):
                                # Check for vlan_id misplacement
                                if "vlan_id" in at:
                                    msg = (
                                        f"Config[{con_idx}].attach[{at_idx}]: vlan_id should not be "
                                        "specified under attach block. Please specify under config block instead"
                                    )
                                    self.logger.error(msg, operation="validation")
                                    return False

                                # Validate vrf_lite structure
                                if "vrf_lite" in at:
                                    try:
                                        # Attempt to iterate vrf_lite to check structure
                                        for vl in at["vrf_lite"]:
                                            continue
                                    except TypeError:
                                        # vrf_lite is not iterable - missing interface parameter
                                        msg = (
                                            f"Config[{con_idx}].attach[{at_idx}]: Please specify interface "
                                            "parameter under vrf_lite section in the playbook"
                                        )
                                        self.logger.error(msg, operation="validation")
                                        return False

            # Log successful validation completion
            self.logger.debug(
                "Input pre-validation completed successfully", operation="validation"
            )
            return True

        except Exception as e:
            # Handle validation exceptions
            return self.error_handler.handle_exception(e, "validation")

    # =========================================================================
    # FABRIC DISCOVERY & TYPE DETECTION
    # =========================================================================

<<<<<<< HEAD
    def obtain_fabric_associations(self, task_vars, tmp):
        """
        Retrieve fabric associations and relationships from NDFC controller.

        This method queries the NDFC controller to obtain fabric association data,
        which includes fabric types, relationships (parent-child), and states.
        This information is essential for fabric type detection and Multisite workflow
        routing decisions.

        API Endpoint:
        - GET /appcenter/cisco/ndfc/api/v1/lan-fabric/rest/control/fabrics/msd/fabric-associations

        Response Processing:
        - Validates API response structure and success
        - Extracts fabric data and builds lookup dictionary
        - Indexes fabrics by name for efficient access
        - Handles empty responses and API errors

        Fabric Data Structure:
        Each fabric entry contains:
        - fabricName: Fabric identifier
        - fabricType: Type (MSD, VXLAN, etc.)
        - fabricState: State (member, parent, standalone)
        - fabricParent: Parent fabric name (for child fabrics)

        Args:
            task_vars (dict): Ansible task variables for module execution
            tmp (str): Temporary directory path for module operations

        Returns:
            dict: Fabric associations indexed by fabric name:
                {
                    "fabric_name": {
                        "fabricName": "fabric_name",
                        "fabricType": "MSD",
                        "fabricState": "parent",
                        "fabricParent": null
                    }
                }

        Raises:
            AnsibleError: On API failure or invalid response structure
        """
        # Log fabric discovery initiation
        self.logger.debug(
            "Fetching fabric associations from NDFC", operation="fabric_discovery"
        )

        try:
            # Execute NDFC REST API call to get fabric associations
            msd_fabric_associations = self._execute_module(
                module_name="cisco.dcnm.dcnm_rest",
                module_args={
                    "method": "GET",
                    "path": (
                        "/appcenter/cisco/ndfc/api/v1/lan-fabric/rest/control/"
                        "fabrics/msd/fabric-associations"
                    ),
                },
                task_vars=task_vars,
                tmp=tmp
            )

            # Validate API response structure and extract data
            response_data = self.error_handler.validate_api_response(
                msd_fabric_associations,
                "fabric associations retrieval"
            )

            # Build fabric data lookup dictionary
            fabric_data = {}
            for fabric in response_data.get("DATA", []):
                fabric_name = fabric.get("fabricName")
                if fabric_name:
                    # Index fabric data by fabric name for efficient lookups
                    fabric_data[fabric_name] = fabric

            # Log successful fabric data retrieval
            self.logger.info(f"Retrieved {len(fabric_data)} fabric associations", operation="fabric_discovery")
            return fabric_data

        except Exception as e:
            # Handle fabric discovery failures
            return self.error_handler.handle_exception(e, "fabric_discovery")

    def detect_fabric_type(self, fabric_name, fabric_data):
=======
    def detect_fabric_type(self, fabric_name, fabric_associations, fabric_data_type):
>>>>>>> 1c7c1e63
        """
        Analyze fabric data to determine fabric type for workflow routing.

        This method examines fabric properties from NDFC to classify the fabric
        into one of three types that determine the appropriate VRF workflow.
        The classification drives the execution path and operation restrictions.

        Fabric Type Classification:
<<<<<<< HEAD
        - Multisite Parent: fabricType="MSD" - Can orchestrate child fabrics
        - Multisite Child: fabricState="member" - Restricted to parent-driven operations
        - Standalone: All others - Standard VRF operations without Multisite features

        Detection Logic:
        1. Check if fabric exists in NDFC fabric associations
        2. Examine fabricType field for Multisite Parent identification
=======
        - Multicluster Parent: fabricType="MFD" - Can orchestrate child fabrics
        - Multicluster Child: fabricState="member" - Restricted to parent-driven operations
        - Multisite Parent: fabricType="MSD" - Can orchestrate child fabrics
        - Multisite Child: fabricState="member" - Restricted to parent-driven operations
        - Standalone: All others - Standard VRF operations without Multicluster/Multisite features

        Detection Logic:
        1. Check if fabric exists in NDFC fabric associations
        2. Examine fabricType field for Multicluster/Multisite Parent identification
>>>>>>> 1c7c1e63
        3. Examine fabricState field for child fabric identification
        4. Default to standalone for all other configurations

        Args:
            fabric_name (str): Name of fabric to classify
            fabric_data (dict): Fabric associations data from NDFC
<<<<<<< HEAD

        Returns:
            None|str: Detected fabric type:
=======
            fabric_data_type (str): Type of fabric data (e.g., "mcfg", "msd")

        Returns:
            None|str: Detected fabric type:
                - "multicluster_parent"
                - "multicluster_child"
>>>>>>> 1c7c1e63
                - "multisite_parent"
                - "multisite_child"
                - "standalone"
                - None if fabric not found
<<<<<<< HEAD
=======
            None|dict: Fabric data for the specified fabric
>>>>>>> 1c7c1e63
        """
        # Log fabric type detection initiation
        self.logger.debug(
            f"Detecting fabric type for: {fabric_name}",
            fabric=fabric_name,
            operation="type_detection"
        )

        # Validate fabric exists in NDFC associations
<<<<<<< HEAD
        if fabric_name not in fabric_data:
            return None

        # Extract fabric properties for classification
        fabric_info = fabric_data.get(fabric_name)
        fabric_type = fabric_info.get("fabricType")
        fabric_state = fabric_info.get("fabricState")

        # Classify fabric based on properties
        if fabric_type == "MSD":
            # Multisite type indicates parent fabric
            detected_type = "multisite_parent"
        elif fabric_state == "member":
            # Member state indicates child fabric
            detected_type = "multisite_child"
        else:
            # All others are standalone fabrics
            detected_type = "standalone"
=======
        if fabric_name not in fabric_associations:
            return None, None

        fabric_data = fabric_associations.get(fabric_name)
        detected_type = None
        # Extract fabric properties for classification
        fabric_type = fabric_data.get("fabricType")
        fabric_state = fabric_data.get("fabricState")

        if fabric_data_type == "mcfg":
            # Classify fabric based on properties for multicluster fabric data
            if fabric_type == "MFD":
                # Multicluster type indicates parent fabric
                detected_type = "multicluster_parent"
            elif fabric_state == "member":
                # Member state indicates child fabric
                detected_type = "multicluster_child"

        elif fabric_data_type == "msd":
            # Classify fabric based on msd properties
            if fabric_type == "MSD":
                # Multisite type indicates parent fabric
                detected_type = "multisite_parent"
            elif fabric_state == "member":
                # Member state indicates child fabric
                detected_type = "multisite_child"
            else:
                # All others are standalone fabrics
                detected_type = "standalone"
>>>>>>> 1c7c1e63

        # Log classification result with details
        self.logger.debug(
            f"Fabric type detected: {detected_type} "
            f"(fabricType={fabric_type}, fabricState={fabric_state})",
            fabric=fabric_name,
            operation="type_detection"
        )
<<<<<<< HEAD
        return detected_type

    def validate_child_parent_fabric(self, child_fabric, parent_fabric, fabric_data):
        """
        Validate the relationship between child and Multisite Parent fabrics.

        This method ensures that child fabrics are properly associated with their
        Multisite Parent fabric and validates the hierarchical relationship integrity.
=======
        return detected_type, fabric_data

    def validate_child_parent_fabric(self, child_fabric, parent_fabric, fabric_associations):
        """
        Validate the relationship between child and Multicluster/Multisite Parent fabrics.

        This method ensures that child fabrics are properly associated with their
        Multicluster/Multisite Parent fabric and validates the hierarchical relationship integrity.
>>>>>>> 1c7c1e63
        It prevents misconfigurations that could lead to operational issues in
        multi-site domain environments.

        Validation Checks:
<<<<<<< HEAD
        - Child fabric exists in NDFC fabric associations
        - Parent fabric exists in NDFC fabric associations
        - Child fabric has fabricState="member" (indicating child status)
        - Child fabric's fabricParent matches specified parent fabric
        - Proper Multisite hierarchy enforcement

        Multisite Hierarchy Rules:
        - Child fabrics must be in "member" state
        - Child fabrics must reference correct parent fabric
        - Parent-child relationships must be properly established in NDFC
=======
        - Child fabric exists in Parent Fabric's NDFC fabric associations
>>>>>>> 1c7c1e63

        Args:
            child_fabric (str): Name of child fabric to validate
            parent_fabric (str): Name of expected parent fabric
<<<<<<< HEAD
            fabric_data (dict): Fabric associations data from NDFC
=======
            fabric_associations (list): Child fabric associations data from NDFC
>>>>>>> 1c7c1e63

        Returns:
            bool: True if child-parent relationship is valid, False otherwise
        """
        # Log validation initiation with context
        self.logger.debug(
<<<<<<< HEAD
            f"Validating child-parent fabric relationship: {child_fabric} <-> {parent_fabric}",
=======
            f"Validating child-parent fabric relationship: {child_fabric} <-> {parent_fabric}, {fabric_associations}",
>>>>>>> 1c7c1e63
            fabric=child_fabric,
            operation="child_parent_validation"
        )

<<<<<<< HEAD
        # Validate both fabrics exist in NDFC
        if child_fabric not in fabric_data:
            available_fabrics = list(fabric_data.keys())
            error_msg = (
                f"Fabric '{child_fabric}' and not found in NDFC. "
                f"Available fabrics: {available_fabrics}"
            )
            self.logger.error(
                error_msg, fabric=child_fabric, operation="child_parent_validation"
            )
            return False

        # Extract child fabric properties
        fabric_info = fabric_data.get(child_fabric)
        fabric_state = fabric_info.get("fabricState")
        fabric_parent = fabric_info.get("fabricParent")

        # Validate child fabric is in member state
        if fabric_state != "member":
            error_msg = f"Fabric '{child_fabric}' is not a Child fabric (fabricState={fabric_state})"
=======
        if fabric_associations is None:
            error_msg = (
                f"Fabric associations data is None while validating child-parent "
                f"relationship: {child_fabric} -> {parent_fabric}"
            )
>>>>>>> 1c7c1e63
            self.logger.error(
                error_msg, fabric=child_fabric, operation="child_parent_validation"
            )
            return False

<<<<<<< HEAD
        # Validate parent-child relationship
        if fabric_parent != parent_fabric:
            error_msg = (
                f"Fabric '{child_fabric}' is not associated with Multisite Parent fabric '{parent_fabric}' "
                f"(detected parent: '{fabric_parent}')"
=======
        # Validate child fabrics present in parent hierarchy
        if child_fabric not in fabric_associations:
            error_msg = (
                f"Fabric '{child_fabric}' not associated with {parent_fabric}. "
                f"Associated child fabrics: {fabric_associations}"
>>>>>>> 1c7c1e63
            )
            self.logger.error(
                error_msg, fabric=child_fabric, operation="child_parent_validation"
            )
            return False

        # Validation passed
        return True

    # =========================================================================
    # WORKFLOW HANDLERS
    # =========================================================================

<<<<<<< HEAD
    def handle_parent_msd_workflow(self, module_args, fabric_data, task_vars, tmp):
        """
        Execute comprehensive Multisite Parent fabric workflow with child fabric orchestration.
        This method implements the complete Multisite Parent workflow that coordinates VRF
=======
    def handle_parent_workflow(self, module_args, fabric_data, fabric_type, task_vars, tmp):
        """
        Execute comprehensive Multicluster/Multisite Parent fabric workflow with child fabric orchestration.
        This method implements the complete Multicluster/Multisite Parent workflow that coordinates VRF
>>>>>>> 1c7c1e63
        operations across parent and child fabrics in the correct sequence. It handles
        configuration splitting, validation, execution coordination, and result aggregation
        for complex multi-site domain scenarios.

        Workflow Sequence:
        1. Configuration Validation and Splitting
           - Validates child fabric configurations and relationships
           - Splits parent and child configurations into separate tasks
<<<<<<< HEAD
           - Ensures proper Multisite hierarchy and parameter usage
=======
           - Ensures proper Multicluster/Multisite hierarchy and parameter usage
>>>>>>> 1c7c1e63

        2. Parent Fabric Operations
           - Executes VRF creation, configuration, and attachment on parent
           - Handles parent-specific parameters and templates
           - Validates parent operation completion before child processing
        3. Child Fabric Coordination
           - Waits for VRF readiness on child fabrics
           - Executes child fabric tasks sequentially
           - Applies child-specific VRF parameters and configurations

        4. Result Aggregation
           - Combines parent and child operation results
           - Creates structured response with fabric-specific outcomes
           - Handles error propagation and rollback scenarios

        Configuration Processing:
        - Extracts child_fabric_config from parent VRF definitions
        - Creates clean parent configurations without child parameters
        - Generates child tasks grouped by fabric with VRF lists
        - Validates child fabric relationships and capabilities

        Error Handling:
        - Fail-fast on validation errors with detailed messages
        - Child task failures abort workflow with context preservation
        - Comprehensive logging for debugging complex multi-fabric scenarios
        Args:
            module_args (dict): Original module arguments from playbook
            fabric_data (dict): Fabric associations data from NDFC
<<<<<<< HEAD
=======
            fabric_type (str): Detected fabric type ("multicluster_parent, multisite_parent")
>>>>>>> 1c7c1e63
            task_vars (dict): Ansible task variables for execution context
            tmp (str): Temporary directory path for operations

        Returns:
            dict: Comprehensive workflow result containing:
                - failed (bool): True if any operation failed
                - changed (bool): True if any fabric was modified
<<<<<<< HEAD
                - fabric_type (str): "multisite_parent"
=======
                - fabric_type (str): "multicluster_parent" or "multisite_parent"
>>>>>>> 1c7c1e63
                - workflow (str): Workflow description
                - parent_fabric (dict): Parent fabric operation results
                - child_fabrics (list): Child fabric operation results
                - Error details and context if failures occurred
        """
        # Extract parent fabric name for context
        parent_fabric = module_args.get("fabric")
<<<<<<< HEAD
        # Log workflow initiation
        self.logger.info(
            "Starting Multisite Parent workflow",
            fabric=parent_fabric,
            operation="parent_multisite_workflow"
=======
        if fabric_type == "multicluster_parent":
            log_type = "multicluster"
        else:
            log_type = "multisite"
        # Log workflow initiation
        self.logger.info(
            f"Starting {log_type.capitalize()} Parent workflow",
            fabric=parent_fabric,
            operation=f"parent_{log_type}_workflow"
>>>>>>> 1c7c1e63
        )

        try:
            # Step 1: Validate and split parent/child configurations
            config = module_args.get("config")
            state = module_args.get("state")
            parent_config = []
            child_tasks_dict = {}
<<<<<<< HEAD
=======
            child_fabric_associations = []
            child_fabric_data = {}

            # Extract associated child fabrics from NDFC data
            for child_fabric in fabric_data.get("members", []):
                child_fabric_associations.append(child_fabric.get("fabricName"))
                if child_fabric.get("fabricName") not in child_fabric_data:
                    child_fabric_data[child_fabric.get("fabricName")] = child_fabric
>>>>>>> 1c7c1e63

            if config:
                # Process each VRF configuration for parent/child splitting
                for vrf_idx, vrf in enumerate(config):
                    child_fabric_configs = vrf.get("child_fabric_config")
                    if "child_fabric_config" in vrf:
                        if state != "deleted":

                            child_fabric_configs = vrf.get("child_fabric_config")
                            if not child_fabric_configs:
                                error_msg = (
                                    f"Config[{vrf_idx+1}]: child_fabric_config is required for "
<<<<<<< HEAD
                                    "Multisite Parent fabrics. It can be optionally removed when state is query/deleted."
=======
                                    f"{log_type.capitalize()} Parent fabrics. It can be optionally removed when state is query/deleted."
>>>>>>> 1c7c1e63
                                )
                                return self.error_handler.handle_failure(error_msg)

                            # Validate each child fabric configuration
                            for child_idx, child_config in enumerate(child_fabric_configs):
                                fabric_name = child_config.get("fabric")
                                if not fabric_name:
                                    error_msg = (
                                        f"Config[{vrf_idx+1}].child_fabric_config[{child_idx+1}]: "
                                        "fabric is required"
                                    )
                                    return self.error_handler.handle_failure(error_msg)
                                # Validate child fabric type and child-parent relationship
                                if not self.validate_child_parent_fabric(
<<<<<<< HEAD
                                    fabric_name, parent_fabric, fabric_data
                                ):
                                    error_msg = (
                                        f"Multisite Child-Parent fabric validation failed: {fabric_name} -> {parent_fabric}"
=======
                                    fabric_name, parent_fabric, child_fabric_associations
                                ):
                                    error_msg = (
                                        f"{log_type.capitalize()} Child-Parent fabric validation failed: {fabric_name} -> {parent_fabric}"
>>>>>>> 1c7c1e63
                                    )
                                    return self.error_handler.handle_failure(error_msg)

                                # Create child tasks and group by child fabric name
                                child_tasks_dict = self.create_child_task(
<<<<<<< HEAD
                                    vrf, child_config, module_args, child_tasks_dict
=======
                                    vrf, child_config, child_tasks_dict, child_fabric_data.get(fabric_name), module_args
>>>>>>> 1c7c1e63
                                )

                        # Create parent VRF without child_fabric_config
                        parent_vrf = copy.deepcopy(vrf)
                        del parent_vrf["child_fabric_config"]
                        parent_config.append(parent_vrf)
                    else:
                        # Handle VRFs without child fabric configurations
                        parent_vrf = copy.deepcopy(vrf)
                        parent_config.append(parent_vrf)

            # Step 2: Execute parent VRF operations
            self.logger.info(
                f"Executing parent operations for {len(parent_config)} VRF configurations",
                fabric=parent_fabric,
                operation="parent_execution"
            )
            parent_module_args = copy.deepcopy(module_args)
            parent_module_args["config"] = parent_config
<<<<<<< HEAD
            parent_module_args["_fabric_type"] = "multisite_parent"
=======
            fabric_details = {}
            fabric_details["nd_version"] = self.ndfc_version
            fabric_details["fabric_type"] = fabric_type
            fabric_details["members"] = fabric_data.get("members", [])
            parent_module_args["fabric_details"] = fabric_details
>>>>>>> 1c7c1e63

            # Execute parent fabric VRF operations
            parent_result = self.execute_module_with_args(parent_module_args, task_vars, tmp)

            # Step 3: Execute child fabric tasks if parent succeeded
            child_results = []
            if not parent_result.get("failed", False) and child_tasks_dict:
                self.logger.info(f"Processing {len(child_tasks_dict)} child fabrics",
                                 fabric=parent_fabric, operation="child_execution")

                for child_task in child_tasks_dict.values():
                    if state != "query":
                        # Wait for VRF readiness on child fabric before processing
                        all_vrf_ready, vrf_not_ready = self.wait_for_vrf_ready(
                            child_task["vrf_list"],
                            child_task["fabric"],
<<<<<<< HEAD
=======
                            child_task["fabric_details"],
>>>>>>> 1c7c1e63
                            task_vars,
                            tmp
                        )
                        if not all_vrf_ready:
                            error_msg = (
                                f"VRF(s) {', '.join(vrf_not_ready)} not in a deployable state on fabric "
                                f"{child_task['fabric']}. Please ensure VRF(s) are in DEPLOYED/PENDING/NA "
                                "state before proceeding."
                            )
                            return self.error_handler.handle_failure(error_msg, changed=True)

                    # Execute child fabric task
                    self.logger.info("Executing child task", fabric=child_task["fabric"], operation="child_execution")
                    child_result = self.execute_child_task(child_task, task_vars, tmp)
                    child_results.append(child_result)

                    # Handle child task failures with immediate abort
                    if child_result.get("failed", False):
                        error_msg = f"Child fabric task failed for {child_task['fabric']}: {child_result.get('msg', 'Unknown error')}"
                        self.logger.error(error_msg, fabric=child_task["fabric"], operation="child_execution")
                        break

            # Step 4: Create structured results
<<<<<<< HEAD
            result = self.create_structured_results(parent_result, child_results, parent_fabric)
            self.logger.info("Multisite Parent workflow completed successfully", fabric=parent_fabric, operation="parent_multisite_workflow")
=======
            result = self.create_structured_results(parent_result, child_results, parent_fabric, log_type)
            self.logger.info(f"{log_type.capitalize()} Parent workflow completed successfully", fabric=parent_fabric, operation=f"parent_{log_type}_workflow")
>>>>>>> 1c7c1e63
            return result

        except Exception as e:
            # Handle workflow-level exceptions
<<<<<<< HEAD
            return self.error_handler.handle_exception(e, "parent_multisite_workflow", parent_fabric)

    def handle_child_msd_workflow(self, module_args, task_vars, tmp):
        """
        Handle restricted access attempts to Child Multisite fabrics.
        This method enforces the Multisite operational model by preventing direct
        access to child fabrics. In Multisite architectures, all VRF operations
=======
            return self.error_handler.handle_exception(e, f"parent_{log_type}_workflow", parent_fabric)

    def handle_child_workflow(self, module_args, fabric_type, task_vars, tmp):
        """
        Handle restricted access attempts to Child Multicluster/Multisite fabrics.
        This method enforces the Multicluster/Multisite operational model by preventing direct
        access to child fabrics. In Multicluster/Multisite architectures, all VRF operations
>>>>>>> 1c7c1e63
        must be coordinated through the parent fabric to maintain consistency
        and proper orchestration across the multi-site domain.

        Operational Restrictions:
        - Direct VRF operations on child fabrics are not permitted
        - All child fabric changes must be initiated from parent fabric
<<<<<<< HEAD
        - Prevents configuration drift and maintains Multisite integrity
        - Enforces proper Multisite workflow patterns

        Security Model:
        - Child fabrics should only be modified through parent orchestration
        - Direct access could bypass Multisite coordination mechanisms
=======
        - Prevents configuration drift and maintains Multicluster/Multisite integrity
        - Enforces proper Multicluster/Multisite workflow patterns

        Security Model:
        - Child fabrics should only be modified through parent orchestration
        - Direct access could bypass Multicluster/Multisite coordination mechanisms
>>>>>>> 1c7c1e63
        - Prevents unauthorized or uncoordinated fabric modifications

        Args:
            module_args (dict): Original module arguments from playbook
<<<<<<< HEAD
=======
            fabric_type (str): Detected fabric type ("multicluster_child", "multisitechild")
>>>>>>> 1c7c1e63
            task_vars (dict): Ansible task variables for module execution

        Returns:
            dict: Result indicating operation:
                - failed (bool): True or False based on operation
                - changed (bool): False (no changes allowed)
                - msg (str): Operation specific data message
<<<<<<< HEAD
                - fabric_type (str): "multisite_child"
                - workflow (str): "Child Multisite Workflow"
=======
                - fabric_type (str): "multicluster_child" or "multisite_child"
                - workflow (str): "Child Multicluster Workflow" or "Child Multisite Workflow"
>>>>>>> 1c7c1e63
        """
        # Extract fabric name for logging
        fabric_name = module_args.get("fabric")
        state = module_args.get("state")
<<<<<<< HEAD
        self.logger.info("Starting Multisite Child workflow", operation="multisite_child_workflow")
        if state == "query":
=======
        if fabric_type == "multicluster_child":
            log_type = "multicluster"
        else:
            log_type = "multisite"
        self.logger.info(f"Starting {log_type.capitalize()} Child workflow", operation=f"{log_type}_child_workflow")
        if state == "query":
            fabric_details = {}
            fabric_details["nd_version"] = self.ndfc_version
            fabric_details["fabric_type"] = "standalone"
>>>>>>> 1c7c1e63
            child_module_args = {
                "fabric": module_args["fabric"],
                "state": "query",
                "config": module_args.get("config"),
<<<<<<< HEAD
                "_fabric_type": "standalone"
=======
                "fabric_details": fabric_details
>>>>>>> 1c7c1e63
            }

            # Execute base dcnm_vrf module functionality
            result = self.execute_module_with_args(child_module_args, task_vars, tmp)

            # Add workflow identification to result if not present
<<<<<<< HEAD
            if "fabric_type" not in result:
                result["fabric_type"] = "multisite_child"
                result["workflow"] = "Multisite Child VRF Processing"

            # Log successful completion
            self.logger.info("Multisite Child workflow completed successfully", operation="multisite_child_workflow")
        else:
            # Log attempted direct child fabric access for other states
            error_msg = f"Attempted task on Child Multisite fabric '{fabric_name}'. State 'query' is only allowed."
=======
            if "fabric_details" not in result:
                result["fabric_details"] = fabric_type
                result["workflow"] = f"{log_type.capitalize()} Child VRF Processing"

            # Log successful completion
            self.logger.info(f"{log_type.capitalize()} Child workflow completed successfully", operation=f"{log_type}_child_workflow")
        else:
            # Log attempted direct child fabric access for other states
            error_msg = f"Attempted task on Child {log_type.capitalize()} fabric '{fabric_name}'. State 'query' is only allowed."
>>>>>>> 1c7c1e63
            return self.error_handler.handle_failure(error_msg)

        return result

    def handle_standalone_workflow(self, module_args, task_vars, tmp):
        """
<<<<<<< HEAD
        Execute standard VRF operations for non-Multisite (standalone) fabrics.

        This method handles VRF operations for fabrics that are not part of
        Multi-Site Domain (Multisite) configurations. It provides a direct pass-through
        to the base dcnm_vrf module functionality without Multisite-specific processing.
=======
        Execute standard VRF operations for non-Multicluster/Multisite (standalone) fabrics.

        This method handles VRF operations for fabrics that are not part of
        Multi-Cluster or Multi-Site Domain (Multisite) configurations.
        It provides a direct pass-through to the base dcnm_vrf module functionality
        without Multicluster or Multisite-specific processing.
>>>>>>> 1c7c1e63

        Workflow Characteristics:
        - Direct pass-through to base module functionality
        - No child fabric considerations or orchestration
        - Standard VRF operations (create, update, delete, attach)
<<<<<<< HEAD
        - No additional Multisite-specific validation or processing
=======
        - No additional Multicluster or Multisite-specific validation or processing
>>>>>>> 1c7c1e63

        Operation Types Supported:
        - VRF creation and configuration
        - VRF attachments to switches
        - VRF updates and modifications
        - VRF deletion and cleanup

        Args:
            module_args (dict): Original module arguments from playbook
            task_vars (dict): Ansible task variables for module execution
        Returns:
            dict: Module execution result containing:
                - changed (bool): True if fabric state was modified
                - failed (bool): True if operation failed
                - fabric_type (str): Set to "standalone"
                - workflow (str): Workflow description
                - Additional standard dcnm_vrf module results
        """
        # Log standalone workflow initiation
<<<<<<< HEAD
        self.logger.info("Starting standalone Non-Multisite workflow", operation="standalone_workflow")
=======
        self.logger.info("Starting standalone workflow", operation="standalone_workflow")

        fabric_details = {}
        fabric_details["nd_version"] = self.ndfc_version
        fabric_details["fabric_type"] = "standalone"
>>>>>>> 1c7c1e63

        parent_module_args = {
            "fabric": module_args["fabric"],
            "config": module_args.get("config"),
<<<<<<< HEAD
            "_fabric_type": "standalone"
=======
            "fabric_details": fabric_details
>>>>>>> 1c7c1e63
        }

        if module_args.get("state"):
            parent_module_args["state"] = module_args["state"]

        # Execute base dcnm_vrf module functionality
        result = self.execute_module_with_args(parent_module_args, task_vars, tmp)

        # Add workflow identification to result if not present
        if "fabric_type" not in result:
            result["fabric_type"] = "standalone"
            result["workflow"] = "Standalone Fabric VRF Processing"

        # Log successful completion
        self.logger.info("Standalone workflow completed successfully", operation="standalone_workflow")
        return result

    # =========================================================================
    # CHILD FABRIC TASK MANAGEMENT
    # =========================================================================

<<<<<<< HEAD
    def create_child_task(self, parent_vrf, child_config, parent_module_args, child_tasks_dict):
=======
    def create_child_task(self, parent_vrf, child_config, child_tasks_dict, child_fabric_data, parent_module_args):
>>>>>>> 1c7c1e63
        """
        Create and organize child fabric tasks from parent VRF and child configurations.

        This method processes child fabric configurations and creates structured tasks
        that can be executed independently on child fabrics. It handles task grouping
        by fabric name to optimize execution and maintains VRF context from parent
        configurations while applying child-specific parameters.

        Task Creation Process:
        - Extracts fabric name from child configuration
        - Removes fabric name from config (used as task key)
        - Inherits VRF name and deploy settings from parent VRF
        - Groups multiple VRFs by child fabric for batch processing
        - Maintains VRF list for readiness checking

        Task Grouping Logic:
        - Child tasks are grouped by fabric name for efficiency
        - Multiple VRFs for same child fabric are batched together
        - Each child fabric gets one task with multiple VRF configurations
        - VRF names tracked separately for status monitoring

        Configuration Inheritance:
        - VRF name: Inherited from parent VRF configuration
        - Deploy flag: Inherited from parent if specified
        - State: Inherited from parent module arguments
        - Child-specific parameters: From child_config block

        Args:
            parent_vrf (dict): Parent VRF configuration containing VRF name and settings
            child_config (dict): Child fabric configuration with fabric name and parameters
<<<<<<< HEAD
            parent_module_args (dict): Original module arguments for state inheritance
            child_tasks_dict (dict): Existing child tasks dictionary for accumulation
=======
            child_tasks_dict (dict): Existing child tasks dictionary for accumulation
            child_fabric_data (dict): Child fabric properties from NDFC
            parent_module_args (dict): Original module arguments for state inheritance
>>>>>>> 1c7c1e63

        Returns:
            dict: Updated child tasks dictionary with structure:
                {
                    "child_fabric_name": {
                        "fabric": "child_fabric_name",
                        "state": "merged|replaced|overridden",
                        "config": [list of VRF configs for this fabric],
                        "vrf_list": [list of VRF names for readiness checking]
                    }
                }

        Raises:
            Exception: On task creation failures with context preservation
        """
        try:
            child_config = copy.deepcopy(child_config)
            # Extract and remove fabric name from child configuration
            child_fabric_name = child_config["fabric"]
            del child_config["fabric"]

            # Inherit VRF context from parent configuration
            child_config["vrf_name"] = parent_vrf["vrf_name"]

            # Inherit deploy setting from parent only
            if "deploy" in child_config:
                del child_config["deploy"]
            if "deploy" in parent_vrf:
                child_config["deploy"] = parent_vrf["deploy"]

            # Check if child fabric already has tasks (for grouping multiple VRFs)
            if child_tasks_dict.get(child_fabric_name):
                # Append to existing child fabric task
                child_tasks_dict[child_fabric_name]["config"].append(child_config)
                child_tasks_dict[child_fabric_name]["vrf_list"].append(child_config["vrf_name"])
            else:
                # Create new child fabric task
                child_task = {
                    "fabric": child_fabric_name,
                    "state": parent_module_args.get("state"),
                    "config": [child_config],
                    "vrf_list": [child_config["vrf_name"]]
                }
                child_tasks_dict[child_fabric_name] = child_task

<<<<<<< HEAD
=======
            fabric_details = {}
            fabric_details["nd_version"] = self.ndfc_version
            if "clusterName" in child_fabric_data:
                fabric_details["fabric_type"] = "multicluster_child"
                fabric_details["cluster_name"] = child_fabric_data.get("clusterName")
            else:
                fabric_details["fabric_type"] = "multisite_child"
            child_tasks_dict[child_fabric_name]["fabric_details"] = fabric_details

>>>>>>> 1c7c1e63
            # Log task creation progress
            self.logger.debug(f"Created child task for VRF: {child_config['vrf_name']}", fabric=child_fabric_name,
                              operation="create_child_task")
            return child_tasks_dict
        except Exception as e:
            raise e

    def execute_child_task(self, child_task, task_vars, tmp):
        """
<<<<<<< HEAD
        Execute child fabric VRF operations using specialized Child Multisite workflow.

        This method handles the execution of VRF operations on child fabrics within
        an Multisite environment. It adapts parent module arguments for child fabric
        execution, applies state transformations, and maintains proper context
        for child fabric operations while ensuring Multisite operational consistency.

        Child Multisite Execution Model:
=======
        Execute child fabric VRF operations using specialized Child Multicluster/Multisite workflow.

        This method handles the execution of VRF operations on child fabrics within
        an Multicluster/Multisite environment. It adapts parent module arguments for child fabric
        execution, applies state transformations, and maintains proper context
        for child fabric operations while ensuring Multicluster/Multisite operational consistency.

        Child Multicluster/Multisite Execution Model:
>>>>>>> 1c7c1e63
        - Child fabrics operate with restricted parameter sets
        - State transformations applied (overridden -> replaced)
        - Child-specific VRF parameters applied from parent orchestration
        - Independent execution context with parent-derived configurations

        State Handling:
        - overridden: Transformed to 'replaced' for child fabric compatibility
        - merged/replaced: Passed through unchanged
        - deleted: Should be prevented at validation stage

        Module Argument Adaptation:
        - fabric: Set to child fabric name
        - config: Child-specific VRF configurations
        - state: Transformed as needed for child fabric
<<<<<<< HEAD
        - _fabric_type: Set to "multisite_child" for module behavior
=======
>>>>>>> 1c7c1e63

        Result Enhancement:
        - Adds child_fabric identifier to result
        - Includes invocation details for debugging
        - Preserves all standard dcnm_vrf result data
        - Maintains error context for troubleshooting

        Args:
            child_task (dict): Child fabric task containing:
                - fabric (str): Child fabric name
                - config (list): VRF configurations for child fabric
                - state (str): Operation state
                - vrf_list (list): VRF names for tracking
            task_vars (dict): Ansible task variables for execution context

        Returns:
            dict: Child fabric execution result containing:
                - Standard dcnm_vrf module results (changed, failed, diff, response)
                - child_fabric (str): Child fabric identifier
                - invocation (dict): Module arguments used for execution
                - Error details if execution failed
        """
        # Extract fabric name for logging and result context
        fabric_name = child_task["fabric"]

        # Log child task execution initiation
        self.logger.info(f"Executing child task for fabric: {fabric_name}", fabric=fabric_name, operation="execute_child_task")

        # Build child fabric module arguments
        child_module_args = {
            "fabric": fabric_name,
            "config": child_task["config"],
<<<<<<< HEAD
            "_fabric_type": "multisite_child"
=======
>>>>>>> 1c7c1e63
        }

        # Handle state transformations for child fabric compatibility
        state = child_task.get("state")
        if state:
            if state == "overridden":
                # Transform overridden to replaced for child fabrics
                child_module_args["state"] = "replaced"
            else:
                # Pass through other states unchanged
                child_module_args["state"] = state

<<<<<<< HEAD
=======
        child_module_args["fabric_details"] = child_task.get("fabric_details")

>>>>>>> 1c7c1e63
        # Execute child fabric operations using base module
        child_result = self.execute_module_with_args(child_module_args, task_vars, tmp)

        # Enhance result with child fabric context
        child_result["child_fabric"] = fabric_name
        child_result["invocation"] = {
            "module_args": copy.deepcopy(child_module_args)
        }

        # Log execution outcome
        success = not child_result.get("failed", False)
        self.logger.info(f"Child task execution completed: {'Success' if success else 'Failed'}",
                         fabric=fabric_name, operation="execute_child_task")
        return child_result

    # =========================================================================
    # UTILITY & HELPER METHODS
    # =========================================================================

    def execute_module_with_args(self, module_args, task_vars, tmp):
        """
        Execute the dcnm_vrf module with specified arguments and context.

        This method provides a wrapper for executing the base dcnm_vrf module
        with custom arguments while preserving the original task context.
        It temporarily replaces task arguments, executes the module, and
        restores the original arguments to maintain task state integrity.

        Execution Flow:
        - Preserves original task arguments
        - Temporarily replaces with custom module arguments
        - Executes base dcnm_vrf module functionality
        - Adds invocation details to result for debugging
        - Restores original task arguments

        Use Cases:
        - Parent fabric VRF operations with modified configurations
        - Child fabric VRF operations with derived configurations
        - Module execution with dynamically generated parameters
        Args:
            module_args (dict): Custom module arguments to execute with
            task_vars (dict): Ansible task variables for execution context

        Returns:
            dict: Module execution result containing:
                - Standard dcnm_vrf module results
                - invocation: Module arguments used for execution
                - Additional execution context and debugging information
        """
        # Extract fabric name for logging context
        fabric_name = module_args.get("fabric", "Unknown")
        # Preserve original task arguments
        original_args = self._task.args

        try:
            # Log module execution initiation
            self.logger.debug("Executing NDFC VRF module", fabric=fabric_name, operation="execute_module")
            # Temporarily replace task arguments with custom ones
            self._task.args = module_args
            # Execute base dcnm_vrf module with custom arguments
            result = self._execute_module(
                module_name="cisco.dcnm.dcnm_vrf",
                module_args=module_args,
                task_vars=task_vars,
                tmp=tmp
            )

            # Add invocation details for debugging and audit trail
            result["invocation"] = {
                "module_args": copy.deepcopy(module_args)
            }

            # Log execution outcome
            success = not result.get("failed", False)
            self.logger.debug(f"Module execution completed: {'Success' if success else 'Failed'}",
                              fabric=fabric_name, operation="execute_module")
            return result

        except Exception as e:
            # Handle module execution failures
            raise e
        finally:
            # Always restore original task arguments
            self._task.args = original_args

<<<<<<< HEAD
    def wait_for_vrf_ready(self, vrf_list, fabric_name, task_vars, tmp):
=======
    def wait_for_vrf_ready(self, vrf_list, fabric_name, fabric_details, task_vars, tmp):
>>>>>>> 1c7c1e63
        """
        Wait for VRFs to reach a deployable state on the specified fabric.

        This method monitors VRF status on child fabrics to ensure they are in
        appropriate states before child fabric operations proceed. It implements
        a polling mechanism with configurable retry logic and handles various
        VRF states that may occur during parent-to-child fabric propagation.
        VRF State Monitoring:
        - DEPLOYED: VRF is fully deployed and ready for operations
        - PENDING: VRF deployment is in progress, acceptable for operations
        - NA: VRF state not applicable, typically ready for operations
        - OUT-OF-SYNC: VRF configuration drift, handled with retry logic

        Polling Algorithm:
        - Queries NDFC REST API for current VRF status on fabric
        - Removes VRFs from wait list as they reach ready states
        - Implements exponential backoff with configurable wait times
        - Handles persistent OUT-OF-SYNC states with tolerance logic

        Retry Logic:
        - Maximum retry count based on MAX_RETRY_COUNT and WAIT_TIME_FOR_DELETE_LOOP
        - OUT-OF-SYNC VRFs get additional chances before removal
        - Persistent wait list items eventually timeout and fail
        - Progressive logging of wait status and remaining retries

        State Transition Handling:
        - Newly created VRFs may initially show as non-existent
        - Parent fabric changes propagate to child fabrics over time
        - Configuration drift scenarios handled with retry tolerance
        - Network connectivity issues accommodated with retry logic

        Args:
            vrf_list (list): List of VRF names to monitor for readiness
            fabric_name (str): Child fabric name where VRFs should be ready
            task_vars (dict): Ansible task variables for API calls
            tmp (str): Temporary directory path for operations

        Returns:
            tuple: (all_ready, remaining_vrfs)
                - all_ready (bool): True if all VRFs reached ready state
                - remaining_vrfs (list): VRF names still not ready (if any)

        Raises:
            Exception: On API failures or critical polling errors
        """
        # Handle empty VRF list case
        if not vrf_list:
            return True, None

        # Initialize retry tracking and OUT-OF-SYNC handling
        vrf_oos_list = []
        retry_count = max(MAX_RETRY_COUNT // WAIT_TIME_FOR_DELETE_LOOP, 1)

        # Log readiness monitoring initiation
        self.logger.info(f"Waiting for VRF(s) to be ready: {', '.join(vrf_list)}",
                         fabric=fabric_name, operation="wait_for_vrf_ready")

<<<<<<< HEAD
=======
        path = f"/appcenter/cisco/ndfc/api/v1/lan-fabric/rest/top-down/fabrics/{fabric_name}/vrfs"
        proxy = ""
        if fabric_details.get("fabric_type") == "multicluster_child":
            if self.ndfc_version >= 12.4:
                proxy = "/fedproxy"
            else:
                proxy = "/onepath"
            path = proxy + fabric_details.get("cluster_name") + path
>>>>>>> 1c7c1e63
        # Continue polling while VRFs remain and retries available
        while retry_count > 0 and vrf_list:
            try:
                # Query NDFC for current VRF status on fabric
                resp = self._execute_module(
                    module_name="cisco.dcnm.dcnm_rest",
                    module_args={
                        "method": "GET",
<<<<<<< HEAD
                        "path": f"/appcenter/cisco/ndfc/api/v1/lan-fabric/rest/top-down/fabrics/{fabric_name}/vrfs",
=======
                        "path": path,
>>>>>>> 1c7c1e63
                    },
                    task_vars=task_vars,
                    tmp=tmp
                )

                # Validate API response and extract VRF data
                response_data = self.error_handler.validate_api_response(resp, "VRF status check", fabric_name)
                vrf_data = response_data.get("DATA", [])

                # Process each VRF in the fabric response
                for vrf in vrf_data:
                    vrf_name = vrf.get("vrfName")
                    if vrf_name in vrf_list:
                        vrf_status = vrf.get("vrfStatus")

                        # Check if VRF is in ready state
                        if vrf_status in VALID_VRF_STATES:
                            # VRF is ready, remove from wait list
                            vrf_list.remove(vrf_name)
                            self.logger.debug(f"VRF {vrf_name} is ready (status: {vrf_status})",
                                              fabric=fabric_name, operation="wait_for_vrf_ready")
                        elif vrf_status == "OUT-OF-SYNC":
                            # Handle OUT-OF-SYNC state with tolerance
                            if vrf not in vrf_oos_list:
                                # First time seeing this VRF as OUT-OF-SYNC
                                vrf_oos_list.append(vrf)
                                self.logger.debug(f"VRF {vrf_name} is OUT-OF-SYNC",
                                                  fabric=fabric_name, operation="wait_for_vrf_ready")
                            else:
                                # VRF has been OUT-OF-SYNC before, remove from wait list
                                vrf_list.remove(vrf_name)
                                self.logger.debug(f"VRF {vrf_name} removed after persistent OUT-OF-SYNC",
                                                  fabric=fabric_name, operation="wait_for_vrf_ready")

                # If VRFs still waiting, sleep and retry
                if vrf_list:
                    time.sleep(WAIT_TIME_FOR_DELETE_LOOP)
                    retry_count -= 1
                    self.logger.debug(f"VRF(s) still not ready: {', '.join(vrf_list)}, retries left: {retry_count}",
                                      fabric=fabric_name, operation="wait_for_vrf_ready")

            except Exception as e:
                # Log API or processing errors
                self.logger.error(f"VRF readiness check failed: {str(e)}",
                                  fabric=fabric_name, operation="wait_for_vrf_ready")
                raise e

        # Determine final outcome
        if vrf_list:
            # Some VRFs never reached ready state
            self.logger.warning(f"VRF(s) not ready after maximum retries: {', '.join(vrf_list)}",
                                fabric=fabric_name, operation="wait_for_vrf_ready")
            return False, vrf_list
        else:
            # All VRFs reached ready state
            self.logger.info("All VRFs are ready", fabric=fabric_name, operation="wait_for_vrf_ready")
            return True, None

<<<<<<< HEAD
    def create_structured_results(self, parent_result, child_results, parent_fabric):
        """
        Create structured results combining parent and child fabric operations.

        This method aggregates execution results from Multi-Site Domain (Multisite)
        operations to create a unified response structure that clearly separates
        parent fabric outcomes from child fabric orchestration results. It
        provides consistent output format for both simple parent-only operations
        and complex parent-with-children workflows.

        Result Structure Design:
        - Multisite Parent operations: Primary fabric configuration changes
=======
    def create_structured_results(self, parent_result, child_results, parent_fabric, log_type):
        """
        Create structured results combining parent and child fabric operations.

        This method aggregates execution results from Multi-Cluster or
        Multi-Site Domain (Multisite) operations to create a unified response
        structure that clearly separates parent fabric outcomes from child fabric
        orchestration results. It provides consistent output format for both simple
        parent-only operations and complex parent-with-children workflows.

        Result Structure Design:
        - Multicluster/Multisite Parent operations: Primary fabric configuration changes
>>>>>>> 1c7c1e63
        - Child fabric operations: Secondary orchestrated operations
        - Combined status: Overall operation success/failure indicators
        - Workflow metadata: Operation type and fabric relationship context

        Parent-Only Workflow:
        - Simple augmentation of parent result with workflow metadata
<<<<<<< HEAD
        - Fabric type marked as "multisite_parent" for identification
=======
        - Fabric type marked as "multicluster_parent" or "multisite_parent" for identification
>>>>>>> 1c7c1e63
        - Workflow description indicates no child processing occurred
        - All original parent result data preserved unchanged

        Parent-with-Children Workflow:
        - Comprehensive structure separating parent and child results
        - Parent fabric section with original operation outcomes
        - Child fabrics array with individual fabric results
        - Aggregated changed/failed status across all fabrics
        - Detailed failure messaging for child fabric issues

        Status Aggregation Logic:
        - changed: True if parent OR any child fabric changed
        - failed: True if parent OR any child fabric failed
        - Child failures include detailed error messaging
        - Parent failures preserved from original result

        Args:
            parent_result (dict): Result from parent fabric operations
                Expected keys: changed, failed, diff, response, msg
            child_results (list): List of child fabric operation results
                Each item expected keys: child_fabric, changed, failed, diff, response, msg
<<<<<<< HEAD
            parent_fabric (str): Name of the Multisite Parent fabric for context
=======
            parent_fabric (str): Name of the Multicluster/Multisite Parent fabric for context
            log_type (str): Type of log for context ("multicluster" or "multisite")
>>>>>>> 1c7c1e63

        Returns:
            dict: Structured result with parent/child separation
                For parent-only operations:
                {
                    'changed': bool,
                    'failed': bool,
                    'fabric_type': 'multisite_parent',
                    'workflow': 'Multisite Parent without Child Fabric Processing',
                    ... (original parent_result fields)
                }

                For parent-with-children operations:
                {
                    'changed': bool,      # Aggregated across all fabrics
                    'failed': bool,       # Aggregated across all fabrics
                    'fabric_type': 'multisite_parent',
                    'workflow': 'Multisite Parent with Child Fabric Processing',
                    'parent_fabric': {
                        'fabric': str,
                        'changed': bool,
                        'diff': list,
                        'response': list
                    },
                    'child_fabrics': [
                        {
                            'fabric': str,
                            'changed': bool,
                            'failed': bool,
                            'diff': list,
                            'response': list
                        }, ...
                    ],
                    'msg': str  # Present if any child fabric failed
                }

        Raises:
            Exception: On critical result processing errors (handled internally)
        """
        # Log structured result creation initiation
        self.logger.debug("Creating structured results", fabric=parent_fabric, operation="create_structured_results")

        try:
            # Determine workflow type based on child results presence
            if child_results:
                # Parent-with-children workflow: Create comprehensive structure
                structured_result = {
                    "changed": parent_result.get("changed", False),
                    "failed": parent_result.get("failed", False),
<<<<<<< HEAD
                    "fabric_type": "multisite_parent",
                    "workflow": "Multisite Parent with Child Fabric Processing",
=======
                    "fabric_type": f"{log_type}_parent",
                    "workflow": f"{log_type.capitalize()} Parent with Child Fabric Processing",
>>>>>>> 1c7c1e63
                    "parent_fabric": {
                        "fabric": parent_fabric,
                        "invocation": parent_result.get("invocation"),
                        "changed": parent_result.get("changed", False),
                        "diff": parent_result.get("diff", []),
                        "response": parent_result.get("response", [])
                    },
                    "child_fabrics": []
                }

                # Process each child fabric result
                for child_result in child_results:
                    # Create child fabric entry with all relevant data
                    child_entry = {
                        "fabric": child_result.get("child_fabric"),
                        "invocation": child_result.get("invocation"),
                        "changed": child_result.get("changed", False),
                        "failed": child_result.get("failed", False),
                        "diff": child_result.get("diff", []),
                        "response": child_result.get("response", [])
                    }
                    structured_result["child_fabrics"].append(child_entry)

                    # Aggregate child changed status into overall result
                    if child_result.get("changed", False):
                        structured_result["changed"] = True

                    # Aggregate child failed status and capture error details
                    if child_result.get("failed", False):
                        structured_result["failed"] = True
                        structured_result["msg"] = (
                            f"Child fabric task failed for {child_result.get('child_fabric')}: "
                            f"{child_result.get('msg', 'Unknown error')}"
                        )

                return structured_result
            else:
                # Parent-only workflow: Augment original result with metadata
<<<<<<< HEAD
                parent_result["workflow"] = "Multisite Parent without Child Fabric Processing"
=======
                parent_result["workflow"] = f"{log_type.capitalize()} Parent without Child Fabric Processing"
>>>>>>> 1c7c1e63
                return parent_result

        except Exception as e:
            # Handle result structuring errors
            self.logger.error(f"Failed to create structured results: {str(e)}",
                              fabric=parent_fabric, operation="create_structured_results")
            raise e<|MERGE_RESOLUTION|>--- conflicted
+++ resolved
@@ -18,14 +18,7 @@
 
 # Standard Library Imports
 import copy
-<<<<<<< HEAD
-import json
 import time
-import traceback
-from datetime import datetime
-=======
-import time
->>>>>>> 1c7c1e63
 
 # Ansible Imports
 from ansible_collections.ansible.netcommon.plugins.action.network import (
@@ -41,312 +34,12 @@
     get_nd_version, obtain_federated_fabric_associations, obtain_fabric_associations
 )
 from ansible.utils.display import Display
-from ansible.errors import AnsibleError
 
 # Module Constants
 WAIT_TIME_FOR_DELETE_LOOP = 5
 VALID_VRF_STATES = ["DEPLOYED", "PENDING", "NA"]
 MAX_RETRY_COUNT = 50
 
-# Module Constants
-WAIT_TIME_FOR_DELETE_LOOP = 5
-VALID_VRF_STATES = ["DEPLOYED", "PENDING", "NA"]
-MAX_RETRY_COUNT = 50
-
-
-class Logger:
-    """
-    Centralized logging system for NDFC VRF action plugin operations.
-
-    This class provides structured logging with context awareness for fabric operations.
-    It formats log messages with timestamps, fabric context, and operation context to
-    facilitate debugging and monitoring of VRF operations across different fabric types.
-
-    Features:
-    - Contextual logging with fabric and operation information
-    - Multiple log levels mapped to Ansible display verbosity
-    - Consistent message formatting across all operations
-    - Timestamp tracking for performance analysis
-
-    Args:
-        name (str): Logger instance name for identification
-
-    Attributes:
-        name (str): Logger identifier used in message formatting
-        start_time (datetime): Initialization timestamp for duration calculations
-    """
-
-    def __init__(self, name="NDFC_VRF_ActionPlugin"):
-        # Set logger identification name
-        self.name = name
-        # Record initialization time for performance tracking
-        self.start_time = datetime.now()
-
-    def log(self, level, message, fabric=None, operation=None):
-        """
-        Core logging method that formats and outputs messages with context.
-
-        This method creates structured log messages with timestamps and contextual
-        information, then routes them to appropriate Ansible display methods based
-        on log level severity.
-
-        Message Format:
-        - YYYY-MM-DD HH:MM:SS [Logger][Fabric][Operation] LEVEL: message
-
-        Args:
-            level (str): Log level (debug, info, warning, error)
-            message (str): Log message content
-            fabric (str, optional): Fabric context for the log message
-            operation (str, optional): Operation context for the log message
-
-        Display Routing:
-        - debug: display.vvv() - Most verbose, debug information
-        - info: display.vv() - Informational messages
-        - warning: display.warning() - Warning messages
-        - error: display.error() - Error messages
-        - default: display.v() - Standard verbosity
-        """
-        # Generate timestamp for log entry
-        timestamp = datetime.now().strftime("%Y-%m-%d %H:%M:%S")
-        # Build context string starting with logger name
-        context = f"[{self.name}]"
-
-        # Add fabric context if provided
-        if fabric:
-            context += f"[{fabric}]"
-        # Add operation context if provided
-        if operation:
-            context += f"[{operation}]"
-
-        # Format complete log message
-        log_msg = f"{timestamp} {context} {level.upper()}: {message}"
-
-        # Route to appropriate Ansible display method based on level
-        if level == "debug":
-            display.vvv(log_msg)  # Highest verbosity for debugging
-        elif level == "info":
-            display.vv(log_msg)   # Medium verbosity for information
-        elif level == "warning":
-            display.warning(log_msg)  # Warning level
-        elif level == "error":
-            display.error(log_msg)    # Error level
-        else:
-            display.v(log_msg)    # Default verbosity
-
-    def debug(self, message, fabric=None, operation=None):
-        """Log debug level message with optional context."""
-        self.log("debug", message, fabric, operation)
-
-    def info(self, message, fabric=None, operation=None):
-        """Log info level message with optional context."""
-        self.log("info", message, fabric, operation)
-
-    def warning(self, message, fabric=None, operation=None):
-        """Log warning level message with optional context."""
-        self.log("warning", message, fabric, operation)
-
-    def error(self, message, fabric=None, operation=None):
-        """Log error level message with optional context."""
-        self.log("error", message, fabric, operation)
-
-
-class ErrorHandler:
-    """
-    Centralized error handling and API response validation for NDFC operations.
-
-    This class provides standardized error handling, exception management, and API
-    response validation for all NDFC VRF operations. It ensures consistent error
-    reporting and helps maintain robust operation flows across fabric types.
-
-    Features:
-    - Structured exception handling with context preservation
-    - API response validation with detailed error reporting
-    - Traceback management for debugging complex failures
-    - Integration with logging system for error tracking
-    - Consistent error response formatting for Ansible
-
-    Args:
-        logger (Logger): Logger instance for error reporting
-
-    Attributes:
-        logger (Logger): Associated logger for error message output
-    """
-
-    def __init__(self, logger):
-        # Store logger reference for error reporting
-        self.logger = logger
-
-    def handle_failure(
-        self, msg, changed=False
-    ):
-        """
-        Handle failure scenarios with error logging and structured error responses.
-
-        This method processes failure conditions by logging the error with message context,
-        creating structured error responses suitable for Ansible module returns
-
-        Failure Processing:
-        - Logs error
-        - Creates structured error response dictionary
-
-        Args:
-            msg (str): Failure message to report
-            changed (bool): Whether any changes were made before failure
-
-        Returns:
-            dict: Structured error response with failed=True and error details
-
-        """
-
-        # Log the failure with full context
-        self.logger.error(msg)
-
-        # Create structured error response
-        error_response = {
-            "failed": True,
-            "changed": changed,
-            "msg": msg,
-        }
-
-        return error_response
-
-    def handle_exception(
-        self, e, operation="unknown", fabric=None, include_traceback=False
-    ):
-        """
-        Handle exceptions with comprehensive logging and structured error responses.
-
-        This method processes exceptions by extracting relevant information, logging
-        the error with context, and creating structured error responses suitable for
-        Ansible module returns. It supports optional traceback inclusion for debugging.
-
-        Exception Processing:
-        - Extracts exception type and message
-        - Logs error with operation and fabric context
-        - Creates structured error response dictionary
-        - Optionally includes Python traceback for debugging
-        - Raises AnsibleError with structured information
-
-        Args:
-            e (Exception): Exception object to handle
-            operation (str): Operation context where exception occurred
-            fabric (str, optional): Fabric context for the exception
-            include_traceback (bool): Whether to include Python traceback
-
-        Returns:
-            dict: Structured error response with failed=True and error details
-
-        Raises:
-            AnsibleError: Always raises with structured error information
-        """
-        # Extract exception type and message for structured reporting
-        error_type = type(e).__name__
-        error_msg = str(e)
-
-        # Build context string for error reporting
-        context = f"Operation: {operation}"
-        if fabric:
-            context += f", Fabric: {fabric}"
-
-        # Log the error with full context
-        self.logger.error(f"{error_type} in {context}: {error_msg}")
-
-        # Create structured error response for Ansible
-        error_response = {
-            "failed": True,
-            "msg": error_msg,
-            "error_type": error_type,
-            "operation": operation
-        }
-
-        # Add fabric context if provided
-        if fabric:
-            error_response["fabric"] = fabric
-
-        # Include traceback for debugging if requested
-        if include_traceback:
-            error_response["traceback"] = traceback.format_exc()
-            self.logger.debug(f"Traceback: {traceback.format_exc()}")
-
-        # Raise structured Ansible error
-        raise AnsibleError(error_response)
-
-    def validate_api_response(
-        self, response, operation="API call", fabric=None
-    ):
-        """
-        Validate NDFC API responses and handle various error conditions.
-
-        This method performs comprehensive validation of NDFC API responses,
-        checking for proper structure, success indicators, and data presence.
-        It handles the common NDFC API response format and provides detailed
-        error reporting for debugging failed API calls.
-
-        Validation Checks:
-        - Response existence and basic structure
-        - Response format validation (dict expected)
-        - Failed flag checking for operation failures
-        - Response data structure validation
-        - HTTP return code validation (expects 200)
-        - Data payload presence validation
-
-        NDFC API Response Format:
-        {
-            "failed": false,
-            "response": {
-                "RETURN_CODE": 200,
-                "MESSAGE": "OK",
-                "DATA": [...]
-            }
-        }
-
-        Args:
-            response (dict): NDFC API response to validate
-            operation (str): Operation description for error reporting
-            fabric (str, optional): Fabric context for error reporting
-
-        Returns:
-            dict: Validated response['response'] section with DATA
-        """
-        # Check for response existence
-        if not response:
-            raise AnsibleError(f"No response received for {operation}")
-
-        # Validate response format
-        if not isinstance(response, dict):
-            raise AnsibleError(f"Invalid response format for {operation}: {response}")
-
-        # Check for operation failure flag
-        if response.get("failed"):
-            error_msg = response.get("msg", "Unknown error")
-            self.logger.error(f"API failure for {operation}: {json.dumps(response, indent=2)}")
-            raise AnsibleError(f"{operation} failed: {error_msg}")
-
-        # Validate response structure
-        if not response.get("response"):
-            self.logger.error(f"Empty response msg for {operation}: {json.dumps(response, indent=2)}")
-            raise AnsibleError(f"Empty response msg received for {operation}")
-
-        # Extract response data section
-        resp = response.get("response")
-        if not isinstance(resp, dict):
-            raise AnsibleError(f"Invalid response format for {operation}: {resp}")
-
-        # Validate HTTP return code
-        return_code = resp.get("RETURN_CODE")
-        if not return_code or return_code != 200:
-            error_msg = response.get("MESSAGE", f"HTTP {return_code} error")
-            self.logger.error(f"API error for {operation}: {json.dumps(resp, indent=2)}")
-            raise AnsibleError(f"{operation} failed: {error_msg}")
-
-        # Validate data payload presence
-        if not resp.get("DATA"):
-            self.logger.error(f"Empty response DATA for {operation}: {json.dumps(resp, indent=2)}")
-            raise AnsibleError(f"Empty response DATA received for {operation}")
-
-        # Return validated response data
-        return resp
-
 
 class ActionModule(ActionNetworkModule):
     """
@@ -358,18 +51,12 @@
 
     def __init__(self, *args, **kwargs):
         super().__init__(*args, **kwargs)
-<<<<<<< HEAD
-        self.logger = Logger("NDFC_VRF_ActionPlugin")
-        self.error_handler = ErrorHandler(self.logger)
-        self.logger.info("NDFC VRF Action Plugin initialized")
-=======
         self.display = Display()
         self.logger = Logger("NDFC_VRF_ActionPlugin", self.display)
         self.error_handler = ErrorHandler(self.logger)
         self.logger.info("NDFC VRF Action Plugin initialized")
         # Default NDFC version
         self.ndfc_version = 12.2
->>>>>>> 1c7c1e63
 
     # =========================================================================
     # MAIN ENTRY POINT
@@ -386,27 +73,17 @@
         Execution Flow:
         - Performs initial validation of module parameters
         - Discovers fabric associations from NDFC controller
-<<<<<<< HEAD
-        - Detects fabric type (Multisite Parent, Multisite Child, Standalone)
-=======
         - Detects fabric type (Multicluster Parent, Multicluter Child,
             Multisite Parent, Multisite Child, Standalone)
->>>>>>> 1c7c1e63
         - Routes to appropriate workflow handler based on fabric type
         - Returns structured results with operation outcomes
 
         Fabric Type Workflows:
-<<<<<<< HEAD
-        - Multisite Parent: Handles parent VRF config and child fabric coordination
-        - Multisite Child: Restricts direct access, requires parent fabric routing
-        - Standalone: Standard VRF operations without Multisite considerations
-=======
         - Multicluster Parent: Handles parent VRF config and child fabric coordination
         - Multicluster Child: Restricts direct access, requires parent fabric routing
         - Multisite Parent: Handles parent VRF config and child fabric coordination
         - Multisite Child: Restricts direct access, requires parent fabric routing
         - Standalone: Standard VRF operations without Multicluster/Multisite considerations
->>>>>>> 1c7c1e63
 
         Error Handling:
         - Comprehensive exception handling with structured error responses
@@ -434,30 +111,13 @@
         if result is False:
             return self.error_handler.handle_failure("Pre-validation failed")
 
-<<<<<<< HEAD
-        # Discover fabric associations from NDFC
-        fabric_data = self.obtain_fabric_associations(task_vars, tmp)
         # Extract module arguments and fabric name
         module_args = self._task.args.copy()
         fabric_name = module_args.get("fabric")
-
-=======
-        # Extract module arguments and fabric name
-        module_args = self._task.args.copy()
-        fabric_name = module_args.get("fabric")
->>>>>>> 1c7c1e63
         # Validate required fabric parameter
         if not fabric_name:
             return self.error_handler.handle_failure("Parameter 'fabric' is required")
 
-<<<<<<< HEAD
-        # Log fabric processing initiation
-        self.logger.info(f"Processing fabric: {fabric_name}", fabric=fabric_name)
-        # Detect fabric type for workflow routing
-        fabric_type = self.detect_fabric_type(fabric_name, fabric_data)
-        if not fabric_type:
-            return self.error_handler.handle_failure(f"Fabric '{fabric_name}' not found in NDFC.")
-=======
         self.ndfc_version = get_nd_version(self, task_vars, tmp)
 
         self.logger.info(f"ND version: {self.ndfc_version}", fabric=fabric_name)
@@ -477,22 +137,14 @@
             fabric_type, fabric_data = self.detect_fabric_type(fabric_name, fabric_association_data, "msd")
             if not fabric_type:
                 return self.error_handler.handle_failure(f"Fabric '{fabric_name}' not found in NDFC.")
->>>>>>> 1c7c1e63
 
         self.logger.info(f"Detected fabric type: {fabric_type}", fabric=fabric_name)
 
         # Route to appropriate workflow based on fabric type
-<<<<<<< HEAD
-        if fabric_type == "multisite_parent":
-            result = self.handle_parent_msd_workflow(module_args, fabric_data, task_vars, tmp)
-        elif fabric_type == "multisite_child":
-            result = self.handle_child_msd_workflow(module_args, task_vars, tmp)
-=======
         if fabric_type in ["multisite_parent", "multicluster_parent"]:
             result = self.handle_parent_workflow(module_args, fabric_data, fabric_type, task_vars, tmp)
         elif fabric_type in ["multisite_child", "multicluster_child"]:
             result = self.handle_child_workflow(module_args, fabric_type, task_vars, tmp)
->>>>>>> 1c7c1e63
         else:
             result = self.handle_standalone_workflow(module_args, task_vars, tmp)
 
@@ -584,96 +236,7 @@
     # FABRIC DISCOVERY & TYPE DETECTION
     # =========================================================================
 
-<<<<<<< HEAD
-    def obtain_fabric_associations(self, task_vars, tmp):
-        """
-        Retrieve fabric associations and relationships from NDFC controller.
-
-        This method queries the NDFC controller to obtain fabric association data,
-        which includes fabric types, relationships (parent-child), and states.
-        This information is essential for fabric type detection and Multisite workflow
-        routing decisions.
-
-        API Endpoint:
-        - GET /appcenter/cisco/ndfc/api/v1/lan-fabric/rest/control/fabrics/msd/fabric-associations
-
-        Response Processing:
-        - Validates API response structure and success
-        - Extracts fabric data and builds lookup dictionary
-        - Indexes fabrics by name for efficient access
-        - Handles empty responses and API errors
-
-        Fabric Data Structure:
-        Each fabric entry contains:
-        - fabricName: Fabric identifier
-        - fabricType: Type (MSD, VXLAN, etc.)
-        - fabricState: State (member, parent, standalone)
-        - fabricParent: Parent fabric name (for child fabrics)
-
-        Args:
-            task_vars (dict): Ansible task variables for module execution
-            tmp (str): Temporary directory path for module operations
-
-        Returns:
-            dict: Fabric associations indexed by fabric name:
-                {
-                    "fabric_name": {
-                        "fabricName": "fabric_name",
-                        "fabricType": "MSD",
-                        "fabricState": "parent",
-                        "fabricParent": null
-                    }
-                }
-
-        Raises:
-            AnsibleError: On API failure or invalid response structure
-        """
-        # Log fabric discovery initiation
-        self.logger.debug(
-            "Fetching fabric associations from NDFC", operation="fabric_discovery"
-        )
-
-        try:
-            # Execute NDFC REST API call to get fabric associations
-            msd_fabric_associations = self._execute_module(
-                module_name="cisco.dcnm.dcnm_rest",
-                module_args={
-                    "method": "GET",
-                    "path": (
-                        "/appcenter/cisco/ndfc/api/v1/lan-fabric/rest/control/"
-                        "fabrics/msd/fabric-associations"
-                    ),
-                },
-                task_vars=task_vars,
-                tmp=tmp
-            )
-
-            # Validate API response structure and extract data
-            response_data = self.error_handler.validate_api_response(
-                msd_fabric_associations,
-                "fabric associations retrieval"
-            )
-
-            # Build fabric data lookup dictionary
-            fabric_data = {}
-            for fabric in response_data.get("DATA", []):
-                fabric_name = fabric.get("fabricName")
-                if fabric_name:
-                    # Index fabric data by fabric name for efficient lookups
-                    fabric_data[fabric_name] = fabric
-
-            # Log successful fabric data retrieval
-            self.logger.info(f"Retrieved {len(fabric_data)} fabric associations", operation="fabric_discovery")
-            return fabric_data
-
-        except Exception as e:
-            # Handle fabric discovery failures
-            return self.error_handler.handle_exception(e, "fabric_discovery")
-
-    def detect_fabric_type(self, fabric_name, fabric_data):
-=======
     def detect_fabric_type(self, fabric_name, fabric_associations, fabric_data_type):
->>>>>>> 1c7c1e63
         """
         Analyze fabric data to determine fabric type for workflow routing.
 
@@ -682,15 +245,6 @@
         The classification drives the execution path and operation restrictions.
 
         Fabric Type Classification:
-<<<<<<< HEAD
-        - Multisite Parent: fabricType="MSD" - Can orchestrate child fabrics
-        - Multisite Child: fabricState="member" - Restricted to parent-driven operations
-        - Standalone: All others - Standard VRF operations without Multisite features
-
-        Detection Logic:
-        1. Check if fabric exists in NDFC fabric associations
-        2. Examine fabricType field for Multisite Parent identification
-=======
         - Multicluster Parent: fabricType="MFD" - Can orchestrate child fabrics
         - Multicluster Child: fabricState="member" - Restricted to parent-driven operations
         - Multisite Parent: fabricType="MSD" - Can orchestrate child fabrics
@@ -700,33 +254,23 @@
         Detection Logic:
         1. Check if fabric exists in NDFC fabric associations
         2. Examine fabricType field for Multicluster/Multisite Parent identification
->>>>>>> 1c7c1e63
         3. Examine fabricState field for child fabric identification
         4. Default to standalone for all other configurations
 
         Args:
             fabric_name (str): Name of fabric to classify
             fabric_data (dict): Fabric associations data from NDFC
-<<<<<<< HEAD
-
-        Returns:
-            None|str: Detected fabric type:
-=======
             fabric_data_type (str): Type of fabric data (e.g., "mcfg", "msd")
 
         Returns:
             None|str: Detected fabric type:
                 - "multicluster_parent"
                 - "multicluster_child"
->>>>>>> 1c7c1e63
                 - "multisite_parent"
                 - "multisite_child"
                 - "standalone"
                 - None if fabric not found
-<<<<<<< HEAD
-=======
             None|dict: Fabric data for the specified fabric
->>>>>>> 1c7c1e63
         """
         # Log fabric type detection initiation
         self.logger.debug(
@@ -736,26 +280,6 @@
         )
 
         # Validate fabric exists in NDFC associations
-<<<<<<< HEAD
-        if fabric_name not in fabric_data:
-            return None
-
-        # Extract fabric properties for classification
-        fabric_info = fabric_data.get(fabric_name)
-        fabric_type = fabric_info.get("fabricType")
-        fabric_state = fabric_info.get("fabricState")
-
-        # Classify fabric based on properties
-        if fabric_type == "MSD":
-            # Multisite type indicates parent fabric
-            detected_type = "multisite_parent"
-        elif fabric_state == "member":
-            # Member state indicates child fabric
-            detected_type = "multisite_child"
-        else:
-            # All others are standalone fabrics
-            detected_type = "standalone"
-=======
         if fabric_name not in fabric_associations:
             return None, None
 
@@ -785,7 +309,6 @@
             else:
                 # All others are standalone fabrics
                 detected_type = "standalone"
->>>>>>> 1c7c1e63
 
         # Log classification result with details
         self.logger.debug(
@@ -794,16 +317,6 @@
             fabric=fabric_name,
             operation="type_detection"
         )
-<<<<<<< HEAD
-        return detected_type
-
-    def validate_child_parent_fabric(self, child_fabric, parent_fabric, fabric_data):
-        """
-        Validate the relationship between child and Multisite Parent fabrics.
-
-        This method ensures that child fabrics are properly associated with their
-        Multisite Parent fabric and validates the hierarchical relationship integrity.
-=======
         return detected_type, fabric_data
 
     def validate_child_parent_fabric(self, child_fabric, parent_fabric, fabric_associations):
@@ -812,95 +325,42 @@
 
         This method ensures that child fabrics are properly associated with their
         Multicluster/Multisite Parent fabric and validates the hierarchical relationship integrity.
->>>>>>> 1c7c1e63
         It prevents misconfigurations that could lead to operational issues in
         multi-site domain environments.
 
         Validation Checks:
-<<<<<<< HEAD
-        - Child fabric exists in NDFC fabric associations
-        - Parent fabric exists in NDFC fabric associations
-        - Child fabric has fabricState="member" (indicating child status)
-        - Child fabric's fabricParent matches specified parent fabric
-        - Proper Multisite hierarchy enforcement
-
-        Multisite Hierarchy Rules:
-        - Child fabrics must be in "member" state
-        - Child fabrics must reference correct parent fabric
-        - Parent-child relationships must be properly established in NDFC
-=======
         - Child fabric exists in Parent Fabric's NDFC fabric associations
->>>>>>> 1c7c1e63
 
         Args:
             child_fabric (str): Name of child fabric to validate
             parent_fabric (str): Name of expected parent fabric
-<<<<<<< HEAD
-            fabric_data (dict): Fabric associations data from NDFC
-=======
             fabric_associations (list): Child fabric associations data from NDFC
->>>>>>> 1c7c1e63
 
         Returns:
             bool: True if child-parent relationship is valid, False otherwise
         """
         # Log validation initiation with context
         self.logger.debug(
-<<<<<<< HEAD
-            f"Validating child-parent fabric relationship: {child_fabric} <-> {parent_fabric}",
-=======
             f"Validating child-parent fabric relationship: {child_fabric} <-> {parent_fabric}, {fabric_associations}",
->>>>>>> 1c7c1e63
             fabric=child_fabric,
             operation="child_parent_validation"
         )
 
-<<<<<<< HEAD
-        # Validate both fabrics exist in NDFC
-        if child_fabric not in fabric_data:
-            available_fabrics = list(fabric_data.keys())
+        if fabric_associations is None:
             error_msg = (
-                f"Fabric '{child_fabric}' and not found in NDFC. "
-                f"Available fabrics: {available_fabrics}"
+                f"Fabric associations data is None while validating child-parent "
+                f"relationship: {child_fabric} -> {parent_fabric}"
             )
             self.logger.error(
                 error_msg, fabric=child_fabric, operation="child_parent_validation"
             )
             return False
 
-        # Extract child fabric properties
-        fabric_info = fabric_data.get(child_fabric)
-        fabric_state = fabric_info.get("fabricState")
-        fabric_parent = fabric_info.get("fabricParent")
-
-        # Validate child fabric is in member state
-        if fabric_state != "member":
-            error_msg = f"Fabric '{child_fabric}' is not a Child fabric (fabricState={fabric_state})"
-=======
-        if fabric_associations is None:
-            error_msg = (
-                f"Fabric associations data is None while validating child-parent "
-                f"relationship: {child_fabric} -> {parent_fabric}"
-            )
->>>>>>> 1c7c1e63
-            self.logger.error(
-                error_msg, fabric=child_fabric, operation="child_parent_validation"
-            )
-            return False
-
-<<<<<<< HEAD
-        # Validate parent-child relationship
-        if fabric_parent != parent_fabric:
-            error_msg = (
-                f"Fabric '{child_fabric}' is not associated with Multisite Parent fabric '{parent_fabric}' "
-                f"(detected parent: '{fabric_parent}')"
-=======
         # Validate child fabrics present in parent hierarchy
         if child_fabric not in fabric_associations:
             error_msg = (
                 f"Fabric '{child_fabric}' not associated with {parent_fabric}. "
                 f"Associated child fabrics: {fabric_associations}"
->>>>>>> 1c7c1e63
             )
             self.logger.error(
                 error_msg, fabric=child_fabric, operation="child_parent_validation"
@@ -914,17 +374,10 @@
     # WORKFLOW HANDLERS
     # =========================================================================
 
-<<<<<<< HEAD
-    def handle_parent_msd_workflow(self, module_args, fabric_data, task_vars, tmp):
-        """
-        Execute comprehensive Multisite Parent fabric workflow with child fabric orchestration.
-        This method implements the complete Multisite Parent workflow that coordinates VRF
-=======
     def handle_parent_workflow(self, module_args, fabric_data, fabric_type, task_vars, tmp):
         """
         Execute comprehensive Multicluster/Multisite Parent fabric workflow with child fabric orchestration.
         This method implements the complete Multicluster/Multisite Parent workflow that coordinates VRF
->>>>>>> 1c7c1e63
         operations across parent and child fabrics in the correct sequence. It handles
         configuration splitting, validation, execution coordination, and result aggregation
         for complex multi-site domain scenarios.
@@ -933,11 +386,7 @@
         1. Configuration Validation and Splitting
            - Validates child fabric configurations and relationships
            - Splits parent and child configurations into separate tasks
-<<<<<<< HEAD
-           - Ensures proper Multisite hierarchy and parameter usage
-=======
            - Ensures proper Multicluster/Multisite hierarchy and parameter usage
->>>>>>> 1c7c1e63
 
         2. Parent Fabric Operations
            - Executes VRF creation, configuration, and attachment on parent
@@ -966,10 +415,7 @@
         Args:
             module_args (dict): Original module arguments from playbook
             fabric_data (dict): Fabric associations data from NDFC
-<<<<<<< HEAD
-=======
             fabric_type (str): Detected fabric type ("multicluster_parent, multisite_parent")
->>>>>>> 1c7c1e63
             task_vars (dict): Ansible task variables for execution context
             tmp (str): Temporary directory path for operations
 
@@ -977,11 +423,7 @@
             dict: Comprehensive workflow result containing:
                 - failed (bool): True if any operation failed
                 - changed (bool): True if any fabric was modified
-<<<<<<< HEAD
-                - fabric_type (str): "multisite_parent"
-=======
                 - fabric_type (str): "multicluster_parent" or "multisite_parent"
->>>>>>> 1c7c1e63
                 - workflow (str): Workflow description
                 - parent_fabric (dict): Parent fabric operation results
                 - child_fabrics (list): Child fabric operation results
@@ -989,13 +431,6 @@
         """
         # Extract parent fabric name for context
         parent_fabric = module_args.get("fabric")
-<<<<<<< HEAD
-        # Log workflow initiation
-        self.logger.info(
-            "Starting Multisite Parent workflow",
-            fabric=parent_fabric,
-            operation="parent_multisite_workflow"
-=======
         if fabric_type == "multicluster_parent":
             log_type = "multicluster"
         else:
@@ -1005,7 +440,6 @@
             f"Starting {log_type.capitalize()} Parent workflow",
             fabric=parent_fabric,
             operation=f"parent_{log_type}_workflow"
->>>>>>> 1c7c1e63
         )
 
         try:
@@ -1014,8 +448,6 @@
             state = module_args.get("state")
             parent_config = []
             child_tasks_dict = {}
-<<<<<<< HEAD
-=======
             child_fabric_associations = []
             child_fabric_data = {}
 
@@ -1024,7 +456,6 @@
                 child_fabric_associations.append(child_fabric.get("fabricName"))
                 if child_fabric.get("fabricName") not in child_fabric_data:
                     child_fabric_data[child_fabric.get("fabricName")] = child_fabric
->>>>>>> 1c7c1e63
 
             if config:
                 # Process each VRF configuration for parent/child splitting
@@ -1037,11 +468,7 @@
                             if not child_fabric_configs:
                                 error_msg = (
                                     f"Config[{vrf_idx+1}]: child_fabric_config is required for "
-<<<<<<< HEAD
-                                    "Multisite Parent fabrics. It can be optionally removed when state is query/deleted."
-=======
                                     f"{log_type.capitalize()} Parent fabrics. It can be optionally removed when state is query/deleted."
->>>>>>> 1c7c1e63
                                 )
                                 return self.error_handler.handle_failure(error_msg)
 
@@ -1056,27 +483,16 @@
                                     return self.error_handler.handle_failure(error_msg)
                                 # Validate child fabric type and child-parent relationship
                                 if not self.validate_child_parent_fabric(
-<<<<<<< HEAD
-                                    fabric_name, parent_fabric, fabric_data
-                                ):
-                                    error_msg = (
-                                        f"Multisite Child-Parent fabric validation failed: {fabric_name} -> {parent_fabric}"
-=======
                                     fabric_name, parent_fabric, child_fabric_associations
                                 ):
                                     error_msg = (
                                         f"{log_type.capitalize()} Child-Parent fabric validation failed: {fabric_name} -> {parent_fabric}"
->>>>>>> 1c7c1e63
                                     )
                                     return self.error_handler.handle_failure(error_msg)
 
                                 # Create child tasks and group by child fabric name
                                 child_tasks_dict = self.create_child_task(
-<<<<<<< HEAD
-                                    vrf, child_config, module_args, child_tasks_dict
-=======
                                     vrf, child_config, child_tasks_dict, child_fabric_data.get(fabric_name), module_args
->>>>>>> 1c7c1e63
                                 )
 
                         # Create parent VRF without child_fabric_config
@@ -1096,15 +512,11 @@
             )
             parent_module_args = copy.deepcopy(module_args)
             parent_module_args["config"] = parent_config
-<<<<<<< HEAD
-            parent_module_args["_fabric_type"] = "multisite_parent"
-=======
             fabric_details = {}
             fabric_details["nd_version"] = self.ndfc_version
             fabric_details["fabric_type"] = fabric_type
             fabric_details["members"] = fabric_data.get("members", [])
             parent_module_args["fabric_details"] = fabric_details
->>>>>>> 1c7c1e63
 
             # Execute parent fabric VRF operations
             parent_result = self.execute_module_with_args(parent_module_args, task_vars, tmp)
@@ -1121,10 +533,7 @@
                         all_vrf_ready, vrf_not_ready = self.wait_for_vrf_ready(
                             child_task["vrf_list"],
                             child_task["fabric"],
-<<<<<<< HEAD
-=======
                             child_task["fabric_details"],
->>>>>>> 1c7c1e63
                             task_vars,
                             tmp
                         )
@@ -1148,26 +557,12 @@
                         break
 
             # Step 4: Create structured results
-<<<<<<< HEAD
-            result = self.create_structured_results(parent_result, child_results, parent_fabric)
-            self.logger.info("Multisite Parent workflow completed successfully", fabric=parent_fabric, operation="parent_multisite_workflow")
-=======
             result = self.create_structured_results(parent_result, child_results, parent_fabric, log_type)
             self.logger.info(f"{log_type.capitalize()} Parent workflow completed successfully", fabric=parent_fabric, operation=f"parent_{log_type}_workflow")
->>>>>>> 1c7c1e63
             return result
 
         except Exception as e:
             # Handle workflow-level exceptions
-<<<<<<< HEAD
-            return self.error_handler.handle_exception(e, "parent_multisite_workflow", parent_fabric)
-
-    def handle_child_msd_workflow(self, module_args, task_vars, tmp):
-        """
-        Handle restricted access attempts to Child Multisite fabrics.
-        This method enforces the Multisite operational model by preventing direct
-        access to child fabrics. In Multisite architectures, all VRF operations
-=======
             return self.error_handler.handle_exception(e, f"parent_{log_type}_workflow", parent_fabric)
 
     def handle_child_workflow(self, module_args, fabric_type, task_vars, tmp):
@@ -1175,36 +570,23 @@
         Handle restricted access attempts to Child Multicluster/Multisite fabrics.
         This method enforces the Multicluster/Multisite operational model by preventing direct
         access to child fabrics. In Multicluster/Multisite architectures, all VRF operations
->>>>>>> 1c7c1e63
         must be coordinated through the parent fabric to maintain consistency
         and proper orchestration across the multi-site domain.
 
         Operational Restrictions:
         - Direct VRF operations on child fabrics are not permitted
         - All child fabric changes must be initiated from parent fabric
-<<<<<<< HEAD
-        - Prevents configuration drift and maintains Multisite integrity
-        - Enforces proper Multisite workflow patterns
-
-        Security Model:
-        - Child fabrics should only be modified through parent orchestration
-        - Direct access could bypass Multisite coordination mechanisms
-=======
         - Prevents configuration drift and maintains Multicluster/Multisite integrity
         - Enforces proper Multicluster/Multisite workflow patterns
 
         Security Model:
         - Child fabrics should only be modified through parent orchestration
         - Direct access could bypass Multicluster/Multisite coordination mechanisms
->>>>>>> 1c7c1e63
         - Prevents unauthorized or uncoordinated fabric modifications
 
         Args:
             module_args (dict): Original module arguments from playbook
-<<<<<<< HEAD
-=======
             fabric_type (str): Detected fabric type ("multicluster_child", "multisitechild")
->>>>>>> 1c7c1e63
             task_vars (dict): Ansible task variables for module execution
 
         Returns:
@@ -1212,21 +594,12 @@
                 - failed (bool): True or False based on operation
                 - changed (bool): False (no changes allowed)
                 - msg (str): Operation specific data message
-<<<<<<< HEAD
-                - fabric_type (str): "multisite_child"
-                - workflow (str): "Child Multisite Workflow"
-=======
                 - fabric_type (str): "multicluster_child" or "multisite_child"
                 - workflow (str): "Child Multicluster Workflow" or "Child Multisite Workflow"
->>>>>>> 1c7c1e63
         """
         # Extract fabric name for logging
         fabric_name = module_args.get("fabric")
         state = module_args.get("state")
-<<<<<<< HEAD
-        self.logger.info("Starting Multisite Child workflow", operation="multisite_child_workflow")
-        if state == "query":
-=======
         if fabric_type == "multicluster_child":
             log_type = "multicluster"
         else:
@@ -1236,33 +609,17 @@
             fabric_details = {}
             fabric_details["nd_version"] = self.ndfc_version
             fabric_details["fabric_type"] = "standalone"
->>>>>>> 1c7c1e63
             child_module_args = {
                 "fabric": module_args["fabric"],
                 "state": "query",
                 "config": module_args.get("config"),
-<<<<<<< HEAD
-                "_fabric_type": "standalone"
-=======
                 "fabric_details": fabric_details
->>>>>>> 1c7c1e63
             }
 
             # Execute base dcnm_vrf module functionality
             result = self.execute_module_with_args(child_module_args, task_vars, tmp)
 
             # Add workflow identification to result if not present
-<<<<<<< HEAD
-            if "fabric_type" not in result:
-                result["fabric_type"] = "multisite_child"
-                result["workflow"] = "Multisite Child VRF Processing"
-
-            # Log successful completion
-            self.logger.info("Multisite Child workflow completed successfully", operation="multisite_child_workflow")
-        else:
-            # Log attempted direct child fabric access for other states
-            error_msg = f"Attempted task on Child Multisite fabric '{fabric_name}'. State 'query' is only allowed."
-=======
             if "fabric_details" not in result:
                 result["fabric_details"] = fabric_type
                 result["workflow"] = f"{log_type.capitalize()} Child VRF Processing"
@@ -1272,37 +629,24 @@
         else:
             # Log attempted direct child fabric access for other states
             error_msg = f"Attempted task on Child {log_type.capitalize()} fabric '{fabric_name}'. State 'query' is only allowed."
->>>>>>> 1c7c1e63
             return self.error_handler.handle_failure(error_msg)
 
         return result
 
     def handle_standalone_workflow(self, module_args, task_vars, tmp):
         """
-<<<<<<< HEAD
-        Execute standard VRF operations for non-Multisite (standalone) fabrics.
-
-        This method handles VRF operations for fabrics that are not part of
-        Multi-Site Domain (Multisite) configurations. It provides a direct pass-through
-        to the base dcnm_vrf module functionality without Multisite-specific processing.
-=======
         Execute standard VRF operations for non-Multicluster/Multisite (standalone) fabrics.
 
         This method handles VRF operations for fabrics that are not part of
         Multi-Cluster or Multi-Site Domain (Multisite) configurations.
         It provides a direct pass-through to the base dcnm_vrf module functionality
         without Multicluster or Multisite-specific processing.
->>>>>>> 1c7c1e63
 
         Workflow Characteristics:
         - Direct pass-through to base module functionality
         - No child fabric considerations or orchestration
         - Standard VRF operations (create, update, delete, attach)
-<<<<<<< HEAD
-        - No additional Multisite-specific validation or processing
-=======
         - No additional Multicluster or Multisite-specific validation or processing
->>>>>>> 1c7c1e63
 
         Operation Types Supported:
         - VRF creation and configuration
@@ -1322,24 +666,16 @@
                 - Additional standard dcnm_vrf module results
         """
         # Log standalone workflow initiation
-<<<<<<< HEAD
-        self.logger.info("Starting standalone Non-Multisite workflow", operation="standalone_workflow")
-=======
         self.logger.info("Starting standalone workflow", operation="standalone_workflow")
 
         fabric_details = {}
         fabric_details["nd_version"] = self.ndfc_version
         fabric_details["fabric_type"] = "standalone"
->>>>>>> 1c7c1e63
 
         parent_module_args = {
             "fabric": module_args["fabric"],
             "config": module_args.get("config"),
-<<<<<<< HEAD
-            "_fabric_type": "standalone"
-=======
             "fabric_details": fabric_details
->>>>>>> 1c7c1e63
         }
 
         if module_args.get("state"):
@@ -1361,11 +697,7 @@
     # CHILD FABRIC TASK MANAGEMENT
     # =========================================================================
 
-<<<<<<< HEAD
-    def create_child_task(self, parent_vrf, child_config, parent_module_args, child_tasks_dict):
-=======
     def create_child_task(self, parent_vrf, child_config, child_tasks_dict, child_fabric_data, parent_module_args):
->>>>>>> 1c7c1e63
         """
         Create and organize child fabric tasks from parent VRF and child configurations.
 
@@ -1396,14 +728,9 @@
         Args:
             parent_vrf (dict): Parent VRF configuration containing VRF name and settings
             child_config (dict): Child fabric configuration with fabric name and parameters
-<<<<<<< HEAD
-            parent_module_args (dict): Original module arguments for state inheritance
-            child_tasks_dict (dict): Existing child tasks dictionary for accumulation
-=======
             child_tasks_dict (dict): Existing child tasks dictionary for accumulation
             child_fabric_data (dict): Child fabric properties from NDFC
             parent_module_args (dict): Original module arguments for state inheritance
->>>>>>> 1c7c1e63
 
         Returns:
             dict: Updated child tasks dictionary with structure:
@@ -1449,8 +776,6 @@
                 }
                 child_tasks_dict[child_fabric_name] = child_task
 
-<<<<<<< HEAD
-=======
             fabric_details = {}
             fabric_details["nd_version"] = self.ndfc_version
             if "clusterName" in child_fabric_data:
@@ -1460,7 +785,6 @@
                 fabric_details["fabric_type"] = "multisite_child"
             child_tasks_dict[child_fabric_name]["fabric_details"] = fabric_details
 
->>>>>>> 1c7c1e63
             # Log task creation progress
             self.logger.debug(f"Created child task for VRF: {child_config['vrf_name']}", fabric=child_fabric_name,
                               operation="create_child_task")
@@ -1470,16 +794,6 @@
 
     def execute_child_task(self, child_task, task_vars, tmp):
         """
-<<<<<<< HEAD
-        Execute child fabric VRF operations using specialized Child Multisite workflow.
-
-        This method handles the execution of VRF operations on child fabrics within
-        an Multisite environment. It adapts parent module arguments for child fabric
-        execution, applies state transformations, and maintains proper context
-        for child fabric operations while ensuring Multisite operational consistency.
-
-        Child Multisite Execution Model:
-=======
         Execute child fabric VRF operations using specialized Child Multicluster/Multisite workflow.
 
         This method handles the execution of VRF operations on child fabrics within
@@ -1488,7 +802,6 @@
         for child fabric operations while ensuring Multicluster/Multisite operational consistency.
 
         Child Multicluster/Multisite Execution Model:
->>>>>>> 1c7c1e63
         - Child fabrics operate with restricted parameter sets
         - State transformations applied (overridden -> replaced)
         - Child-specific VRF parameters applied from parent orchestration
@@ -1503,10 +816,6 @@
         - fabric: Set to child fabric name
         - config: Child-specific VRF configurations
         - state: Transformed as needed for child fabric
-<<<<<<< HEAD
-        - _fabric_type: Set to "multisite_child" for module behavior
-=======
->>>>>>> 1c7c1e63
 
         Result Enhancement:
         - Adds child_fabric identifier to result
@@ -1539,10 +848,6 @@
         child_module_args = {
             "fabric": fabric_name,
             "config": child_task["config"],
-<<<<<<< HEAD
-            "_fabric_type": "multisite_child"
-=======
->>>>>>> 1c7c1e63
         }
 
         # Handle state transformations for child fabric compatibility
@@ -1555,11 +860,8 @@
                 # Pass through other states unchanged
                 child_module_args["state"] = state
 
-<<<<<<< HEAD
-=======
         child_module_args["fabric_details"] = child_task.get("fabric_details")
 
->>>>>>> 1c7c1e63
         # Execute child fabric operations using base module
         child_result = self.execute_module_with_args(child_module_args, task_vars, tmp)
 
@@ -1645,11 +947,7 @@
             # Always restore original task arguments
             self._task.args = original_args
 
-<<<<<<< HEAD
-    def wait_for_vrf_ready(self, vrf_list, fabric_name, task_vars, tmp):
-=======
     def wait_for_vrf_ready(self, vrf_list, fabric_name, fabric_details, task_vars, tmp):
->>>>>>> 1c7c1e63
         """
         Wait for VRFs to reach a deployable state on the specified fabric.
 
@@ -1707,8 +1005,6 @@
         self.logger.info(f"Waiting for VRF(s) to be ready: {', '.join(vrf_list)}",
                          fabric=fabric_name, operation="wait_for_vrf_ready")
 
-<<<<<<< HEAD
-=======
         path = f"/appcenter/cisco/ndfc/api/v1/lan-fabric/rest/top-down/fabrics/{fabric_name}/vrfs"
         proxy = ""
         if fabric_details.get("fabric_type") == "multicluster_child":
@@ -1717,7 +1013,6 @@
             else:
                 proxy = "/onepath"
             path = proxy + fabric_details.get("cluster_name") + path
->>>>>>> 1c7c1e63
         # Continue polling while VRFs remain and retries available
         while retry_count > 0 and vrf_list:
             try:
@@ -1726,11 +1021,7 @@
                     module_name="cisco.dcnm.dcnm_rest",
                     module_args={
                         "method": "GET",
-<<<<<<< HEAD
-                        "path": f"/appcenter/cisco/ndfc/api/v1/lan-fabric/rest/top-down/fabrics/{fabric_name}/vrfs",
-=======
                         "path": path,
->>>>>>> 1c7c1e63
                     },
                     task_vars=task_vars,
                     tmp=tmp
@@ -1789,20 +1080,6 @@
             self.logger.info("All VRFs are ready", fabric=fabric_name, operation="wait_for_vrf_ready")
             return True, None
 
-<<<<<<< HEAD
-    def create_structured_results(self, parent_result, child_results, parent_fabric):
-        """
-        Create structured results combining parent and child fabric operations.
-
-        This method aggregates execution results from Multi-Site Domain (Multisite)
-        operations to create a unified response structure that clearly separates
-        parent fabric outcomes from child fabric orchestration results. It
-        provides consistent output format for both simple parent-only operations
-        and complex parent-with-children workflows.
-
-        Result Structure Design:
-        - Multisite Parent operations: Primary fabric configuration changes
-=======
     def create_structured_results(self, parent_result, child_results, parent_fabric, log_type):
         """
         Create structured results combining parent and child fabric operations.
@@ -1815,18 +1092,13 @@
 
         Result Structure Design:
         - Multicluster/Multisite Parent operations: Primary fabric configuration changes
->>>>>>> 1c7c1e63
         - Child fabric operations: Secondary orchestrated operations
         - Combined status: Overall operation success/failure indicators
         - Workflow metadata: Operation type and fabric relationship context
 
         Parent-Only Workflow:
         - Simple augmentation of parent result with workflow metadata
-<<<<<<< HEAD
-        - Fabric type marked as "multisite_parent" for identification
-=======
         - Fabric type marked as "multicluster_parent" or "multisite_parent" for identification
->>>>>>> 1c7c1e63
         - Workflow description indicates no child processing occurred
         - All original parent result data preserved unchanged
 
@@ -1848,12 +1120,8 @@
                 Expected keys: changed, failed, diff, response, msg
             child_results (list): List of child fabric operation results
                 Each item expected keys: child_fabric, changed, failed, diff, response, msg
-<<<<<<< HEAD
-            parent_fabric (str): Name of the Multisite Parent fabric for context
-=======
             parent_fabric (str): Name of the Multicluster/Multisite Parent fabric for context
             log_type (str): Type of log for context ("multicluster" or "multisite")
->>>>>>> 1c7c1e63
 
         Returns:
             dict: Structured result with parent/child separation
@@ -1903,13 +1171,8 @@
                 structured_result = {
                     "changed": parent_result.get("changed", False),
                     "failed": parent_result.get("failed", False),
-<<<<<<< HEAD
-                    "fabric_type": "multisite_parent",
-                    "workflow": "Multisite Parent with Child Fabric Processing",
-=======
                     "fabric_type": f"{log_type}_parent",
                     "workflow": f"{log_type.capitalize()} Parent with Child Fabric Processing",
->>>>>>> 1c7c1e63
                     "parent_fabric": {
                         "fabric": parent_fabric,
                         "invocation": parent_result.get("invocation"),
@@ -1948,11 +1211,7 @@
                 return structured_result
             else:
                 # Parent-only workflow: Augment original result with metadata
-<<<<<<< HEAD
-                parent_result["workflow"] = "Multisite Parent without Child Fabric Processing"
-=======
                 parent_result["workflow"] = f"{log_type.capitalize()} Parent without Child Fabric Processing"
->>>>>>> 1c7c1e63
                 return parent_result
 
         except Exception as e:
