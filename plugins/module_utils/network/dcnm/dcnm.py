# Copyright (c) 2020-2022 Cisco and/or its affiliates.
#
# Licensed under the Apache License, Version 2.0 (the "License");
# you may not use this file except in compliance with the License.
# You may obtain a copy of the License at
#
#     http://www.apache.org/licenses/LICENSE-2.0
#
# Unless required by applicable law or agreed to in writing, software
# distributed under the License is distributed on an "AS IS" BASIS,
# WITHOUT WARRANTIES OR CONDITIONS OF ANY KIND, either express or implied.
# See the License for the specific language governing permissions and
# limitations under the License.
from __future__ import absolute_import, division, print_function

__metaclass__ = type

import socket
import json
import time
import html
import re
import os
import sys
from ansible.module_utils.common import validation
from ansible.module_utils.connection import Connection

<<<<<<< HEAD
dcnm_paths = {
    11: {"TEMPLATE_WITH_NAME": "/rest/config/templates/{}"},
    12: {
        "TEMPLATE_WITH_NAME": "/appcenter/cisco/ndfc/api/v1/configtemplate/rest/config/templates/{}"
    },
}

dcnm_template_type_xlations = {
    "string": "str",
    "string[]": "list",
    "integer": "int",
    "long": "int",
    "ipV4Address": "ipv4",
    "ipV6Address": "ipv6",
    "interfaceRange": "list",
    "boolean": "bool",
    "enum": "str",
    "ipV4AddressWithSubnet": "ipv4_subnet",
    "ipV6AddressWithSubnet": "ipv6_subnet"
}
=======
# Any third party module must be imported as shown. If not ansible sanity tests will fail
try:
    import requests

    HAS_REQUESTS = True
except ImportError:
    HAS_REQUESTS = False
>>>>>>> 37eca384


def validate_ip_address_format(type, item, invalid_params):

    if (type == "ipv4_subnet") or (type == "ipv4"):
        addr_type = "IPv4"
        addr_family = socket.AF_INET
        mask_len = 32
    if (type == "ipv6_subnet") or (type == "ipv6"):
        addr_type = "IPv6"
        addr_family = socket.AF_INET6
        mask_len = 128

    if item.strip() != "":
        address = item.split("/")[0]
        if "subnet" in type:
            if "/" in item:
                subnet = item.split("/")[1]
                if not subnet or int(subnet) > mask_len:
                    invalid_params.append(
                        "{0} : Invalid {1} gw/subnet syntax".format(
                            item, addr_type
                        )
                    )
            else:
                invalid_params.append(
                    "{0} : Invalid {1} gw/subnet syntax".format(
                        item, addr_type
                    )
                )
        try:
            socket.inet_pton(addr_family, address)
        except socket.error:
            invalid_params.append(
                "{0} : Invalid {1} address syntax".format(item, addr_type)
            )


def validate_list_of_dicts(param_list, spec, module=None):
    """Validate/Normalize playbook params. Will raise when invalid parameters found.
    param_list: a playbook parameter list of dicts
    spec: an argument spec dict
          e.g. spec = dict(ip=dict(required=True, type='ipv4'),
                           foo=dict(type='str', default='bar'))
    return: list of normalized input data
    """
    v = validation
    normalized = []
    invalid_params = []

    for list_entry in param_list:
        valid_params_dict = {}
        for param in spec:
            item = list_entry.get(param)
            if item is None:
                if spec[param].get("required"):
                    invalid_params.append(
                        "{0} : Required parameter not found".format(param)
                    )
                else:
                    item = spec[param].get("default")
            else:
                type = spec[param].get("type")
                if type == "str":
                    item = v.check_type_str(item)
                    if spec[param].get("length_max"):
                        if 1 <= len(item) <= spec[param].get("length_max"):
                            pass
                        elif param == "vrf_name" and (
                            len(item) <= spec[param].get("length_max")
                        ):
                            pass
                        else:
                            invalid_params.append(
                                "{0}:{1} : The string exceeds the allowed "
                                "range of max {2} char".format(
                                    param, item, spec[param].get("length_max")
                                )
                            )
                elif type == "int":
                    item = v.check_type_int(item)
                    min_value = 1
                    if spec[param].get("range_min") is not None:
                        min_value = spec[param].get("range_min")
                    if spec[param].get("range_max"):
                        if min_value <= item <= spec[param].get("range_max"):
                            pass
                        else:
                            invalid_params.append(
                                "{0}:{1} : The item exceeds the allowed "
                                "range of max {2}".format(
                                    param, item, spec[param].get("range_max")
                                )
                            )
                elif type == "bool":
                    item = v.check_type_bool(item)
                elif type == "list":
                    item = v.check_type_list(item)
                elif type == "dict":
                    item = v.check_type_dict(item)
                elif (
                    (type == "ipv4_subnet")
                    or (type == "ipv4")
                    or (type == "ipv6_subnet")
                    or (type == "ipv6")
                ):
                    validate_ip_address_format(type, item, invalid_params)

                choice = spec[param].get("choices")
                if choice:
                    if item not in choice:
                        invalid_params.append(
                            "{0} : Invalid choice [ {0} ] provided for param [ {1} ]".format(
                                item, param
                            )
                        )

                no_log = spec[param].get("no_log")
                if no_log:
                    if module is not None:
                        module.no_log_values.add(item)
                    else:
                        msg = "\n\n'{0}' is a no_log parameter".format(param)
                        msg += (
                            "\nAnsible module object must be passed to this "
                        )
                        msg += "\nfunction to ensure it is not logged\n\n"
                        raise Exception(msg)

            valid_params_dict[param] = item
        normalized.append(valid_params_dict)

    return normalized, invalid_params


def get_fabric_inventory_details(module, fabric):

    inventory_data = {}
    rc = False
    method = "GET"
    path = "/rest/control/fabrics/{0}/inventory".format(fabric)

    conn = Connection(module._socket_path)
    if conn.get_version() == 12:
        path = "/appcenter/cisco/ndfc/api/v1/lan-fabric" + path
        path += "/switchesByFabric"

    count = 1
    while rc is False:

        response = dcnm_send(module, method, path)

        if not response.get("RETURN_CODE"):
            rc = True
            module.fail_json(msg=response)

        if response.get("RETURN_CODE") == 404:
            # RC 404 - Object not found
            rc = True
            return inventory_data

        if response.get("RETURN_CODE") == 401:
            # RC 401: Server not reachable. Retry a few times
            if count <= 20:
                count = count + 1
                rc = False
                time.sleep(0.1)
                continue

            raise Exception(response)
        elif response.get("RETURN_CODE") >= 400:
            # Handle additional return codes as needed but for now raise
            # for any error other then 404.
            raise Exception(response)

        for device_data in response.get("DATA"):

            if device_data.get("ipAddress", "") != "":
                key = device_data.get("ipAddress")
            else:
                key = device_data.get("logicalName")
            inventory_data[key] = device_data
        rc = True
    return inventory_data


def get_ip_sn_dict(inventory_data):

    ip_sn = {}
    hn_sn = {}

    for device_key in inventory_data.keys():
        ip = inventory_data[device_key].get("ipAddress")
        sn = inventory_data[device_key].get("serialNumber")
        hn = inventory_data[device_key].get("logicalName")

        if ip != "":
            ip_sn.update({ip: sn})
        hn_sn.update({hn: sn})

    return ip_sn, hn_sn


# This call is mainly used while configuraing multisite fabrics.
# It maps the switch IP Address/Serial No. in the multisite inventory
# data to respective member site fabric name to which it was actually added.
def get_ip_sn_fabric_dict(inventory_data):
    """
    Maps the switch IP Address/Serial No. in the multisite inventory
    data to respective member site fabric name to which it was actually added.

    Parameters:
        inventory_data: Fabric inventory data

    Returns:
        dict: Switch ip - fabric_name mapping
        dict: Switch serial_no - fabric_name mapping
    """
    ip_fab = {}
    sn_fab = {}

    for device_key in inventory_data.keys():
        ip = inventory_data[device_key].get("ipAddress")
        sn = inventory_data[device_key].get("serialNumber")
        fabric_name = inventory_data[device_key].get("fabricName")
        ip_fab.update({ip: fabric_name})
        sn_fab.update({sn: fabric_name})

    return ip_fab, sn_fab


# sw_elem can be ip_addr, hostname, dns name or serial number. If the given
# sw_elem is ip_addr, then it is returned as is. If DNS or hostname then a DNS
# lookup is performed to get the IP address to be returned. If not ip_sn
# database (if not none) is looked up to find the mapping IP address which is
# returned
def dcnm_get_ip_addr_info(module, sw_elem, ip_sn, hn_sn):

    msg_dict = {"Error": ""}
    msg = 'Given switch elem = "{}" is not a valid one for this fabric\n'
    msg1 = 'Given switch elem = "{}" cannot be validated, provide a valid ip_sn object\n'

    # Check if the given sw_elem is a v4 ip_addr
    try:
        socket.inet_pton(socket.AF_INET, sw_elem)
        ip_addr = sw_elem
    except socket.error:
        # Check if the given sw_elem is a v6 ip_addr
        try:
            socket.inet_pton(socket.AF_INET6, sw_elem)
            ip_addr = sw_elem
        except socket.error:
            # Not legal
            ip_addr = []

    if ip_addr == []:
        # Given element is not an IP address. Try DNS or
        # hostname
        try:
            addr_info = socket.getaddrinfo(sw_elem, 0, socket.AF_INET, 0, 0, 0)
            if None is ip_sn:
                return addr_info[0][4][0]
            if addr_info:
                if addr_info[0][4][0] in ip_sn.keys():
                    return addr_info[0][4][0]
                else:
                    msg_dict["Error"] = msg.format(sw_elem)
                    raise module.fail_json(msg=json.dumps(msg_dict))
        except socket.gaierror:
            if None is ip_sn:
                msg_dict["Error"] = msg1.format(sw_elem)
                raise module.fail_json(msg=json.dumps(msg_dict))
            # This means that the given element is neither an IP
            # address nor a DNS name.
            # First look up hn_sn. Get the serial number and look up ip_sn to
            # get the IP address.
            sno = None
            if None is not hn_sn:
                sno = hn_sn.get(sw_elem, None)
            if sno is not None:
                ip_addr = [k for k, v in ip_sn.items() if v == sno]
            else:
                ip_addr = [k for k, v in ip_sn.items() if v == sw_elem]
            if ip_addr:
                return ip_addr[0]
            else:
                msg_dict["Error"] = msg.format(sw_elem)
                raise module.fail_json(msg=json.dumps(msg_dict))
    else:
        # Given sw_elem is an ip_addr. check if this is valid
        if None is ip_sn:
            return ip_addr
        if ip_addr in ip_sn.keys():
            return ip_addr
        else:
            msg_dict["Error"] = msg.format(sw_elem)
            raise module.fail_json(msg=json.dumps(msg_dict))


# This call is used to get the details of the given fabric from the DCNM
def get_fabric_details(module, fabric):
    """
    Used to get the details of the given fabric from the DCNM

    Parameters:
        module: Data for module under execution
        fabric: Fabric name

    Returns:
        dict: Fabric details
    """
    fabric_data = {}
    rc = False
    method = "GET"
    path = "/rest/control/fabrics/{0}".format(fabric)

    conn = Connection(module._socket_path)
    if conn.get_version() == 12:
        path = "/appcenter/cisco/ndfc/api/v1/lan-fabric" + path

    count = 1
    while rc is False:

        response = dcnm_send(module, method, path)

        if not response.get("RETURN_CODE"):
            rc = True
            module.fail_json(msg=response)

        if response.get("RETURN_CODE") == 404:
            # RC 404 - Object not found
            rc = True
            return fabric_data

        if response.get("RETURN_CODE") == 401:
            # RC 401: Server not reachable. Retry a few times
            if count <= 20:
                count = count + 1
                rc = False
                time.sleep(0.1)
                continue

            raise Exception(response)
        elif response.get("RETURN_CODE") >= 400:
            # Handle additional return codes as needed but for now raise
            # for any error other then 404.
            raise Exception(response)

        fabric_data = response.get("DATA")
        rc = True

    return fabric_data


def dcnm_send(module, method, path, data=None, data_type="json"):

    conn = Connection(module._socket_path)

    if data_type == "json":
        return conn.send_request(method, path, data)
    elif data_type == "text":
        return conn.send_txt_request(method, path, data)


def dcnm_reset_connection(module):

    conn = Connection(module._socket_path)

    return conn.login(
        conn.get_option("remote_user"), conn.get_option("password")
    )


def dcnm_version_supported(module):
    """
    Query DCNM/NDFC and return the major software version

    Parameters:
        module: String representing the module

    Returns:
        int: Major software version for DCNM/NDFC
    """

    method = "GET"
    supported = None
    data = None

    paths = [
        "/fm/fmrest/about/version",
        "/appcenter/cisco/ndfc/api/about/version",
    ]
    for path in paths:
        response = dcnm_send(module, method, path)
        if response["RETURN_CODE"] == 200:
            data = response.get("DATA")
            break

    if data:
        # Parse version information
        # Examples:
        #   11.5(1), 12.0.1a'
        # For these examples 11 or 12 would be returned
        raw_version = data["version"]

        if raw_version == "DEVEL":
            raw_version = "11.5(1)"

        regex = r"^(\d+)\.\d+"
        mo = re.search(regex, raw_version)
        if mo:
            supported = int(mo.group(1))

    if supported is None:
        msg = (
            "Unable to determine the DCNM/NDFC Software Version, "
            + "RESP = "
            + str(response)
        )
        module.fail_json(msg=msg)

    return supported


def parse_response(response):

    if response.get("ERROR") == "Not Found" and response["RETURN_CODE"] == 404:
        return True, False
    if response["RETURN_CODE"] != 200 or response["MESSAGE"] != "OK":
        return False, True
    return False, False


def dcnm_get_url(module, fabric, path, items, module_name):
    """
    Query DCNM/NDFC and return query values.
    Some queries like network/vrf queries send thier names
    as part of URL. This method sends multiple queries and returns
    a consolidated response if the url exceeds 6144 characters.

    Parameters:
        module: String representing the module
        fabric: String representing the fabric
        path: String representing the path to query
        items: String representing query items
        module_name: String representing the name of calling module

    Returns:
        dict: Response DATA from DCNM/NDFC
    """

    method = "GET"
    send_count = 1

    # NDFC/DCNM12 can handle urls upto 6144 characters.
    # The size here represents the total size of all item names.
    # The number 5900 has been arrived after making some room
    # for query path(url)
    if sys.getsizeof(items) > 5900:
        if (sys.getsizeof(items) % 5900) == 0:
            send_count = sys.getsizeof(items) / 5900
        else:
            send_count = sys.getsizeof(items) // 5900 + 1

    itemlist = items.split(",")

    iter = 0
    while iter < send_count:
        if send_count == 1:
            url = path.format(fabric, items)
        elif iter != (send_count - 1):
            itemstr = ",".join(
                itemlist[
                    (iter * (len(itemlist) // send_count)):(
                        (iter + 1) * (len(itemlist) // send_count)
                    )
                ]
            )
            url = path.format(fabric, itemstr)
        else:
            itemstr = ",".join(
                itemlist[iter * (len(itemlist) // send_count):]
            )
            url = path.format(fabric, itemstr)

        att_objects = dcnm_send(module, method, url)

        missing_fabric, not_ok = parse_response(att_objects)

        if missing_fabric or not_ok:
            msg1 = "Fabric {0} not present on DCNM".format(fabric)
            msg2 = "Unable to find " "{0}: {1} under fabric: {2}".format(
                module_name, items[:-1], fabric
            )

            module.fail_json(msg=msg1 if missing_fabric else msg2)
            return

        if iter == 0:
            attach_objects = att_objects
        else:
            attach_objects["DATA"].extend(att_objects["DATA"])

        iter += 1

    return attach_objects


<<<<<<< HEAD
def dcnm_load_mapping_data():

    path = os.path.join("./", "{0}.json".format("type_mappings"))

    with open(path) as f:
        data = f.read()

    try:
        j_data = json.loads(data)
    except Exception:
        pass

    return j_data


def dcnm_get_template_details(module, version, name):

    resp = dcnm_send(
        module, "GET", dcnm_paths[version]["TEMPLATE_WITH_NAME"].format(name)
    )

    if (
        resp
        and resp["RETURN_CODE"] == 200
        and resp["MESSAGE"] == "OK"
        and resp["DATA"]
    ):
        if resp["DATA"]["name"] == name:
            return resp["DATA"]
        else:
            return []


def dcnm_update_arg_specs(mspec, arg_specs):

    pat = re.compile(r"(\w+)\s*([<>=!]{1,2})\s*(\w+)")

    for as_key in arg_specs:

        item = arg_specs[as_key]

        if item["required"] not in [True, False]:

            # item is a dependent variable. item["required"] includes a string which specifies
            # the variables it depends on. Parse the string and check the mspec to
            # derive if required should be True or False.
            dvars = re.split(r"&& | \|\|", item["required"])

            for elem in dvars:
                match = pat.search(elem)
                key = match[1].replace("(", "").replace(")", "")

                if mspec and mspec.get(key, None) == bool(match.group(3)):
                    # Given key is included in the mspec. So mark this a 'true' in the aspec. Final 'eval'
                    # on the item["required"] will yield the desired bool value.
                    item["required"] = item["required"].replace("true", "True")
                    item["required"] = item["required"].replace(
                        "false", "False"
                    )
                    item["required"] = eval(
                        item["required"].replace(key, "True")
                    )
                else:
                    item["required"] = item["required"].replace("true", "True")
                    item["required"] = item["required"].replace(
                        "false", "False"
                    )
                    item["required"] = eval(
                        item["required"].replace(key, "False")
                    )


def dcnm_get_template_specs(module, name, version):

    template_payload = dcnm_get_template_details(module, version, name)

    if template_payload:

        pb_template = {name: {}, name + "_spec": {}, name + "_playbook": {}}

        # 'policy': {'required': 'True', 'type': 'str', 'choices': ['int_vlan', 'int_vlan_admin_state'], 'range_min': 8, 'range_max': 256}
        for p in template_payload["parameters"]:

            pb_template[name][p["name"]] = ""
            pb_template[name + "_playbook"][p["name"]] = ""
            pb_template[name + "_spec"][p["name"]] = {}
            pname_len = len(p["name"])

            pb_template[name][p["name"]] += html.unescape(
                " " * (40 - pname_len)
                + "# Description: "
                + p["annotations"].get("Description", "NA")
            )

            if "IsShow" in p["annotations"]:
                pb_template[name][p["name"]] += ", Mandatory: " + p[
                    "annotations"
                ]["IsShow"].replace('"', "")
                pb_template[name + "_spec"][p["name"]]["required"] = p[
                    "annotations"
                ]["IsShow"].replace('"', "")
            else:
                # If 'defaultValue' is included, then the object can be marked as optional.
                if p["metaProperties"].get("defaultValue", None) is not None:
                    pb_template[name][p["name"]] += ", Mandatory: False"
                    pb_template[name + "_spec"][p["name"]]["required"] = False
                else:
                    pb_template[name][p["name"]] += ", Mandatory: " + str(
                        not (p["optional"])
                    )
                    pb_template[name + "_spec"][p["name"]]["required"] = bool(
                        not (p["optional"])
                    )

            if p["metaProperties"].get("min", None) is not None:
                pb_template[name][p["name"]] += ", Min: " + str(
                    p["metaProperties"]["min"]
                )
                pb_template[name + "_spec"][p["name"]]["range_min"] = int(
                    p["metaProperties"]["min"]
                )
            if p["metaProperties"].get("max", None) is not None:
                pb_template[name][p["name"]] += ", Max: " + str(
                    p["metaProperties"]["max"]
                )
                pb_template[name + "_spec"][p["name"]]["range_max"] = int(
                    p["metaProperties"]["max"]
                )
            if p["metaProperties"].get("minLength", None) is not None:
                pb_template[name][p["name"]] += ", MinLen: " + str(
                    p["metaProperties"]["minLength"]
                )
                pb_template[name + "_spec"][p["name"]]["range_min"] = int(
                    p["metaProperties"]["minLength"]
                )
            if p["metaProperties"].get("maxLength", None) is not None:
                pb_template[name][p["name"]] += ", MaxLen: " + str(
                    p["metaProperties"]["maxLength"]
                )
                pb_template[name + "_spec"][p["name"]]["range_max"] = int(
                    p["metaProperties"]["maxLength"]
                )
            if p["metaProperties"].get("validValues", None) is not None:
                pb_template[name][p["name"]] += ", ValidValues: " + str(
                    str(p["metaProperties"]["validValues"]).split(",")
                )
                pb_template[name + "_spec"][p["name"]]["choices"] = str(
                    p["metaProperties"]["validValues"]
                ).split(",")
            if p.get("parameterType", None) is not None:
                pb_template[name][p["name"]] += (
                    ", Type: " + dcnm_template_type_xlations[str(p["parameterType"])]
                )
                pb_template[name + "_spec"][p["name"]]["type"] = dcnm_template_type_xlations[
                    p["parameterType"]
                ]
                if p.get("parameterType") == "string[]":
                    pb_template[name][p["name"]] += ", elements: " + "str"
                    pb_template[name + "_spec"][p["name"]]["type"] = dcnm_template_type_xlations[
                        p["parameterType"]
                    ]
                    pb_template[name + "_spec"][p["name"]]["elements"] = "str"

            if p["metaProperties"].get("defaultValue", None) is not None:
                pb_template[name][p["name"]] += ", Default: " + str(
                    p["metaProperties"]["defaultValue"].replace('""', "")
                )
                if pb_template[name + "_spec"][p["name"]]["type"] == "int":
                    if p["metaProperties"]["defaultValue"] == "":
                        pb_template[name + "_spec"][p["name"]]["default"] = p[
                            "metaProperties"
                        ]["defaultValue"].replace('""', "")
                    else:
                        pb_template[name + "_spec"][p["name"]][
                            "default"
                        ] = int(p["metaProperties"]["defaultValue"])
                else:
                    pb_template[name + "_spec"][p["name"]]["default"] = p[
                        "metaProperties"
                    ]["defaultValue"].replace('""', "")
            else:
                pb_template[name][p["name"]] += ", Default: ''"
                pb_template[name + "_spec"][p["name"]]["default"] = ""

        return pb_template
=======
# The following functions are used for uploading images to DCNM. We use "requests" module to send multi-part-frames to DCNM
# which requires, auth headers and the correct URL. The requests.post method will encode the multi-part-frames appropriately
# and sends the fragments to DCNM/NDFC. It requires a complete path, all headers and the file to be uploaded.
def dcnm_get_protocol_and_address(module):

    conn = Connection(module._socket_path)

    url_prefix = conn.get_url_connection()
    split_url = url_prefix.split(":")

    return [split_url[0], split_url[1]]


def dcnm_get_auth_token(module):

    conn = Connection(module._socket_path)
    return conn.get_token()


def dcnm_post_request(path, hdrs, verify_flag, upload_files):

    resp = requests.post(
        path, headers=hdrs, verify=verify_flag, files=upload_files
    )
    json_resp = resp.json()
    if json_resp:
        json_resp["RETURN_CODE"] = resp.status_code
        json_resp["DATA"] = json_resp["message"]
        json_resp["METHOD"] = "POST"
        json_resp["REQUEST_PATH"] = path
        json_resp.pop("message")
    return json_resp
>>>>>>> 37eca384
<|MERGE_RESOLUTION|>--- conflicted
+++ resolved
@@ -25,7 +25,14 @@
 from ansible.module_utils.common import validation
 from ansible.module_utils.connection import Connection
 
-<<<<<<< HEAD
+# Any third party module must be imported as shown. If not ansible sanity tests will fail
+try:
+    import requests
+
+    HAS_REQUESTS = True
+except ImportError:
+    HAS_REQUESTS = False
+
 dcnm_paths = {
     11: {"TEMPLATE_WITH_NAME": "/rest/config/templates/{}"},
     12: {
@@ -46,16 +53,6 @@
     "ipV4AddressWithSubnet": "ipv4_subnet",
     "ipV6AddressWithSubnet": "ipv6_subnet"
 }
-=======
-# Any third party module must be imported as shown. If not ansible sanity tests will fail
-try:
-    import requests
-
-    HAS_REQUESTS = True
-except ImportError:
-    HAS_REQUESTS = False
->>>>>>> 37eca384
-
 
 def validate_ip_address_format(type, item, invalid_params):
 
@@ -562,8 +559,6 @@
 
     return attach_objects
 
-
-<<<<<<< HEAD
 def dcnm_load_mapping_data():
 
     path = os.path.join("./", "{0}.json".format("type_mappings"))
@@ -749,7 +744,7 @@
                 pb_template[name + "_spec"][p["name"]]["default"] = ""
 
         return pb_template
-=======
+
 # The following functions are used for uploading images to DCNM. We use "requests" module to send multi-part-frames to DCNM
 # which requires, auth headers and the correct URL. The requests.post method will encode the multi-part-frames appropriately
 # and sends the fragments to DCNM/NDFC. It requires a complete path, all headers and the file to be uploaded.
@@ -781,5 +776,4 @@
         json_resp["METHOD"] = "POST"
         json_resp["REQUEST_PATH"] = path
         json_resp.pop("message")
-    return json_resp
->>>>>>> 37eca384
+    return json_resp