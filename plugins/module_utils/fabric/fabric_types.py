#
# Copyright (c) 2024 Cisco and/or its affiliates.
#
# Licensed under the Apache License, Version 2.0 (the "License");
# you may not use this file except in compliance with the License.
# You may obtain a copy of the License at
#
#     http://www.apache.org/licenses/LICENSE-2.0
#
# Unless required by applicable law or agreed to in writing, software
# distributed under the License is distributed on an "AS IS" BASIS,
# WITHOUT WARRANTIES OR CONDITIONS OF ANY KIND, either express or implied.
# See the License for the specific language governing permissions and
# limitations under the License.

from __future__ import absolute_import, division, print_function

__metaclass__ = type
__author__ = "Allen Robel"

import copy
import logging


class FabricTypes:
    """
    Fabric type definitions for the dcnm_fabric module.

    Usage

    # import and instantiate the class
    from ansible_collections.cisco.dcnm.plugins.module_utils.fabric.fabric_types import FabricTypes
    fabric_types = FabricTypes()

    # Access the set of valid fabric types
    valid_fabric_types = fabric_types.valid_fabric_types
    <do something with valid_fabric_types omitted>

    # Set the fabric type for which further operations will be performed
    try:
        fabric_types.fabric_type = "VXLAN_EVPN"
    except ValueError as error:
        raise ValueError(error) from error

    # Access the template name for the VXLAN_EVPN fabric type
    template_name = fabric_types.template_name

    # Access mandatory parameters for the VXLAN_EVPN fabric type
    mandatory_parameters = fabric_types.mandatory_parameters
    """

    def __init__(self):
        self.class_name = self.__class__.__name__

        self.log = logging.getLogger(f"dcnm.{self.class_name}")

        msg = "ENTERED FabricTypes(): "
        self.log.debug(msg)

        self._init_fabric_types()
        self._init_properties()

    def _init_fabric_types(self) -> None:
        """
        This is the single place to add new fabric types.

        Initialize the following:
        -   fabric_type_to_template_name_map dict()
        -   fabric_type_to_feature_name_map dict()
        -   _valid_fabric_types - Sorted list() of fabric types
        -  _mandatory_parameters_all_fabrics list()
        -  _mandatory_parameters dict() keyed on fabric type
            - Value is a list of mandatory parameters for the fabric type
        """
        self._fabric_type_to_template_name_map = {}
<<<<<<< HEAD
        self._fabric_type_to_template_name_map["External"] = "External_Fabric"
=======
        self._fabric_type_to_template_name_map["BGP"] = "Easy_Fabric_eBGP"
>>>>>>> a7b76c62
        self._fabric_type_to_template_name_map["IPFM"] = "Easy_Fabric_IPFM"
        self._fabric_type_to_template_name_map["ISN"] = "External_Fabric"
        self._fabric_type_to_template_name_map["LAN_CLASSIC"] = "LAN_Classic"
        self._fabric_type_to_template_name_map["VXLAN_EVPN"] = "Easy_Fabric"
        self._fabric_type_to_template_name_map["VXLAN_EVPN_MSD"] = "MSD_Fabric"

        # Map fabric type to the feature name that must be running
        # on the controller to enable the fabric type.
        self._fabric_type_to_feature_name_map = {}
<<<<<<< HEAD
        self._fabric_type_to_feature_name_map["External"] = "vxlan"
=======
        self._fabric_type_to_feature_name_map["BGP"] = "vxlan"
>>>>>>> a7b76c62
        self._fabric_type_to_feature_name_map["IPFM"] = "pmn"
        self._fabric_type_to_feature_name_map["ISN"] = "vxlan"
        self._fabric_type_to_feature_name_map["LAN_CLASSIC"] = "lan"
        self._fabric_type_to_feature_name_map["VXLAN_EVPN"] = "vxlan"
        self._fabric_type_to_feature_name_map["VXLAN_EVPN_MSD"] = "vxlan"

        # Map fabric type to the value that the controller GUI displays
        # in the Fabric Type column at NDFC -> Manage -> Fabrics
        # This is needed only for fabrics that use the External_Fabric
        # template, e.g. ISN, and will be inserted into the POST request
        # payload for external fabrics as (in the case of ISN fabric type):
        # "EXT_FABRIC_TYPE": "Multi-Site External Network"
        #
        # Exposed via property fabric_type_to_ext_fabric_type_map
        self._fabric_type_to_ext_fabric_type_map = {}
        self._fabric_type_to_ext_fabric_type_map["External"] = "External Connectivity Network"
        self._fabric_type_to_ext_fabric_type_map["ISN"] = "Multi-Site External Network"

        self._valid_fabric_types = sorted(self._fabric_type_to_template_name_map.keys())

        # self._external_fabric_types is used in conjunction with
        # self._fabric_type_to_ext_fabric_type_map.  This is used in (at least)
        # FabricCreateCommon() to determine if EXT_FABRIC_TYPE key needs to be
        # added to a payload.
        #
        # Exposed via property external_fabric_types
        self._external_fabric_types = set()
        self._external_fabric_types.add("External")
        self._external_fabric_types.add("ISN")

        self._mandatory_parameters_all_fabrics = []
        self._mandatory_parameters_all_fabrics.append("FABRIC_NAME")
        self._mandatory_parameters_all_fabrics.append("FABRIC_TYPE")

        self._mandatory_parameters = {}
<<<<<<< HEAD
        self._mandatory_parameters["External"] = copy.copy(
=======
        self._mandatory_parameters["BGP"] = copy.copy(
>>>>>>> a7b76c62
            self._mandatory_parameters_all_fabrics
        )
        self._mandatory_parameters["IPFM"] = copy.copy(
            self._mandatory_parameters_all_fabrics
        )
        self._mandatory_parameters["ISN"] = copy.copy(
            self._mandatory_parameters_all_fabrics
        )
        self._mandatory_parameters["LAN_CLASSIC"] = copy.copy(
            self._mandatory_parameters_all_fabrics
        )
        self._mandatory_parameters["VXLAN_EVPN"] = copy.copy(
            self._mandatory_parameters_all_fabrics
        )
<<<<<<< HEAD
        self._mandatory_parameters["External"].append("BGP_AS")
=======
        self._mandatory_parameters["BGP"].append("BGP_AS")
>>>>>>> a7b76c62
        self._mandatory_parameters["ISN"].append("BGP_AS")
        self._mandatory_parameters["VXLAN_EVPN"].append("BGP_AS")
        self._mandatory_parameters["VXLAN_EVPN_MSD"] = copy.copy(
            self._mandatory_parameters_all_fabrics
        )

<<<<<<< HEAD
        self._mandatory_parameters["External"].sort()
=======
        self._mandatory_parameters["BGP"].sort()
>>>>>>> a7b76c62
        self._mandatory_parameters["IPFM"].sort()
        self._mandatory_parameters["ISN"].sort()
        self._mandatory_parameters["LAN_CLASSIC"].sort()
        self._mandatory_parameters["VXLAN_EVPN"].sort()
        self._mandatory_parameters["VXLAN_EVPN_MSD"].sort()

    def _init_properties(self) -> None:
        """
        Initialize properties specific to this class
        """
        self._properties = {}
        self._properties["fabric_type"] = None
        self._properties["template_name"] = None
        self._properties["valid_fabric_types"] = self._valid_fabric_types

    @property
    def external_fabric_types(self):
        """
        # Summary

        set() containing all external fabric types e.g. ISN.

        # Raises

        None
        """
        return self._external_fabric_types

    @property
    def fabric_type(self):
        """
        -   getter: Return the currently-set fabric type.
        -   setter: Set the fabric type.
        -   setter: raise ``ValueError`` if value is not a valid fabric type
        """
        return self._properties["fabric_type"]

    @fabric_type.setter
    def fabric_type(self, value):
        """
        -   Set the fabric type.
        -   raise ``ValueError`` if value is not a valid fabric type
        """
        if value not in self.valid_fabric_types:
            msg = f"{self.class_name}.fabric_type.setter: "
            msg += f"Invalid fabric type: {value}. "
            msg += f"Expected one of: {', '.join(self.valid_fabric_types)}."
            raise ValueError(msg)
        self._properties["fabric_type"] = value

    @property
    def fabric_type_to_ext_fabric_type_map(self):
        """
        # Summary

        Returns a dictionary, keyed on fabric_type (e.g. "ISN"),
        whose value is a string that the NDFC GUI uses to describe the
        external fabric type. See the Fabric Type column at
        NDFC -> Manage -> Fabrics for an example of how this is used
        by the NDFC GUI.
        """
        return self._fabric_type_to_ext_fabric_type_map

    @property
    def feature_name(self):
        """
        -   getter: Return the feature name that must be enabled on the controller
            for the currently-set fabric type.
        -   getter: raise ``ValueError`` if FabricTypes().fabric_type is not set.
        """
        if self.fabric_type is None:
            msg = f"{self.class_name}.feature_name: "
            msg += f"Set {self.class_name}.fabric_type before accessing "
            msg += f"{self.class_name}.feature_name"
            raise ValueError(msg)
        return self._fabric_type_to_feature_name_map[self.fabric_type]

    @property
    def mandatory_parameters(self):
        """
        -   getter: Return the mandatory playbook parameters for the
            currently-set fabric type as a sorted list().
        -   getter: raise ``ValueError`` if FabricTypes().fabric_type
            is not set.
        """
        if self.fabric_type is None:
            msg = f"{self.class_name}.mandatory_parameters: "
            msg += f"Set {self.class_name}.fabric_type before accessing "
            msg += f"{self.class_name}.mandatory_parameters"
            raise ValueError(msg)
        return self._mandatory_parameters[self.fabric_type]

    @property
    def template_name(self):
        """
        -   getter: Return the template name for the currently-set fabric type.
        -   getter: raise ``ValueError`` if FabricTypes().fabric_type is not set.
        """
        if self.fabric_type is None:
            msg = f"{self.class_name}.template_name: "
            msg += f"Set {self.class_name}.fabric_type before accessing "
            msg += f"{self.class_name}.template_name"
            raise ValueError(msg)
        return self._fabric_type_to_template_name_map[self.fabric_type]

    @property
    def valid_fabric_types(self):
        """
        Return a sorted list() of valid fabric types.
        """
        return self._properties["valid_fabric_types"]

    @property
    def valid_fabric_template_names(self):
        """
        Return a sorted list() of valid fabric template names.
        """
        return sorted(self._fabric_type_to_template_name_map.values())<|MERGE_RESOLUTION|>--- conflicted
+++ resolved
@@ -73,11 +73,8 @@
             - Value is a list of mandatory parameters for the fabric type
         """
         self._fabric_type_to_template_name_map = {}
-<<<<<<< HEAD
         self._fabric_type_to_template_name_map["External"] = "External_Fabric"
-=======
         self._fabric_type_to_template_name_map["BGP"] = "Easy_Fabric_eBGP"
->>>>>>> a7b76c62
         self._fabric_type_to_template_name_map["IPFM"] = "Easy_Fabric_IPFM"
         self._fabric_type_to_template_name_map["ISN"] = "External_Fabric"
         self._fabric_type_to_template_name_map["LAN_CLASSIC"] = "LAN_Classic"
@@ -87,11 +84,8 @@
         # Map fabric type to the feature name that must be running
         # on the controller to enable the fabric type.
         self._fabric_type_to_feature_name_map = {}
-<<<<<<< HEAD
         self._fabric_type_to_feature_name_map["External"] = "vxlan"
-=======
         self._fabric_type_to_feature_name_map["BGP"] = "vxlan"
->>>>>>> a7b76c62
         self._fabric_type_to_feature_name_map["IPFM"] = "pmn"
         self._fabric_type_to_feature_name_map["ISN"] = "vxlan"
         self._fabric_type_to_feature_name_map["LAN_CLASSIC"] = "lan"
@@ -127,11 +121,10 @@
         self._mandatory_parameters_all_fabrics.append("FABRIC_TYPE")
 
         self._mandatory_parameters = {}
-<<<<<<< HEAD
         self._mandatory_parameters["External"] = copy.copy(
-=======
+            self._mandatory_parameters_all_fabrics
+        )
         self._mandatory_parameters["BGP"] = copy.copy(
->>>>>>> a7b76c62
             self._mandatory_parameters_all_fabrics
         )
         self._mandatory_parameters["IPFM"] = copy.copy(
@@ -146,22 +139,16 @@
         self._mandatory_parameters["VXLAN_EVPN"] = copy.copy(
             self._mandatory_parameters_all_fabrics
         )
-<<<<<<< HEAD
         self._mandatory_parameters["External"].append("BGP_AS")
-=======
         self._mandatory_parameters["BGP"].append("BGP_AS")
->>>>>>> a7b76c62
         self._mandatory_parameters["ISN"].append("BGP_AS")
         self._mandatory_parameters["VXLAN_EVPN"].append("BGP_AS")
         self._mandatory_parameters["VXLAN_EVPN_MSD"] = copy.copy(
             self._mandatory_parameters_all_fabrics
         )
 
-<<<<<<< HEAD
         self._mandatory_parameters["External"].sort()
-=======
         self._mandatory_parameters["BGP"].sort()
->>>>>>> a7b76c62
         self._mandatory_parameters["IPFM"].sort()
         self._mandatory_parameters["ISN"].sort()
         self._mandatory_parameters["LAN_CLASSIC"].sort()
